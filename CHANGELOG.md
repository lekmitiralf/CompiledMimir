# Changelog

<<<<<<< HEAD
## main / unreleased

### Grafana Mimir

* [CHANGE] Store-gateway: enable sparse index headers by default. Sparse index headers reduce the time to load an index header up to 90%. #6005
* [CHANGE] Store-gateway: lazy-loading concurrency limit default value is now 4. #6004
* [CHANGE] General: enabled `-log.buffered` by default. The `-log.buffered` has been deprecated and will be removed in Mimir 2.13. #6131
* [CHANGE] Ingester: changed default `-blocks-storage.tsdb.series-hash-cache-max-size-bytes` setting from `1GB` to `350MB`. The new default cache size is enough to store the hashes for all series in a ingester, assuming up to 2M in-memory series per ingester and using the default 13h retention period for local TSDB blocks in the ingesters. #6129
* [CHANGE] Query-frontend: removed `cortex_query_frontend_workers_enqueued_requests_total`. Use `cortex_query_frontend_enqueue_duration_seconds_count` instead. #6121
* [CHANGE] Ingester: changed the default value for the experimental configuration parameter `-blocks-storage.tsdb.early-head-compaction-min-estimated-series-reduction-percentage` from 10 to 15. #6186
* [CHANGE] Ingester: `/ingester/push` HTTP endpoint has been removed. This endpoint was added for testing and troubleshooting, but was never documented or used for anything. #6299
* [CHANGE] Experimental setting `-log.rate-limit-logs-per-second-burst` renamed to `-log.rate-limit-logs-burst-size`. #6230
* [FEATURE] Query-frontend: add experimental support for query blocking. Queries are blocked on a per-tenant basis and is configured via the limit `blocked_queries`. #5609
* [FEATURE] Vault: Added support for new Vault authentication methods: `AppRole`, `Kubernetes`, `UserPass` and `Token`. #6143
* [ENHANCEMENT] Ingester: exported summary `cortex_ingester_inflight_push_requests_summary` tracking total number of inflight requests in percentile buckets. #5845
* [ENHANCEMENT] Query-scheduler: add `cortex_query_scheduler_enqueue_duration_seconds` metric that records the time taken to enqueue or reject a query request. #5879
* [ENHANCEMENT] Query-frontend: add `cortex_query_frontend_enqueue_duration_seconds` metric that records the time taken to enqueue or reject a query request. When query-scheduler is in use, the metric has the `scheduler_address` label to differentiate the enqueue duration by query-scheduler backend. #5879 #6087 #6120
* [ENHANCEMENT] Store-gateway: add metric `cortex_bucket_store_blocks_loaded_by_duration` for counting the loaded number of blocks based on their duration. #6074  #6129
* [ENHANCEMENT] Expose `/sync/mutex/wait/total:seconds` Go runtime metric as `go_sync_mutex_wait_total_seconds_total` from all components. #5879
* [ENHANCEMENT] Query-scheduler: improve latency with many concurrent queriers. #5880
* [ENHANCEMENT] Ruler: add new per-tenant `cortex_ruler_queries_zero_fetched_series_total` metric to track rules that fetched no series. #5925
* [ENHANCEMENT] Implement support for `limit`, `limit_per_metric` and `metric` parameters for `<Prometheus HTTP prefix>/api/v1/metadata` endpoint. #5890
* [ENHANCEMENT] Distributor: add experimental support for storing metadata when ingesting metrics via OTLP. This makes metrics description and type available when ingesting metrics via OTLP. Enable with `-distributor.enable-otlp-metadata-storage=true`. #5693 #6035 #6254
* [ENHANCEMENT] Ingester: added support for sampling errors, which can be enabled by setting `-ingester.error-sample-rate`. This way each error will be logged once in the configured number of times. All the discarded samples will still be tracked by the `cortex_discarded_samples_total` metric. #5584 #6014
* [ENHANCEMENT] Ruler: Fetch secrets used to configure TLS on the Alertmanager client from Vault when `-vault.enabled` is true. #5239
* [ENHANCEMENT] Query-frontend: added query-sharding support for `group by` aggregation queries. #6024
* [ENHANCEMENT] Fetch secrets used to configure server-side TLS from Vault when `-vault.enabled` is true. #6052.
* [ENHANCEMENT] Packaging: add logrotate config file. #6142
* [ENHANCEMENT] Ingester: add the experimental configuration options `-blocks-storage.tsdb.head-postings-for-matchers-cache-max-bytes` and `-blocks-storage.tsdb.block-postings-for-matchers-cache-max-bytes` to enforce a limit in bytes on the `PostingsForMatchers()` cache used by ingesters (the cache limit is per TSDB head and block basis, not a global one). The experimental configuration options `-blocks-storage.tsdb.head-postings-for-matchers-cache-size` and `-blocks-storage.tsdb.block-postings-for-matchers-cache-size` have been deprecated. #6151
* [ENHANCEMENT] Ingester: use the `PostingsForMatchers()` in-memory cache for label values queries with matchers too. #6151
* [ENHANCEMENT] Ingester / store-gateway: optimized regex matchers. #6168 #6250
* [ENHANCEMENT] Distributor: Include ingester IDs in circuit breaker related metrics and logs. #6206
* [ENHANCEMENT] Querier: improve errors and logging when streaming chunks from ingesters and store-gateways. #6194 #6309
* [ENHANCEMENT] All: added an experimental `-server.grpc.num-workers` flag that configures the number of long-living workers used to process gRPC requests. This could decrease the CPU usage by reducing the number of stack allocations. #6311
* [ENHANCEMENT] All: improved IPv6 support by using the proper host:port formatting. #6311
* [ENHANCEMENT] Querier: always return error encountered during chunks streaming, rather than `the stream has already been exhausted`. #6345
* [ENHANCEMENT] Query-frontend: add `instance_enable_ipv6` to support IPv6. #6111
* [ENHANCEMENT] Store-gateway: return same detailed error messages as queriers when chunks or series limits are reached. #6347
* [ENHANCEMENT] Querier: reduce memory consumed for queries that hit store-gateways. #6348
* [ENHANCEMENT] Ruler: include corresponding trace ID with log messages associated with rule evaluation. #6379
* [ENHANCEMENT] Querier: clarify log messages and span events emitted while querying ingesters, and include both ingester name and address when relevant. #6381
* [BUGFIX] Ring: Ensure network addresses used for component hash rings are formatted correctly when using IPv6. #6068
* [BUGFIX] Query-scheduler: don't retain connections from queriers that have shut down, leading to gradually increasing enqueue latency over time. #6100 #6145
* [BUGFIX] Ingester: prevent query logic from continuing to execute after queries are canceled. #6085
* [BUGFIX] Ensure correct nesting of children of the `querier.Select` tracing span. #6085
* [BUGFIX] Packaging: fix preremove script preventing upgrades on RHEL based OS. #6067
* [BUGFIX] Querier: return actual error rather than `attempted to read series at index XXX from stream, but the stream has already been exhausted` (or even no error at all) when streaming chunks from ingesters or store-gateways is enabled and an error occurs while streaming chunks. #6346
* [BUGFIX] Querier: reduce log volume when querying ingesters with zone-awareness enabled and one or more instances in a single zone unavailable. #6381

### Mixin

* [ENHANCEMENT] Dashboards: Optionally show rejected requests on Mimir Writes dashboard. Useful when used together with "early request rejection". #6132
* [BUGFIX] Alerts: fixed issue where `GossipMembersMismatch` warning message referred to per-instance labels that were not produced by the alert query. #6146

### Jsonnet

* [CHANGE] Ingester: reduce `-server.grpc-max-concurrent-streams` to 500. #5666
* [CHANGE] Changed default `_config.cluster_domain` from `cluster.local` to `cluster.local.` to reduce the number of DNS lookups made by Mimir. #6389
* [FEATURE] Store-gateway: Allow automated zone-by-zone downscaling, that can be enabled via the `store_gateway_automated_downscale_enabled` flag. It is disabled by default. #6149
* [FEATURE] Ingester: Allow to configure TSDB Head early compaction using the following `_config` parameters: #6181
  * `ingester_tsdb_head_early_compaction_enabled` (disabled by default)
  * `ingester_tsdb_head_early_compaction_reduction_percentage`
  * `ingester_tsdb_head_early_compaction_min_in_memory_series`
* [ENHANCEMENT] Double the amount of rule groups for each user tier. #5897
* [ENHANCEMENT] Set `maxUnavailable` to 0 for `distributor`, `overrides-exporter`, `querier`, `query-frontend`, `query-scheduler` `ruler-querier`, `ruler-query-frontend`, `ruler-query-scheduler` and `consul` deployments, to ensure they don't become completely unavailable during a rollout. #5924
* [ENHANCEMENT] Update rollout-operator to `v0.8.1`. #6022 #6110
* [ENHANCEMENT] Store-gateway: replaced the following deprecated CLI flags: #6319
  * `-blocks-storage.bucket-store.index-header-lazy-loading-enabled` replaced with `-blocks-storage.bucket-store.index-header.lazy-loading-enabled`
  * `-blocks-storage.bucket-store.index-header-lazy-loading-idle-timeout` replaced with `-blocks-storage.bucket-store.index-header.lazy-loading-idle-timeout`

### Mimirtool

* [BUGFIX] Fix out of bounds error on export with large timespans and/or series count. #5700
* [BUGFIX] Fix the issue where `--read-timeout` was applied to the entire `mimirtool analyze grafana` invocation rather than to individual Grafana API calls. #5915
* [BUGFIX] Fix incorrect remote-read path joining for `mimirtool remote-read` commands on Windows. #6009
* [BUGFIX] Fix template files full path being sent in `mimirtool alertmanager load` command. #6138

### Mimir Continuous Test

### Query-tee

### Documentation

* [ENHANCEMENT] Document the concept of native histograms and how to send them to Mimir, migration path. #5956

### Tools

* [ENHANCEMENT] trafficdump: Trafficdump can now parse OTEL requests. Entire request is dumped to output, there's no filtering of fields or matching of series done. #6108

## 2.10.2

### Grafana Mimir

* [BUGFIX] Update grpc-go library to 1.57.1 and `golang.org/x/net` to `0.17`, which include fix for CVE-2023-44487. #6349

## 2.10.1

### Grafana Mimir

* [CHANGE] Update Go version to 1.21.3. #6244 #6325
* [BUGFIX] Query-frontend: Don't retry read requests rejected by the ingester due to utilization based read path limiting. #6032
* [BUGFIX] Ingester: fix panic in WAL replay of certain native histograms. #6086

## 2.10.0

### Grafana Mimir

* [CHANGE] Store-gateway: skip verifying index header integrity upon loading. To enable verification set `blocks_storage.bucket_store.index_header.verify_on_load: true`. #5174
* [CHANGE] Querier: change the default value of the experimental `-querier.streaming-chunks-per-ingester-buffer-size` flag to 256. #5203
* [CHANGE] Querier: only initiate query requests to ingesters in the `ACTIVE` state in the ring. #5342
* [CHANGE] Querier: renamed `-querier.prefer-streaming-chunks` to `-querier.prefer-streaming-chunks-from-ingesters` to enable streaming chunks from ingesters to queriers. #5182
* [CHANGE] Querier: `-query-frontend.cache-unaligned-requests` has been moved from a global flag to a per-tenant override. #5312
* [CHANGE] Ingester: removed `cortex_ingester_shipper_dir_syncs_total` and `cortex_ingester_shipper_dir_sync_failures_total` metrics. The former metric was not much useful, and the latter was never incremented. #5396
* [CHANGE] Ingester: removed logging of errors related to hitting per-instance limits to reduce resource usage when ingesters are under pressure. #5585
* [CHANGE] gRPC clients: use default connect timeout of 5s, and therefore enable default connect backoff max delay of 5s. #5562
* [CHANGE] Ingester: the `-validation.create-grace-period` is now enforced in the ingester too, other than distributor and query-frontend. If you've configured `-validation.create-grace-period` then make sure the configuration is applied to ingesters too. #5712
* [CHANGE] Distributor: the `-validation.create-grace-period` is now enforced for examplars too in the distributor. If an examplar has timestamp greater than "now + grace_period", then the exemplar will be dropped and the metric `cortex_discarded_exemplars_total{reason="exemplar_too_far_in_future",user="..."}` increased. #5761
* [CHANGE] Query-frontend: the `-validation.create-grace-period` is now enforced in the query-frontend even when the configured value is 0. When the value is 0, the query end time range is truncated to the current real-world time. #5829
* [CHANGE] Store-gateway: deprecated configuration parameters for index header under `blocks-storage.bucket-store` and use a new configurations in `blocks-storage.bucket-store.index-header`, deprecated configuration will be removed in Mimir 2.12. Configuration changes: #5726
  * `-blocks-storage.bucket-store.index-header-lazy-loading-enabled` is deprecated, use the new configuration `-blocks-storage.bucket-store.index-header.lazy-loading-enabled`
  * `-blocks-storage.bucket-store.index-header-lazy-loading-idle-timeout` is deprecated, use the new configuration `-blocks-storage.bucket-store.index-header.lazy-loading-idle-timeout`
  * `-blocks-storage.bucket-store.index-header-lazy-loading-concurrency` is deprecated, use the new configuration `-blocks-storage.bucket-store.index-header.lazy-loading-concurrency`
* [CHANGE] Store-gateway: remove experimental fine-grained chunks caching. The following experimental configuration parameters have been removed `-blocks-storage.bucket-store.chunks-cache.fine-grained-chunks-caching-enabled`, `-blocks-storage.bucket-store.fine-grained-chunks-caching-ranges-per-series`. #5816 #5875
* [CHANGE] Ingester: remove deprecated `blocks-storage.tsdb.max-tsdb-opening-concurrency-on-startup`. #5850
* [FEATURE] Introduced `-distributor.service-overload-status-code-on-rate-limit-enabled` flag for configuring status code to 529 instead of 429 upon rate limit exhaustion. #5752
* [FEATURE] Cardinality API: added a new `count_method` parameter which enables counting active series. #5136
* [FEATURE] Query-frontend: added experimental support to cache cardinality, label names and label values query responses. The cache will be used when `-query-frontend.cache-results` is enabled, and `-query-frontend.results-cache-ttl-for-cardinality-query` or `-query-frontend.results-cache-ttl-for-labels-query` set to a value greater than 0. The following metrics have been added to track the query results cache hit ratio per `request_type`: #5212 #5235 #5426 #5524
  * `cortex_frontend_query_result_cache_requests_total{request_type="query_range|cardinality|label_names_and_values"}`
  * `cortex_frontend_query_result_cache_hits_total{request_type="query_range|cardinality|label_names_and_values"}`
* [FEATURE] Added `-<prefix>.s3.list-objects-version` flag to configure the S3 list objects version. #5099
* [FEATURE] Ingester: add optional CPU/memory utilization based read request limiting, considered experimental. Disabled by default, enable by configuring limits via both of the following flags: #5012 #5392 #5394 #5526 #5508 #5704
  * `-ingester.read-path-cpu-utilization-limit`
  * `-ingester.read-path-memory-utilization-limit`
  * `-ingester.log-utilization-based-limiter-cpu-samples`
* [FEATURE] Ruler: support filtering results from rule status endpoint by `file`, `rule_group` and `rule_name`. #5291
* [FEATURE] Ingester: add experimental support for creating tokens by using spread minimizing strategy. This can be enabled with `-ingester.ring.token-generation-strategy: spread-minimizing` and `-ingester.ring.spread-minimizing-zones: <all available zones>`. In that case `-ingester.ring.tokens-file-path` must be empty. #5308 #5324
* [FEATURE] Storegateway: Persist sparse index-headers to disk and read from disk on index-header loads instead of reconstructing. #5465 #5651 #5726
* [FEATURE] Ingester: add experimental CLI flag `-ingester.ring.spread-minimizing-join-ring-in-order` that allows an ingester to register tokens in the ring only after all previous ingesters (with ID lower than its own ID) have already been registered. #5541
* [FEATURE] Ingester: add experimental support to compact the TSDB Head when the number of in-memory series is equal or greater than `-blocks-storage.tsdb.early-head-compaction-min-in-memory-series`, and the ingester estimates that the per-tenant TSDB Head compaction will reduce in-memory series by at least `-blocks-storage.tsdb.early-head-compaction-min-estimated-series-reduction-percentage`. #5371
* [FEATURE] Ingester: add new metrics for tracking native histograms in active series: `cortex_ingester_active_native_histogram_series`, `cortex_ingester_active_native_histogram_series_custom_tracker`, `cortex_ingester_active_native_histogram_buckets`, `cortex_ingester_active_native_histogram_buckets_custom_tracker`. The first 2 are the subsets of the existing and unmodified `cortex_ingester_active_series` and `cortex_ingester_active_series_custom_tracker` respectively, only tracking native histogram series, and the last 2 are the equivalents for tracking the number of buckets in native histogram series. #5318
* [FEATURE] Add experimental CLI flag `-<prefix>.s3.native-aws-auth-enabled` that allows to enable the default credentials provider chain of the AWS SDK. #5636
* [FEATURE] Distributor: add experimental support for circuit breaking when writing to ingesters via `-ingester.client.circuit-breaker.enabled`, `-ingester.client.circuit-breaker.failure-threshold`, or `-ingester.client.circuit-breaker.cooldown-period` or their corresponding YAML. #5650
* [FEATURE] The following features are no longer considered experimental. #5701 #5872
  * Ruler storage cache (`-ruler-storage.cache.*`)
  * Exclude ingesters running in specific zones (`-ingester.ring.excluded-zones`)
  * Cardinality-based query sharding (`-query-frontend.query-sharding-target-series-per-shard`)
  * Cardinality query result caching (`-query-frontend.results-cache-ttl-for-cardinality-query`)
  * Label names and values query result caching (`-query-frontend.results-cache-ttl-for-labels-query`)
  * Query expression size limit (`-query-frontend.max-query-expression-size-bytes`)
  * Peer discovery / tenant sharding for overrides exporters (`-overrides-exporter.ring.enabled`)
  * Configuring enabled metrics in overrides exporter (`-overrides-exporter.enabled-metrics`)
  * Per-tenant results cache TTL (`-query-frontend.results-cache-ttl`, `-query-frontend.results-cache-ttl-for-out-of-order-time-window`)
  * Shutdown delay (`-shutdown-delay`)
* [FEATURE] Querier: add experimental CLI flag `-tenant-federation.max-concurrent` to adjust the max number of per-tenant queries that can be run at a time when executing a single multi-tenant query. #5874
* [FEATURE] Alertmanager: add Microsoft Teams as a supported integration. #5840
* [ENHANCEMENT] Overrides-exporter: Add new metrics for write path and alertmanager (`max_global_metadata_per_user`, `max_global_metadata_per_metric`, `request_rate`, `request_burst_size`, `alertmanager_notification_rate_limit`, `alertmanager_max_dispatcher_aggregation_groups`, `alertmanager_max_alerts_count`, `alertmanager_max_alerts_size_bytes`) and added flag `-overrides-exporter.enabled-metrics` to explicitly configure desired metrics, e.g. `-overrides-exporter.enabled-metrics=request_rate,ingestion_rate`. Default value for this flag is: `ingestion_rate,ingestion_burst_size,max_global_series_per_user,max_global_series_per_metric,max_global_exemplars_per_user,max_fetched_chunks_per_query,max_fetched_series_per_query,ruler_max_rules_per_rule_group,ruler_max_rule_groups_per_tenant`. #5376
* [ENHANCEMENT] Cardinality API: when zone aware replication is enabled, the label values cardinality API can now tolerate single zone failure #5178
* [ENHANCEMENT] Distributor: optimize sending requests to ingesters when incoming requests don't need to be modified. For now this feature can be disabled by setting `-timeseries-unmarshal-caching-optimization-enabled=false`. #5137
* [ENHANCEMENT] Add advanced CLI flags to control gRPC client behaviour: #5161
  * `-<prefix>.connect-timeout`
  * `-<prefix>.connect-backoff-base-delay`
  * `-<prefix>.connect-backoff-max-delay`
  * `-<prefix>.initial-stream-window-size`
  * `-<prefix>.initial-connection-window-size`
* [ENHANCEMENT] Query-frontend: added "response_size_bytes" field to "query stats" log. #5196
* [ENHANCEMENT] Querier: refine error messages for per-tenant query limits, informing the user of the preferred strategy for not hitting the limit, in addition to how they may tweak the limit. #5059
* [ENHANCEMENT] Distributor: optimize sending of requests to ingesters by reusing memory buffers for marshalling requests. This optimization can be enabled by setting `-distributor.write-requests-buffer-pooling-enabled` to `true`. #5195 #5805 #5830
* [ENHANCEMENT] Querier: add experimental `-querier.minimize-ingester-requests` option to initially query only the minimum set of ingesters required to reach quorum. #5202 #5259 #5263
* [ENHANCEMENT] Querier: improve error message when streaming chunks from ingesters to queriers and a query limit is reached. #5245
* [ENHANCEMENT] Use new data structure for labels, to reduce memory consumption. #3555 #5731
* [ENHANCEMENT] Update alpine base image to 3.18.2. #5276
* [ENHANCEMENT] Ruler: add `cortex_ruler_sync_rules_duration_seconds` metric, tracking the time spent syncing all rule groups owned by the ruler instance. #5311
* [ENHANCEMENT] Store-gateway: add experimental `blocks-storage.bucket-store.index-header-lazy-loading-concurrency` config option to limit the number of concurrent index-headers loads when lazy loading. #5313 #5605
* [ENHANCEMENT] Ingester and querier: improve level of detail in traces emitted for queries that hit ingesters. #5315
* [ENHANCEMENT] Querier: add `cortex_querier_queries_rejected_total` metric that counts the number of queries rejected due to hitting a limit (eg. max series per query or max chunks per query). #5316 #5440 #5450
* [ENHANCEMENT] Querier: add experimental `-querier.minimize-ingester-requests-hedging-delay` option to initiate requests to further ingesters when request minimisation is enabled and not all initial requests have completed. #5368
* [ENHANCEMENT] Clarify docs for `-ingester.client.*` flags to make it clear that these are used by both queriers and distributors. #5375
* [ENHANCEMENT] Querier and store-gateway: add experimental support for streaming chunks from store-gateways to queriers while evaluating queries. This can be enabled with `-querier.prefer-streaming-chunks-from-store-gateways=true`. #5182
* [ENHANCEMENT] Querier: enforce `max-chunks-per-query` limit earlier in query processing when streaming chunks from ingesters to queriers to avoid unnecessarily consuming resources for queries that will be aborted. #5369 #5447
* [ENHANCEMENT] Ingester: added `cortex_ingester_shipper_last_successful_upload_timestamp_seconds` metric tracking the last successful TSDB block uploaded to the bucket (unix timestamp in seconds). #5396
* [ENHANCEMENT] Ingester: add two metrics tracking resource utilization calculated by utilization based limiter: #5496
  * `cortex_ingester_utilization_limiter_current_cpu_load`: The current exponential weighted moving average of the ingester's CPU load
  * `cortex_ingester_utilization_limiter_current_memory_usage_bytes`: The current ingester memory utilization
* [ENHANCEMENT] Ruler: added `insight=true` field to ruler's prometheus component for rule evaluation logs. #5510
* [ENHANCEMENT] Distributor Ingester: add metrics to count the number of requests rejected for hitting per-instance limits, `cortex_distributor_instance_rejected_requests_total` and `cortex_ingester_instance_rejected_requests_total` respectively. #5551
* [ENHANCEMENT] Distributor: add support for ingesting exponential histograms that are over the native histogram scale limit of 8 in OpenTelemetry format by downscaling them. #5532 #5607
* [ENHANCEMENT] General: buffered logging: #5506
  * `-log.buffered` CLI flag enable buffered logging.
* [ENHANCEMENT] Distributor: add more detailed information to traces generated while processing OTLP write requests. #5539
* [ENHANCEMENT] Distributor: improve performance ingesting OTLP payloads. #5531 #5607 #5616
* [ENHANCEMENT] Ingester: optimize label-values with matchers call when number of matched series is small. #5600
* [ENHANCEMENT] Compactor: delete bucket-index, markers and debug files if there are no blocks left in the bucket index. This cleanup must be enabled by using `-compactor.no-blocks-file-cleanup-enabled` option. #5648
* [ENHANCEMENT] Ingester: reduce memory usage of active series tracker. #5665
* [ENHANCEMENT] Store-gateway: added `-store-gateway.sharding-ring.auto-forget-enabled` configuration parameter to control whether store-gateway auto-forget feature should be enabled or disabled (enabled by default). #5702
* [ENHANCEMENT] Compactor: added per tenant block upload counters `cortex_block_upload_api_blocks_total`, `cortex_block_upload_api_bytes_total`, and `cortex_block_upload_api_files_total`. #5738
* [ENHANCEMENT] Compactor: verify time range of compacted block(s) matches the time range of input blocks. #5760
* [ENHANCEMENT] Querier: improved observability of calls to ingesters during queries. #5724
* [ENHANCEMENT] Compactor: block backfilling logging is now more verbose. #5711
* [ENHANCEMENT] Added support to rate limit application logs: #5764
  * `-log.rate-limit-enabled`
  * `-log.rate-limit-logs-per-second`
  * `-log.rate-limit-logs-per-second-burst`
* [ENHANCEMENT] Ingester: added `cortex_ingester_tsdb_head_min_timestamp_seconds` and `cortex_ingester_tsdb_head_max_timestamp_seconds` metrics which return min and max time of all TSDB Heads open in an ingester. #5786 #5815
* [ENHANCEMENT] Querier: cancel query requests to ingesters in a zone upon first error received from the zone, to reduce wasted effort spent computing results that won't be used #5764
* [ENHANCEMENT] All: improve tracing of internal HTTP requests sent over httpgrpc. #5782
* [ENHANCEMENT] Querier: add experimental per-query chunks limit based on an estimate of the number of chunks that will be sent from ingesters and store-gateways that is enforced earlier during query evaluation. This limit is disabled by default and can be configured with `-querier.max-estimated-fetched-chunks-per-query-multiplier`. #5765
* [ENHANCEMENT] Ingester: add UI for listing tenants with TSDB on given ingester and viewing details of tenants's TSDB on given ingester. #5803 #5824
* [ENHANCEMENT] Querier: improve observability of calls to store-gateways during queries. #5809
* [ENHANCEMENT] Query-frontend: improve tracing of interactions with query-scheduler. #5818
* [ENHANCEMENT] Query-scheduler: improve tracing of requests when request is rejected by query-scheduler. #5848
* [ENHANCEMENT] Ingester: avoid logging some errors that could cause logging contention. #5494 #5581
* [ENHANCEMENT] Store-gateway: wait for query gate after loading blocks. #5507
* [ENHANCEMENT] Store-gateway: always include `__name__` posting group in selection in order to reduce the number of object storage API calls. #5246
* [ENHANCEMENT] Ingester: track active series by ref instead of hash/labels to reduce memory usage. #5134 #5193
* [ENHANCEMENT] Go: updated to 1.21.1. #5955 #5960
* [ENHANCEMENT] Alertmanager: updated to alertmanager 0.26.0. #5840
* [BUGFIX] Ingester: Handle when previous ring state is leaving and the number of tokens has changed. #5204
* [BUGFIX] Querier: fix issue where queries that use the `timestamp()` function fail with `execution: attempted to read series at index 0 from stream, but the stream has already been exhausted` if streaming chunks from ingesters to queriers is enabled. #5370
* [BUGFIX] memberlist: bring back `memberlist_client_kv_store_count` metric that used to exist in Cortex, but got lost during dskit updates before Mimir 2.0. #5377
* [BUGFIX] Querier: pass on HTTP 503 query response code. #5364
* [BUGFIX] Store-gateway: Fix issue where stopping a store-gateway could cause all store-gateways to unload all blocks. #5464
* [BUGFIX] Allocate ballast in smaller blocks to avoid problem when entire ballast was kept in memory working set. #5565
* [BUGFIX] Querier: retry frontend result notification when an error is returned. #5591
* [BUGFIX] Querier: fix issue where `cortex_ingester_client_request_duration_seconds` metric did not include streaming query requests that did not return any series. #5695
* [BUGFIX] Ingester: fix ActiveSeries tracker double-counting series that have been deleted from the Head while still being active and then recreated again. #5678
* [BUGFIX] Ingester: don't set "last update time" of TSDB into the future when opening TSDB. This could prevent detecting of idle TSDB for a long time, if sample in distant future was ingested. #5787
* [BUGFIX] Store-gateway: fix bug when lazy index header could be closed prematurely even when still in use. #5795
* [BUGFIX] Ruler: gracefully shut down rule evaluations. #5778
* [BUGFIX] Querier: fix performance when ingesters stream samples. #5836
* [BUGFIX] Ingester: fix spurious `not found` errors on label values API during head compaction. #5957
* [BUGFIX] All: updated Minio object storage client from 7.0.62 to 7.0.63 to fix auto-detection of AWS GovCloud environments. #5905

### Mixin

* [CHANGE] Dashboards: show all workloads in selected namespace on "rollout progress" dashboard. #5113
* [CHANGE] Dashboards: show the number of updated and ready pods for each workload in the "rollout progress" panel on the "rollout progress" dashboard. #5113
* [CHANGE] Dashboards: removed "Query results cache misses" panel on the "Mimir / Queries" dashboard. #5423
* [CHANGE] Dashboards: default to shared crosshair on all dashboards. #5489
* [CHANGE] Dashboards: sort variable drop-down lists from A to Z, rather than Z to A. #5490
* [CHANGE] Alerts: removed `MimirProvisioningTooManyActiveSeries` alert. You should configure `-ingester.instance-limits.max-series` and rely on `MimirIngesterReachingSeriesLimit` alert instead. #5593
* [CHANGE] Alerts: removed `MimirProvisioningTooManyWrites` alert. The alerting threshold used in this alert was chosen arbitrarily and ingesters receiving an higher number of samples / sec don't necessarily have any issue. You should rely on SLOs metrics and alerts instead. #5706
* [CHANGE] Alerts: don't raise `MimirRequestErrors` or `MimirRequestLatency` alert for the `/debug/pprof` endpoint. #5826
* [ENHANCEMENT] Dashboards: adjust layout of "rollout progress" dashboard panels so that the "rollout progress" panel doesn't require scrolling. #5113
* [ENHANCEMENT] Dashboards: show container name first in "pods count per version" panel on "rollout progress" dashboard. #5113
* [ENHANCEMENT] Dashboards: show time spend waiting for turn when lazy loading index headers in the "index-header lazy load gate latency" panel on the "queries" dashboard. #5313
* [ENHANCEMENT] Dashboards: split query results cache hit ratio by request type in "Query results cache hit ratio" panel on the "Mimir / Queries" dashboard. #5423
* [ENHANCEMENT] Dashboards: add "rejected queries" panel to "queries" dashboard. #5429
* [ENHANCEMENT] Dashboards: add native histogram active series and active buckets to "tenants" dashboard. #5543
* [ENHANCEMENT] Dashboards: add panels to "Mimir / Writes" for requests rejected for per-instance limits. #5638
* [ENHANCEMENT] Dashboards: rename "Blocks currently loaded" to "Blocks currently owned" in the "Mimir / Queries" dashboard. #5705
* [ENHANCEMENT] Alerts: Add `MimirIngestedDataTooFarInTheFuture` warning alert that triggers when Mimir ingests sample with timestamp more than 1h in the future. #5822
* [BUGFIX] Alerts: fix `MimirIngesterRestarts` to fire only when the ingester container is restarted, excluding the cases the pod is rescheduled. #5397
* [BUGFIX] Dashboards: fix "unhealthy pods" panel on "rollout progress" dashboard showing only a number rather than the name of the workload and the number of unhealthy pods if only one workload has unhealthy pods. #5113 #5200
* [BUGFIX] Alerts: fixed `MimirIngesterHasNotShippedBlocks` and `MimirIngesterHasNotShippedBlocksSinceStart` alerts. #5396
* [BUGFIX] Alerts: Fix `MimirGossipMembersMismatch` to include `admin-api` and custom compactor pods. `admin-api` is a GEM component. #5641 #5797
* [BUGFIX] Dashboards: fix autoscaling dashboard panels that could show multiple series for a single component. #5810
* [BUGFIX] Dashboards: fix ruler-querier scaling metric panel query and split into CPU and memory scaling metric panels. #5739

### Jsonnet

* [CHANGE] Removed `_config.querier.concurrency` configuration option and replaced it with `_config.querier_max_concurrency` and `_config.ruler_querier_max_concurrency` to allow to easily fine tune it for different querier deployments. #5322
* [CHANGE] Change `_config.multi_zone_ingester_max_unavailable` to 50. #5327
* [CHANGE] Change distributors rolling update strategy configuration: `maxSurge` and `maxUnavailable` are set to `15%` and `0`. #5714
* [FEATURE] Alertmanager: Add horizontal pod autoscaler config, that can be enabled using `autoscaling_alertmanager_enabled: true`. #5194 #5249
* [ENHANCEMENT] Enable the `track_sizes` feature for Memcached pods to help determine cache efficiency. #5209
* [ENHANCEMENT] Add per-container map for environment variables. #5181
* [ENHANCEMENT] Add `PodDisruptionBudget`s for compactor, continuous-test, distributor, overrides-exporter, querier, query-frontend, query-scheduler, rollout-operator, ruler, ruler-querier, ruler-query-frontend, ruler-query-scheduler, and all memcached workloads. #5098
* [ENHANCEMENT] Ruler: configure the ruler storage cache when the metadata cache is enabled. #5326 #5334
* [ENHANCEMENT] Shuffle-sharding: ingester shards in user-classes can now be configured to target different series and limit percentage utilization through `_config.shuffle_sharding.target_series_per_ingester` and `_config.shuffle_sharding.target_utilization_percentage` values. #5470
* [ENHANCEMENT] Distributor: allow adjustment of the targeted CPU usage as a percentage of requested CPU. This can be adjusted with `_config.autoscaling_distributor_cpu_target_utilization`. #5525
* [ENHANCEMENT] Ruler: add configuration option `_config.ruler_remote_evaluation_max_query_response_size_bytes` to easily set the maximum query response size allowed (in bytes). #5592
* [ENHANCEMENT] Distributor: dynamically set `GOMAXPROCS` based on the CPU request. This should reduce distributor CPU utilization, assuming the CPU request is set to a value close to the actual utilization. #5588
* [ENHANCEMENT] Querier: dynamically set `GOMAXPROCS` based on the CPU request. This should reduce noisy neighbour issues created by the querier, whose CPU utilization could eventually saturate the Kubernetes node if unbounded. #5646 #5658
* [ENHANCEMENT] Allow to remove an entry from the configured environment variable for a given component, setting the environment value to `null` in the `*_env_map` objects (e.g. `store_gateway_env_map+:: { 'field': null}`). #5599
* [ENHANCEMENT] Allow overriding the default number of replicas for `etcd`. #5589
* [ENHANCEMENT] Memcached: reduce memory request for results, chunks and metadata caches. The requested memory is 5% greater than the configured memcached max cache size. #5661
* [ENHANCEMENT] Autoscaling: Add the following configuration options to fine tune autoscaler target utilization: #5679 #5682 #5689
  * `autoscaling_querier_target_utilization` (defaults to `0.75`)
  * `autoscaling_mimir_read_target_utilization` (defaults to `0.75`)
  * `autoscaling_ruler_querier_cpu_target_utilization` (defaults to `1`)
  * `autoscaling_distributor_memory_target_utilization` (defaults to `1`)
  * `autoscaling_ruler_cpu_target_utilization` (defaults to `1`)
  * `autoscaling_query_frontend_cpu_target_utilization` (defaults to `1`)
  * `autoscaling_ruler_query_frontend_cpu_target_utilization` (defaults to `1`)
  * `autoscaling_alertmanager_cpu_target_utilization` (defaults to `1`)
* [ENHANCEMENT] Gossip-ring: add appProtocol for istio compatibility. #5680
* [ENHANCEMENT] Add _config.commonConfig to allow adding common configuration parameters for all Mimir components. #5703
* [ENHANCEMENT] Update rollout-operator to `v0.7.0`. #5718
* [ENHANCEMENT] Increase the default rollout speed for store-gateway when lazy loading is disabled. #5823
* [ENHANCEMENT] Add autoscaling on memory for ruler-queriers. #5739
* [BUGFIX] Fix compilation when index, chunks or metadata caches are disabled. #5710
* [BUGFIX] Autoscaling: treat OOMing containers as though they are using their full memory request. #5739

### Mimirtool

* [ENHANCEMENT] Mimirtool uses paging to fetch all dashboards from Grafana when running `mimirtool analyse grafana`. This allows the tool to work correctly when running against Grafana instances with more than a 1000 dashboards. #5825
* [ENHANCEMENT] Extract metric name from queries that have a `__name__` matcher. #5911
* [BUGFIX] Mimirtool no longer parses label names as metric names when handling templating variables that are populated using `label_values(<label_name>)` when running `mimirtool analyse grafana`. #5832
* [BUGFIX] Fix panic when analyzing a grafana dashboard with multiline queries in templating variables. #5911

### Query-tee

* [CHANGE] Proxy `Content-Type` response header from backend. Previously `Content-Type: text/plain; charset=utf-8` was returned on all requests. #5183
* [CHANGE] Increase default value of `-proxy.compare-skip-recent-samples` to avoid racing with recording rule evaluation. #5561
* [CHANGE] Add `-backend.skip-tls-verify` to optionally skip TLS verification on backends. #5656

### Documentation

* [CHANGE] Fix reference to `get-started` documentation directory. #5476
* [CHANGE] Fix link to external OTLP/HTTP documentation.
* [ENHANCEMENT] Improved `MimirRulerTooManyFailedQueries` runbook. #5586
* [ENHANCEMENT] Improved "Recover accidentally deleted blocks" runbook. #5620
* [ENHANCEMENT] Documented options and trade-offs to query label names and values. #5582
* [ENHANCEMENT] Improved `MimirRequestErrors` runbook for alertmanager. #5694

### Tools

* [CHANGE] copyblocks: add support for S3 and the ability to copy between different object storage services. Due to this, the `-source-service` and `-destination-service` flags are now required and the `-service` flag has been removed. #5486
* [FEATURE] undelete-block-gcs: Added new tool for undeleting blocks on GCS storage. #5610 #5855
* [FEATURE] wal-reader: Added new tool for printing entries in TSDB WAL. #5780
* [ENHANCEMENT] ulidtime: add -seconds flag to print timestamps as Unix timestamps. #5621
* [ENHANCEMENT] ulidtime: exit with status code 1 if some ULIDs can't be parsed. #5621
* [ENHANCEMENT] tsdb-index-toc: added index-header size estimates. #5652
* [BUGFIX] Stop tools from panicking when `-help` flag is passed. #5412
* [BUGFIX] Remove github.com/golang/glog command line flags from tools. #5413
=======
## 2.9.2

* [BUGFIX] Update grpc-go library to 1.56.3 and `golang.org/x/net` to `0.17`, which include fix for CVE-2023-44487. #6353 #6364
>>>>>>> eb4e0961

## 2.9.1

### Grafana Mimir
* [ENHANCEMENT] Update alpine base image to 3.18.3. #6021

## 2.9.0

### Grafana Mimir

* [CHANGE] Store-gateway: change expanded postings, postings, and label values index cache key format. These caches will be invalidated when rolling out the new Mimir version. #4770 #4978 #5037
* [CHANGE] Distributor: remove the "forwarding" feature as it isn't necessary anymore. #4876
* [CHANGE] Query-frontend: Change the default value of `-query-frontend.query-sharding-max-regexp-size-bytes` from `0` to `4096`. #4932
* [CHANGE] Querier: `-querier.query-ingesters-within` has been moved from a global flag to a per-tenant override. #4287
* [CHANGE] Querier: Use `-blocks-storage.tsdb.retention-period` instead of `-querier.query-ingesters-within` for calculating the lookback period for shuffle sharded ingesters. Setting `-querier.query-ingesters-within=0` no longer disables shuffle sharding on the read path. #4287
* [CHANGE] Block upload: `/api/v1/upload/block/{block}/files` endpoint now allows file uploads with no `Content-Length`. #4956
* [CHANGE] Store-gateway: deprecate configuration parameters for chunk pooling, they will be removed in Mimir 2.11. The following options are now also ignored: #4996
  * `-blocks-storage.bucket-store.max-chunk-pool-bytes`
  * `-blocks-storage.bucket-store.chunk-pool-min-bucket-size-bytes`
  * `-blocks-storage.bucket-store.chunk-pool-max-bucket-size-bytes`
* [CHANGE] Store-gateway: remove metrics `cortex_bucket_store_chunk_pool_requested_bytes_total` and `cortex_bucket_store_chunk_pool_returned_bytes_total`. #4996
* [CHANGE] Compactor: change default of `-compactor.partial-block-deletion-delay` to `1d`. This will automatically clean up partial blocks that were a result of failed block upload or deletion. #5026
* [CHANGE] Compactor: the deprecated configuration parameter `-compactor.consistency-delay` has been removed. #5050
* [CHANGE] Store-gateway: the deprecated configuration parameter `-blocks-storage.bucket-store.consistency-delay` has been removed. #5050
* [CHANGE] The configuration parameter `-blocks-storage.bucket-store.bucket-index.enabled` has been deprecated and will be removed in Mimir 2.11. Mimir is running by default with the bucket index enabled since version 2.0, and starting from the version 2.11 it will not be possible to disable it. #5051
* [CHANGE] The configuration parameters `-querier.iterators` and `-query.batch-iterators` have been deprecated and will be removed in Mimir 2.11. Mimir runs by default with `-querier.batch-iterators=true`, and starting from version 2.11 it will not be possible to change this. #5114
* [CHANGE] Compactor: change default of `-compactor.first-level-compaction-wait-period` to 25m. #5128
* [CHANGE] Ruler: changed default of `-ruler.poll-interval` from `1m` to `10m`. Starting from this release, the configured rule groups will also be re-synced each time they're modified calling the ruler configuration API. #5170
* [FEATURE] Query-frontend: add `-query-frontend.log-query-request-headers` to enable logging of request headers in query logs. #5030
* [FEATURE] Store-gateway: add experimental feature to retain lazy-loaded index headers between restarts by eagerly loading them during startup. This is disabled by default and can only be enabled if lazy loading is enabled. To enable this set the following: #5606
  * `-blocks-storage.bucket-store.index-header-lazy-loading-enabled` must be set to true
  * `-blocks-storage.bucket-store.index-header.eager-loading-startup-enabled` must be set to true
* [ENHANCEMENT] Add per-tenant limit `-validation.max-native-histogram-buckets` to be able to ignore native histogram samples that have too many buckets. #4765
* [ENHANCEMENT] Store-gateway: reduce memory usage in some LabelValues calls. #4789
* [ENHANCEMENT] Store-gateway: add a `stage` label to the metric `cortex_bucket_store_series_data_touched`. This label now applies to `data_type="chunks"` and `data_type="series"`. The `stage` label has 2 values: `processed` - the number of series that parsed - and `returned` - the number of series selected from the processed bytes to satisfy the query. #4797 #4830
* [ENHANCEMENT] Distributor: make `__meta_tenant_id` label available in relabeling rules configured via `metric_relabel_configs`. #4725
* [ENHANCEMENT] Compactor: added the configurable limit `compactor.block-upload-max-block-size-bytes` or `compactor_block_upload_max_block_size_bytes` to limit the byte size of uploaded or validated blocks. #4680
* [ENHANCEMENT] Querier: reduce CPU utilisation when shuffle sharding is enabled with large shard sizes. #4851
* [ENHANCEMENT] Packaging: facilitate configuration management by instructing systemd to start mimir with a configuration file. #4810
* [ENHANCEMENT] Store-gateway: reduce memory allocations when looking up postings from cache. #4861 #4869 #4962 #5047
* [ENHANCEMENT] Store-gateway: retain only necessary bytes when reading series from the bucket. #4926
* [ENHANCEMENT] Ingester, store-gateway: clear the shutdown marker after a successful shutdown to enable reusing their persistent volumes in case the ingester or store-gateway is restarted. #4985
* [ENHANCEMENT] Store-gateway, query-frontend: Reduced memory allocations when looking up cached entries from Memcached. #4862
* [ENHANCEMENT] Alertmanager: Add additional template function `queryFromGeneratorURL` returning query URL decoded query from the `GeneratorURL` field of an alert. #4301
* [ENHANCEMENT] Ruler: added experimental ruler storage cache support. The cache should reduce the number of "list objects" API calls issued to the object storage when there are 2+ ruler replicas running in a Mimir cluster. The cache can be configured setting `-ruler-storage.cache.*` CLI flags or their respective YAML config options. #4950 #5054
* [ENHANCEMENT] Store-gateway: added HTTP `/store-gateway/prepare-shutdown` endpoint for gracefully scaling down of store-gateways. A gauge `cortex_store_gateway_prepare_shutdown_requested` has been introduced for tracing this process. #4955
* [ENHANCEMENT] Updated Kuberesolver dependency (github.com/sercand/kuberesolver) from v2.4.0 to v4.0.0 and gRPC dependency (google.golang.org/grpc) from v1.47.0 to v1.53.0. #4922
* [ENHANCEMENT] Introduced new options for logging HTTP request headers: `-server.log-request-headers` enables logging HTTP request headers, `-server.log-request-headers-exclude-list` lists headers which should not be logged. #4922
* [ENHANCEMENT] Block upload: `/api/v1/upload/block/{block}/files` endpoint now disables read and write HTTP timeout, overriding `-server.http-read-timeout` and `-server.http-write-timeout` values. This is done to allow large file uploads to succeed. #4956
* [ENHANCEMENT] Alertmanager: Introduce new metrics from upstream. #4918
  * `cortex_alertmanager_notifications_failed_total` (added `reason` label)
  * `cortex_alertmanager_nflog_maintenance_total`
  * `cortex_alertmanager_nflog_maintenance_errors_total`
  * `cortex_alertmanager_silences_maintenance_total`
  * `cortex_alertmanager_silences_maintenance_errors_total`
* [ENHANCEMENT] Add native histogram support for `cortex_request_duration_seconds` metric family. #4987
* [ENHANCEMENT] Ruler: do not list rule groups in the object storage for disabled tenants. #5004
* [ENHANCEMENT] Query-frontend and querier: add HTTP API endpoint `<prometheus-http-prefix>/api/v1/format_query` to format a PromQL query. #4373
* [ENHANCEMENT] Query-frontend: Add `cortex_query_frontend_regexp_matcher_count` and `cortex_query_frontend_regexp_matcher_optimized_count` metrics to track optimization of regular expression label matchers. #4813
* [ENHANCEMENT] Alertmanager: Add configuration option to enable or disable the deletion of alertmanager state from object storage. This is useful when migrating alertmanager tenants from one cluster to another, because it avoids a condition where the state object is copied but then deleted before the configuration object is copied. #4989
* [ENHANCEMENT] Querier: only use the minimum set of chunks from ingesters when querying, and cancel unnecessary requests to ingesters sooner if we know their results won't be used. #5016
* [ENHANCEMENT] Add `-enable-go-runtime-metrics` flag to expose all go runtime metrics as Prometheus metrics. #5009
* [ENHANCEMENT] Ruler: trigger a synchronization of tenant's rule groups as soon as they change the rules configuration via API. This synchronization is in addition of the periodic syncing done every `-ruler.poll-interval`. The new behavior is enabled by default, but can be disabled with `-ruler.sync-rules-on-changes-enabled=false` (configurable on a per-tenant basis too). If you disable the new behaviour, then you may want to revert `-ruler.poll-interval` to `1m`. #4975 #5053 #5115 #5170
* [ENHANCEMENT] Distributor: Improve invalid tenant shard size error message. #5024
* [ENHANCEMENT] Store-gateway: record index header loading time separately in `cortex_bucket_store_series_request_stage_duration_seconds{stage="load_index_header"}`. Now index header loading will be visible in the "Mimir / Queries" dashboard in the "Series request p99/average latency" panels. #5011 #5062
* [ENHANCEMENT] Querier and ingester: add experimental support for streaming chunks from ingesters to queriers while evaluating queries. This can be enabled with `-querier.prefer-streaming-chunks=true`. #4886 #5078 #5094 #5126
* [ENHANCEMENT] Update Docker base images from `alpine:3.17.3` to `alpine:3.18.0`. #5065
* [ENHANCEMENT] Compactor: reduced the number of "object exists" API calls issued by the compactor to the object storage when syncing block's `meta.json` files. #5063
* [ENHANCEMENT] Distributor: Push request rate limits (`-distributor.request-rate-limit` and `-distributor.request-burst-size`) and their associated YAML configuration are now stable. #5124
* [ENHANCEMENT] Go: updated to 1.20.5. #5185
* [ENHANCEMENT] Update alpine base image to 3.18.2. #5274 #5276
* [BUGFIX] Metadata API: Mimir will now return an empty object when no metadata is available, matching Prometheus. #4782
* [BUGFIX] Store-gateway: add collision detection on expanded postings and individual postings cache keys. #4770
* [BUGFIX] Ruler: Support the `type=alert|record` query parameter for the API endpoint `<prometheus-http-prefix>/api/v1/rules`. #4302
* [BUGFIX] Backend: Check that alertmanager's data-dir doesn't overlap with bucket-sync dir. #4921
* [BUGFIX] Alertmanager: Allow to rate-limit webex, telegram and discord notifications. #4979
* [BUGFIX] Store-gateway: panics when decoding LabelValues responses that contain more than 655360 values. These responses are no longer cached. #5021
* [BUGFIX] Querier: don't leak memory when processing query requests from query-frontends (ie. when the query-scheduler is disabled). #5199

### Documentation

* [ENHANCEMENT] Improve `MimirIngesterReachingTenantsLimit` runbook. #4744 #4752
* [ENHANCEMENT] Add `symbol table size exceeds` case to `MimirCompactorHasNotSuccessfullyRunCompaction` runbook. #4945
* [ENHANCEMENT] Clarify which APIs use query sharding. #4948

### Mixin

* [CHANGE] Alerts: Remove `MimirQuerierHighRefetchRate`. #4980
* [CHANGE] Alerts: Remove `MimirTenantHasPartialBlocks`. This is obsoleted by the changed default of `-compactor.partial-block-deletion-delay` to `1d`, which will auto remediate this alert. #5026
* [ENHANCEMENT] Alertmanager dashboard: display active aggregation groups #4772
* [ENHANCEMENT] Alerts: `MimirIngesterTSDBWALCorrupted` now only fires when there are more than one corrupted WALs in single-zone deployments and when there are more than two zones affected in multi-zone deployments. #4920
* [ENHANCEMENT] Alerts: added labels to duplicated `MimirRolloutStuck` and `MimirCompactorHasNotUploadedBlocks` rules in order to distinguish them. #5023
* [ENHANCEMENT] Dashboards: fix holes in graph for lightly loaded clusters #4915
* [ENHANCEMENT] Dashboards: allow configuring additional services for the Rollout Progress dashboard. #5007
* [ENHANCEMENT] Alerts: do not fire `MimirAllocatingTooMuchMemory` alert for any matching container outside of namespaces where Mimir is running. #5089
* [BUGFIX] Dashboards: show cancelled requests in a different color to successful requests in throughput panels on dashboards. #5039
* [BUGFIX] Dashboards: fix dashboard panels that showed percentages with axes from 0 to 10000%. #5084
* [BUGFIX] Remove dependency on upstream Kubernetes mixin. #4732

### Jsonnet

* [CHANGE] Ruler: changed ruler autoscaling policy, extended scale down period from 60s to 600s. #4786
* [CHANGE] Update to v0.5.0 rollout-operator. #4893
* [CHANGE] Backend: add `alertmanager_args` to `mimir-backend` when running in read-write deployment mode. Remove hardcoded `filesystem` alertmanager storage. This moves alertmanager's data-dir to `/data/alertmanager` by default. #4907 #4921
* [CHANGE] Remove `-pdb` suffix from `PodDisruptionBudget` names. This will create new `PodDisruptionBudget` resources. Make sure to prune the old resources; otherwise, rollouts will be blocked. #5109
* [CHANGE] Query-frontend: enable query sharding for cardinality estimation via `-query-frontend.query-sharding-target-series-per-shard` by default if the results cache is enabled. #5128
* [ENHANCEMENT] Ingester: configure `-blocks-storage.tsdb.head-compaction-interval=15m` to spread TSDB head compaction over a wider time range. #4870
* [ENHANCEMENT] Ingester: configure `-blocks-storage.tsdb.wal-replay-concurrency` to CPU request minus 1. #4864
* [ENHANCEMENT] Compactor: configure `-compactor.first-level-compaction-wait-period` to TSDB head compaction interval plus 10 minutes. #4872
* [ENHANCEMENT] Store-gateway: set `GOMEMLIMIT` to the memory request value. This should reduce the likelihood the store-gateway may go out of memory, at the cost of an higher CPU utilization due to more frequent garbage collections when the memory utilization gets closer or above the configured requested memory. #4971
* [ENHANCEMENT] Store-gateway: dynamically set `GOMAXPROCS` based on the CPU request. This should reduce the likelihood a high load on the store-gateway will slow down the entire Kubernetes node. #5104
* [ENHANCEMENT] Store-gateway: add `store_gateway_lazy_loading_enabled` configuration option which combines disabled lazy-loading and reducing blocks sync concurrency. Reducing blocks sync concurrency improves startup times with disabled lazy loading on HDDs. #5025
* [ENHANCEMENT] Update `rollout-operator` image to `v0.6.0`. #5155
* [BUGFIX] Backend: configure `-ruler.alertmanager-url` to `mimir-backend` when running in read-write deployment mode. #4892
* [ENHANCEMENT] Memcached: don't overwrite upsteam memcached statefulset jsonnet to allow chosing between antiAffinity and topologySpreadConstraints.

### Mimirtool

* [CHANGE] check rules: will fail on duplicate rules when `--strict` is provided. #5035
* [FEATURE] sync/diff can now include/exclude namespaces based on a regular expression using `--namespaces-regex` and `--ignore-namespaces-regex`. #5100
* [ENHANCEMENT] analyze prometheus: allow to specify `-prometheus-http-prefix`. #4966
* [ENHANCEMENT] analyze grafana: allow to specify `--folder-title` to limit dashboards analysis based on their exact folder title. #4973

### Tools

* [CHANGE] copyblocks: copying between Azure Blob Storage buckets is now supported in addition to copying between Google Cloud Storage buckets. As a result, the `--service` flag is now required to be specified (accepted values are `gcs` or `abs`). #4756

## 2.8.0

### Grafana Mimir

* [CHANGE] Ingester: changed experimental CLI flag from `-out-of-order-blocks-external-label-enabled` to `-ingester.out-of-order-blocks-external-label-enabled` #4440
* [CHANGE] Store-gateway: The following metrics have been removed: #4332
  * `cortex_bucket_store_series_get_all_duration_seconds`
  * `cortex_bucket_store_series_merge_duration_seconds`
* [CHANGE] Ingester: changed default value of `-blocks-storage.tsdb.retention-period` from `24h` to `13h`. If you're running Mimir with a custom configuration and you're overriding `-querier.query-store-after` to a value greater than the default `12h` then you should increase `-blocks-storage.tsdb.retention-period` accordingly. #4382
* [CHANGE] Ingester: the configuration parameter `-blocks-storage.tsdb.max-tsdb-opening-concurrency-on-startup` has been deprecated and will be removed in Mimir 2.10. #4445
* [CHANGE] Query-frontend: Cached results now contain timestamp which allows Mimir to check if cached results are still valid based on current TTL configured for tenant. Results cached by previous Mimir version are used until they expire from cache, which can take up to 7 days. If you need to use per-tenant TTL sooner, please flush results cache manually. #4439
* [CHANGE] Ingester: the `cortex_ingester_tsdb_wal_replay_duration_seconds` metrics has been removed. #4465
* [CHANGE] Query-frontend and ruler: use protobuf internal query result payload format by default. This feature is no longer considered experimental. #4557 #4709
* [CHANGE] Ruler: reject creating federated rule groups while tenant federation is disabled. Previously the rule groups would be silently dropped during bucket sync. #4555
* [CHANGE] Compactor: the `/api/v1/upload/block/{block}/finish` endpoint now returns a `429` status code when the compactor has reached the limit specified by `-compactor.max-block-upload-validation-concurrency`. #4598
* [CHANGE] Compactor: when starting a block upload the maximum byte size of the block metadata provided in the request body is now limited to 1 MiB. If this limit is exceeded a `413` status code is returned. #4683
* [CHANGE] Store-gateway: cache key format for expanded postings has changed. This will invalidate the expanded postings in the index cache when deployed. #4667
* [FEATURE] Cache: Introduce experimental support for using Redis for results, chunks, index, and metadata caches. #4371
* [FEATURE] Vault: Introduce experimental integration with Vault to fetch secrets used to configure TLS for clients. Server TLS secrets will still be read from a file. `tls-ca-path`, `tls-cert-path` and `tls-key-path` will denote the path in Vault for the following CLI flags when `-vault.enabled` is true: #4446.
  * `-distributor.ha-tracker.etcd.*`
  * `-distributor.ring.etcd.*`
  * `-distributor.forwarding.grpc-client.*`
  * `-querier.store-gateway-client.*`
  * `-ingester.client.*`
  * `-ingester.ring.etcd.*`
  * `-querier.frontend-client.*`
  * `-query-frontend.grpc-client-config.*`
  * `-query-frontend.results-cache.redis.*`
  * `-blocks-storage.bucket-store.index-cache.redis.*`
  * `-blocks-storage.bucket-store.chunks-cache.redis.*`
  * `-blocks-storage.bucket-store.metadata-cache.redis.*`
  * `-compactor.ring.etcd.*`
  * `-store-gateway.sharding-ring.etcd.*`
  * `-ruler.client.*`
  * `-ruler.alertmanager-client.*`
  * `-ruler.ring.etcd.*`
  * `-ruler.query-frontend.grpc-client-config.*`
  * `-alertmanager.sharding-ring.etcd.*`
  * `-alertmanager.alertmanager-client.*`
  * `-memberlist.*`
  * `-query-scheduler.grpc-client-config.*`
  * `-query-scheduler.ring.etcd.*`
  * `-overrides-exporter.ring.etcd.*`
* [FEATURE] Distributor, ingester, querier, query-frontend, store-gateway: add experimental support for native histograms. Requires that the experimental protobuf query result response format is enabled by `-query-frontend.query-result-response-format=protobuf` on the query frontend. #4286 #4352 #4354 #4376 #4377 #4387 #4396 #4425 #4442 #4494 #4512 #4513 #4526
* [FEATURE] Added `-<prefix>.s3.storage-class` flag to configure the S3 storage class for objects written to S3 buckets. #4300
* [FEATURE] Add `freebsd` to the target OS when generating binaries for a Mimir release. #4654
* [FEATURE] Ingester: Add `prepare-shutdown` endpoint which can be used as part of Kubernetes scale down automations. #4718
* [ENHANCEMENT] Add timezone information to Alpine Docker images. #4583
* [ENHANCEMENT] Ruler: Sync rules when ruler JOINING the ring instead of ACTIVE, In order to reducing missed rule iterations during ruler restarts. #4451
* [ENHANCEMENT] Allow to define service name used for tracing via `JAEGER_SERVICE_NAME` environment variable. #4394
* [ENHANCEMENT] Querier and query-frontend: add experimental, more performant protobuf query result response format enabled with `-query-frontend.query-result-response-format=protobuf`. #4304 #4318 #4375
* [ENHANCEMENT] Compactor: added experimental configuration parameter `-compactor.first-level-compaction-wait-period`, to configure how long the compactor should wait before compacting 1st level blocks (uploaded by ingesters). This configuration option allows to reduce the chances compactor begins compacting blocks before all ingesters have uploaded their blocks to the storage. #4401
* [ENHANCEMENT] Store-gateway: use more efficient chunks fetching and caching. #4255
* [ENHANCEMENT] Query-frontend and ruler: add experimental, more performant protobuf internal query result response format enabled with `-ruler.query-frontend.query-result-response-format=protobuf`. #4331
* [ENHANCEMENT] Ruler: increased tolerance for missed iterations on alerts, reducing the chances of flapping firing alerts during ruler restarts. #4432
* [ENHANCEMENT] Optimized `.*` and `.+` regular expression label matchers. #4432
* [ENHANCEMENT] Optimized regular expression label matchers with alternates (e.g. `a|b|c`). #4647
* [ENHANCEMENT] Added an in-memory cache for regular expression matchers, to avoid parsing and compiling the same expression multiple times when used in recurring queries. #4633
* [ENHANCEMENT] Query-frontend: results cache TTL is now configurable by using `-query-frontend.results-cache-ttl` and `-query-frontend.results-cache-ttl-for-out-of-order-time-window` options. These values can also be specified per tenant. Default values are unchanged (7 days and 10 minutes respectively). #4385
* [ENHANCEMENT] Ingester: added advanced configuration parameter `-blocks-storage.tsdb.wal-replay-concurrency` representing the maximum number of CPUs used during WAL replay. #4445
* [ENHANCEMENT] Ingester: added metrics `cortex_ingester_tsdb_open_duration_seconds_total` to measure the total time it takes to open all existing TSDBs. The time tracked by this metric also includes the TSDBs WAL replay duration. #4465
* [ENHANCEMENT] Store-gateway: use streaming implementation for LabelNames RPC. The batch size for streaming is controlled by `-blocks-storage.bucket-store.batch-series-size`. #4464
* [ENHANCEMENT] Memcached: Add support for TLS or mTLS connections to cache servers. #4535
* [ENHANCEMENT] Compactor: blocks index files are now validated for correctness for blocks uploaded via the TSDB block upload feature. #4503
* [ENHANCEMENT] Compactor: block chunks and segment files are now validated for correctness for blocks uploaded via the TSDB block upload feature. #4549
* [ENHANCEMENT] Ingester: added configuration options to configure the "postings for matchers" cache of each compacted block queried from ingesters: #4561
  * `-blocks-storage.tsdb.block-postings-for-matchers-cache-ttl`
  * `-blocks-storage.tsdb.block-postings-for-matchers-cache-size`
  * `-blocks-storage.tsdb.block-postings-for-matchers-cache-force`
* [ENHANCEMENT] Compactor: validation of blocks uploaded via the TSDB block upload feature is now configurable on a per tenant basis: #4585
  * `-compactor.block-upload-validation-enabled` has been added, `compactor_block_upload_validation_enabled` can be used to override per tenant
  * `-compactor.block-upload.block-validation-enabled` was the previous global flag and has been removed
* [ENHANCEMENT] TSDB Block Upload: block upload validation concurrency can now be limited with `-compactor.max-block-upload-validation-concurrency`. #4598
* [ENHANCEMENT] OTLP: Add support for converting OTel exponential histograms to Prometheus native histograms. The ingestion of native histograms must be enabled, please set `-ingester.native-histograms-ingestion-enabled` to `true`. #4063 #4639
* [ENHANCEMENT] Query-frontend: add metric `cortex_query_fetched_index_bytes_total` to measure TSDB index bytes fetched to execute a query. #4597
* [ENHANCEMENT] Query-frontend: add experimental limit to enforce a max query expression size in bytes via `-query-frontend.max-query-expression-size-bytes` or `max_query_expression_size_bytes`. #4604
* [ENHANCEMENT] Query-tee: improve message logged when comparing responses and one response contains a non-JSON payload. #4588
* [ENHANCEMENT] Distributor: add ability to set per-distributor limits via `distributor_limits` block in runtime configuration in addition to the existing configuration. #4619
* [ENHANCEMENT] Querier: reduce peak memory consumption for queries that touch a large number of chunks. #4625
* [ENHANCEMENT] Query-frontend: added experimental `-query-frontend.query-sharding-max-regexp-size-bytes` limit to query-frontend. When set to a value greater than 0, query-frontend disabled query sharding for any query with a regexp matcher longer than the configured limit. #4632
* [ENHANCEMENT] Store-gateway: include statistics from LabelValues and LabelNames calls in `cortex_bucket_store_series*` metrics. #4673
* [ENHANCEMENT] Query-frontend: improve readability of distributed tracing spans. #4656
* [ENHANCEMENT] Update Docker base images from `alpine:3.17.2` to `alpine:3.17.3`. #4685
* [ENHANCEMENT] Querier: improve performance when shuffle sharding is enabled and the shard size is large. #4711
* [ENHANCEMENT] Ingester: improve performance when Active Series Tracker is in use. #4717
* [ENHANCEMENT] Store-gateway: optionally select `-blocks-storage.bucket-store.series-selection-strategy`, which can limit the impact of large posting lists (when many series share the same label name and value). #4667 #4695 #4698
* [ENHANCEMENT] Querier: Cache the converted float histogram from chunk iterator, hence there is no need to lookup chunk every time to get the converted float histogram. #4684
* [ENHANCEMENT] Ruler: Improve rule upload performance when not enforcing per-tenant rule group limits. #4828
* [ENHANCEMENT] Improved memory limit on the in-memory cache used for regular expression matchers. #4751
* [BUGFIX] Querier: Streaming remote read will now continue to return multiple chunks per frame after the first frame. #4423
* [BUGFIX] Store-gateway: the values for `stage="processed"` for the metrics `cortex_bucket_store_series_data_touched` and  `cortex_bucket_store_series_data_size_touched_bytes` when using fine-grained chunks caching is now reporting the correct values of chunks held in memory. #4449
* [BUGFIX] Compactor: fixed reporting a compaction error when compactor is correctly shut down while populating blocks. #4580
* [BUGFIX] OTLP: Do not drop exemplars of the OTLP Monotonic Sum metric. #4063
* [BUGFIX] Packaging: flag `/etc/default/mimir` and `/etc/sysconfig/mimir` as config to prevent overwrite. #4587
* [BUGFIX] Query-frontend: don't retry queries which error inside PromQL. #4643
* [BUGFIX] Store-gateway & query-frontend: report more consistent statistics for fetched index bytes. #4671
* [BUGFIX] Native histograms: fix how IsFloatHistogram determines if mimirpb.Histogram is a float histogram. #4706
* [BUGFIX] Query-frontend: fix query sharding for native histograms. #4666
* [BUGFIX] Ring status page: fixed the owned tokens percentage value displayed. #4730
* [BUGFIX] Querier: fixed chunk iterator that can return sample with wrong timestamp. #4450
* [BUGFIX] Packaging: fix preremove script preventing upgrades. #4801
* [BUGFIX] Security: updates Go to version 1.20.4 to fix CVE-2023-24539, CVE-2023-24540, CVE-2023-29400. #4903

### Mixin

* [ENHANCEMENT] Queries: Display data touched per sec in bytes instead of number of items. #4492
* [ENHANCEMENT] `_config.job_names.<job>` values can now be arrays of regular expressions in addition to a single string. Strings are still supported and behave as before. #4543
* [ENHANCEMENT] Queries dashboard: remove mention to store-gateway "streaming enabled" in panels because store-gateway only support streaming series since Mimir 2.7. #4569
* [ENHANCEMENT] Ruler: Add panel description for Read QPS panel in Ruler dashboard to explain values when in remote ruler mode. #4675
* [BUGFIX] Ruler dashboard: show data for reads from ingesters. #4543
* [BUGFIX] Pod selector regex for deployments: change `(.*-mimir-)` to `(.*mimir-)`. #4603

### Jsonnet

* [CHANGE] Ruler: changed ruler deployment max surge from `0` to `50%`, and max unavailable from `1` to `0`. #4381
* [CHANGE] Memcached connections parameters `-blocks-storage.bucket-store.index-cache.memcached.max-idle-connections`, `-blocks-storage.bucket-store.chunks-cache.memcached.max-idle-connections` and `-blocks-storage.bucket-store.metadata-cache.memcached.max-idle-connections` settings are now configured based on `max-get-multi-concurrency` and `max-async-concurrency`. #4591
* [CHANGE] Add support to use external Redis as cache. Following are some changes in the jsonnet config: #4386 #4640
  * Renamed `memcached_*_enabled` config options to `cache_*_enabled`
  * Renamed `memcached_*_max_item_size_mb` config options to `cache_*_max_item_size_mb`
  * Added `cache_*_backend` config options
* [CHANGE] Store-gateway StatefulSets with disabled multi-zone deployment are also unregistered from the ring on shutdown. This eliminated resharding during rollouts, at the cost of extra effort during scaling down store-gateways. For more information see [Scaling down store-gateways](https://grafana.com/docs/mimir/v2.7.x/operators-guide/run-production-environment/scaling-out/#scaling-down-store-gateways). #4713
* [CHANGE] Removed `$._config.querier.replicas` and `$._config.queryFrontend.replicas`. If you need to customize the number of querier or query-frontend replicas, and autoscaling is disabled, please set an override as is done for other stateless components (e.g. distributors). #5130
* [ENHANCEMENT] Alertmanager: add `alertmanager_data_disk_size` and  `alertmanager_data_disk_class` configuration options, by default no storage class is set. #4389
* [ENHANCEMENT] Update `rollout-operator` to `v0.4.0`. #4524
* [ENHANCEMENT] Update memcached to `memcached:1.6.19-alpine`. #4581
* [ENHANCEMENT] Add support for mTLS connections to Memcached servers. #4553
* [ENHANCEMENT] Update the `memcached-exporter` to `v0.11.2`. #4570
* [ENHANCEMENT] Autoscaling: Add `autoscaling_query_frontend_memory_target_utilization`, `autoscaling_ruler_query_frontend_memory_target_utilization`, and `autoscaling_ruler_memory_target_utilization` configuration options, for controlling the corresponding autoscaler memory thresholds. Each has a default of 1, i.e. 100%. #4612
* [ENHANCEMENT] Distributor: add ability to set per-distributor limits via `distributor_instance_limits` using runtime configuration. #4627
* [BUGFIX] Add missing query sharding settings for user_24M and user_32M plans. #4374

### Mimirtool

* [ENHANCEMENT] Backfill: mimirtool will now sleep and retry if it receives a 429 response while trying to finish an upload due to validation concurrency limits. #4598
* [ENHANCEMENT] `gauge` panel type is supported now in `mimirtool analyze dashboard`. #4679
* [ENHANCEMENT] Set a `User-Agent` header on requests to Mimir or Prometheus servers. #4700

### Mimir Continuous Test

* [FEATURE] Allow continuous testing of native histograms as well by enabling the flag `-tests.write-read-series-test.histogram-samples-enabled`. The metrics exposed by the tool will now have a new label called `type` with possible values of `float`, `histogram_float_counter`, `histogram_float_gauge`, `histogram_int_counter`, `histogram_int_gauge`, the list of metrics impacted: #4457
  * `mimir_continuous_test_writes_total`
  * `mimir_continuous_test_writes_failed_total`
  * `mimir_continuous_test_queries_total`
  * `mimir_continuous_test_queries_failed_total`
  * `mimir_continuous_test_query_result_checks_total`
  * `mimir_continuous_test_query_result_checks_failed_total`
* [ENHANCEMENT] Added a new metric `mimir_continuous_test_build_info` that reports version information, similar to the existing `cortex_build_info` metric exposed by other Mimir components. #4712
* [ENHANCEMENT] Add coherency for the selected ranges and instants of test queries. #4704

### Query-tee

### Documentation

* [CHANGE] Clarify what deprecation means in the lifecycle of configuration parameters. #4499
* [CHANGE] Update compactor `split-groups` and `split-and-merge-shards` recommendation on component page. #4623
* [FEATURE] Add instructions about how to configure native histograms. #4527
* [ENHANCEMENT] Runbook for MimirCompactorHasNotSuccessfullyRunCompaction extended to include scenario where compaction has fallen behind. #4609
* [ENHANCEMENT] Add explanation for QPS values for reads in remote ruler mode and writes generally, to the Ruler dashboard page. #4629
* [ENHANCEMENT] Expand zone-aware replication page to cover single physical availability zone deployments. #4631
* [FEATURE] Add instructions to use puppet module. #4610
* [FEATURE] Add documentation on how deploy mixin with terraform. #4161

### Tools

* [ENHANCEMENT] tsdb-index: iteration over index is now faster when any equal matcher is supplied. #4515

## 2.7.3

### Grafana Mimir

* [BUGFIX] Security: updates Go to version 1.20.4 to fix CVE-2023-24539, CVE-2023-24540, CVE-2023-29400. #4905

## 2.7.2

### Grafana Mimir

* [BUGFIX] Security: updated Go version to 1.20.3 to fix CVE-2023-24538 #4795

## 2.7.1

**Note**: During the release process, version 2.7.0 was tagged too early, before completing the release checklist and production testing. Release 2.7.1 doesn't include any code changes since 2.7.0, but now has proper release notes, published documentation, and has been fully tested in our production environment.

### Grafana Mimir

* [CHANGE] Ingester: the configuration parameter `-ingester.ring.readiness-check-ring-health` has been deprecated and will be removed in Mimir 2.9. #4422
* [CHANGE] Ruler: changed default value of `-ruler.evaluation-delay-duration` option from 0 to 1m. #4250
* [CHANGE] Querier: Errors with status code `422` coming from the store-gateway are propagated and not converted to the consistency check error anymore. #4100
* [CHANGE] Store-gateway: When a query hits `max_fetched_chunks_per_query` and `max_fetched_series_per_query` limits, an error with the status code `422` is created and returned. #4056
* [CHANGE] Packaging: Migrate FPM packaging solution to NFPM. Rationalize packages dependencies and add package for all binaries. #3911
* [CHANGE] Store-gateway: Deprecate flag `-blocks-storage.bucket-store.chunks-cache.subrange-size` since there's no benefit to changing the default of `16000`. #4135
* [CHANGE] Experimental support for ephemeral storage introduced in Mimir 2.6.0 has been removed. Following options are no longer available: #4252
  * `-blocks-storage.ephemeral-tsdb.*`
  * `-distributor.ephemeral-series-enabled`
  * `-distributor.ephemeral-series-matchers`
  * `-ingester.max-ephemeral-series-per-user`
  * `-ingester.instance-limits.max-ephemeral-series`
Querying with using `{__mimir_storage__="ephemeral"}` selector no longer works. All label values with `ephemeral-` prefix in `reason` label of `cortex_discarded_samples_total` metric are no longer available. Following metrics have been removed:
  * `cortex_ingester_ephemeral_series`
  * `cortex_ingester_ephemeral_series_created_total`
  * `cortex_ingester_ephemeral_series_removed_total`
  * `cortex_ingester_ingested_ephemeral_samples_total`
  * `cortex_ingester_ingested_ephemeral_samples_failures_total`
  * `cortex_ingester_memory_ephemeral_users`
  * `cortex_ingester_queries_ephemeral_total`
  * `cortex_ingester_queried_ephemeral_samples`
  * `cortex_ingester_queried_ephemeral_series`
* [CHANGE] Store-gateway: use mmap-less index-header reader by default and remove mmap-based index header reader. The following flags have changed: #4280
   * `-blocks-storage.bucket-store.index-header.map-populate-enabled` has been removed
   * `-blocks-storage.bucket-store.index-header.stream-reader-enabled` has been removed
   * `-blocks-storage.bucket-store.index-header.stream-reader-max-idle-file-handles` has been renamed to `-blocks-storage.bucket-store.index-header.max-idle-file-handles`, and the corresponding configuration file option has been renamed from `stream_reader_max_idle_file_handles` to `max_idle_file_handles`
* [CHANGE] Store-gateway: the streaming store-gateway is now enabled by default. The new default setting for `-blocks-storage.bucket-store.batch-series-size` is `5000`. #4330
* [CHANGE] Compactor: the configuration parameter `-compactor.consistency-delay` has been deprecated and will be removed in Mimir 2.9. #4409
* [CHANGE] Store-gateway: the configuration parameter `-blocks-storage.bucket-store.consistency-delay` has been deprecated and will be removed in Mimir 2.9. #4409
* [FEATURE] Ruler: added `keep_firing_for` support to alerting rules. #4099
* [FEATURE] Distributor, ingester: ingestion of native histograms. The new per-tenant limit `-ingester.native-histograms-ingestion-enabled` controls whether native histograms are stored or ignored. #4159
* [FEATURE] Query-frontend: Introduce experimental `-query-frontend.query-sharding-target-series-per-shard` to allow query sharding to take into account cardinality of similar requests executed previously. This feature uses the same cache that's used for results caching. #4121 #4177 #4188 #4254
* [ENHANCEMENT] Go: update go to 1.20.1. #4266
* [ENHANCEMENT] Ingester: added `out_of_order_blocks_external_label_enabled` shipper option to label out-of-order blocks before shipping them to cloud storage. #4182 #4297
* [ENHANCEMENT] Ruler: introduced concurrency when loading per-tenant rules configuration. This improvement is expected to speed up the ruler start up time in a Mimir cluster with a large number of tenants. #4258
* [ENHANCEMENT] Compactor: Add `reason` label to `cortex_compactor_runs_failed_total`. The value can be `shutdown` or `error`. #4012
* [ENHANCEMENT] Store-gateway: enforce `max_fetched_series_per_query`. #4056
* [ENHANCEMENT] Query-frontend: Disambiguate logs for failed queries. #4067
* [ENHANCEMENT] Query-frontend: log caller user agent in query stats logs. #4093
* [ENHANCEMENT] Store-gateway: add `data_type` label with values on `cortex_bucket_store_partitioner_extended_ranges_total`, `cortex_bucket_store_partitioner_expanded_ranges_total`, `cortex_bucket_store_partitioner_requested_ranges_total`, `cortex_bucket_store_partitioner_expanded_bytes_total`, `cortex_bucket_store_partitioner_requested_bytes_total` for `postings`, `series`, and `chunks`. #4095
* [ENHANCEMENT] Store-gateway: Reduce memory allocation rate when loading TSDB chunks from Memcached. #4074
* [ENHANCEMENT] Query-frontend: track `cortex_frontend_query_response_codec_duration_seconds` and `cortex_frontend_query_response_codec_payload_bytes` metrics to measure the time taken and bytes read / written while encoding and decoding query result payloads. #4110
* [ENHANCEMENT] Alertmanager: expose additional upstream metrics `cortex_alertmanager_dispatcher_aggregation_groups`, `cortex_alertmanager_dispatcher_alert_processing_duration_seconds`. #4151
* [ENHANCEMENT] Querier and query-frontend: add experimental, more performant protobuf internal query result response format enabled with `-query-frontend.query-result-response-format=protobuf`. #4153
* [ENHANCEMENT] Store-gateway: use more efficient chunks fetching and caching. This should reduce CPU, memory utilization, and receive bandwidth of a store-gateway. Enable with `-blocks-storage.bucket-store.chunks-cache.fine-grained-chunks-caching-enabled=true`. #4163 #4174 #4227
* [ENHANCEMENT] Query-frontend: Wait for in-flight queries to finish before shutting down. #4073 #4170
* [ENHANCEMENT] Store-gateway: added `encode` and `other` stage to `cortex_bucket_store_series_request_stage_duration_seconds` metric. #4179
* [ENHANCEMENT] Ingester: log state of TSDB when shipping or forced compaction can't be done due to unexpected state of TSDB. #4211
* [ENHANCEMENT] Update Docker base images from `alpine:3.17.1` to `alpine:3.17.2`. #4240
* [ENHANCEMENT] Store-gateway: add a `stage` label to the metrics `cortex_bucket_store_series_data_fetched`, `cortex_bucket_store_series_data_size_fetched_bytes`, `cortex_bucket_store_series_data_touched`, `cortex_bucket_store_series_data_size_touched_bytes`. This label only applies to `data_type="chunks"`. For `fetched` metrics with `data_type="chunks"` the `stage` label has 2 values: `fetched` - the chunks or bytes that were fetched from the cache or the object store, `refetched` - the chunks or bytes that had to be refetched from the cache or the object store because their size was underestimated during the first fetch. For `touched` metrics with `data_type="chunks"` the `stage` label has 2 values: `processed` - the chunks or bytes that were read from the fetched chunks or bytes and were processed in memory, `returned` - the chunks or bytes that were selected from the processed bytes to satisfy the query. #4227 #4316
* [ENHANCEMENT] Compactor: improve the partial block check related to `compactor.partial-block-deletion-delay` to potentially issue less requests to object storage. #4246
* [ENHANCEMENT] Memcached: added `-*.memcached.min-idle-connections-headroom-percentage` support to configure the minimum number of idle connections to keep open as a percentage (0-100) of the number of recently used idle connections. This feature is disabled when set to a negative value (default), which means idle connections are kept open indefinitely. #4249
* [ENHANCEMENT] Querier and store-gateway: optimized regular expression label matchers with case insensitive alternate operator. #4340 #4357
* [ENHANCEMENT] Compactor: added the experimental flag `-compactor.block-upload.block-validation-enabled` with the default `true` to configure whether block validation occurs on backfilled blocks. #3411
* [ENHANCEMENT] Ingester: apply a jitter to the first TSDB head compaction interval configured via `-blocks-storage.tsdb.head-compaction-interval`. Subsequent checks will happen at the configured interval. This should help to spread the TSDB head compaction among different ingesters over the configured interval. #4364
* [ENHANCEMENT] Ingester: the maximum accepted value for `-blocks-storage.tsdb.head-compaction-interval` has been increased from 5m to 15m. #4364
* [BUGFIX] Store-gateway: return `Canceled` rather than `Aborted` or `Internal` error when the calling querier cancels a label names or values request, and return `Internal` if processing the request fails for another reason. #4061
* [BUGFIX] Querier: track canceled requests with status code `499` in the metrics instead of `503` or `422`. #4099
* [BUGFIX] Ingester: compact out-of-order data during `/ingester/flush` or when TSDB is idle. #4180
* [BUGFIX] Ingester: conversion of global limits `max-series-per-user`, `max-series-per-metric`, `max-metadata-per-user` and `max-metadata-per-metric` into corresponding local limits now takes into account the number of ingesters in each zone. #4238
* [BUGFIX] Ingester: track `cortex_ingester_memory_series` metric consistently with `cortex_ingester_memory_series_created_total` and `cortex_ingester_memory_series_removed_total`. #4312
* [BUGFIX] Querier: fixed a bug which was incorrectly matching series with regular expression label matchers with begin/end anchors in the middle of the regular expression. #4340

### Mixin

* [CHANGE] Move auto-scaling panel rows down beneath logical network path in Reads and Writes dashboards. #4049
* [CHANGE] Make distributor auto-scaling metric panels show desired number of replicas. #4218
* [CHANGE] Alerts: The alert `MimirMemcachedRequestErrors` has been renamed to `MimirCacheRequestErrors`. #4242
* [ENHANCEMENT] Alerts: Added `MimirAutoscalerKedaFailing` alert firing when a KEDA scaler is failing. #4045
* [ENHANCEMENT] Add auto-scaling panels to ruler dashboard. #4046
* [ENHANCEMENT] Add gateway auto-scaling panels to Reads and Writes dashboards. #4049 #4216
* [ENHANCEMENT] Dashboards: distinguish between label names and label values queries. #4065
* [ENHANCEMENT] Add query-frontend and ruler-query-frontend auto-scaling panels to Reads and Ruler dashboards. #4199
* [BUGFIX] Alerts: Fixed `MimirAutoscalerNotActive` to not fire if scaling metric does not exist, to avoid false positives on scaled objects with 0 min replicas. #4045
* [BUGFIX] Alerts: `MimirCompactorHasNotSuccessfullyRunCompaction` is no longer triggered by frequent compactor restarts. #4012
* [BUGFIX] Tenants dashboard: Correctly show the ruler-query-scheduler queue size. #4152

### Jsonnet

* [CHANGE] Create the `query-frontend-discovery` service only when Mimir is deployed in microservice mode without query-scheduler. #4353
* [CHANGE] Add results cache backend config to `ruler-query-frontend` configuration to allow cache reuse for cardinality-estimation based sharding. #4257
* [ENHANCEMENT] Add support for ruler auto-scaling. #4046
* [ENHANCEMENT] Add optional `weight` param to `newQuerierScaledObject` and `newRulerQuerierScaledObject` to allow running multiple querier deployments on different node types. #4141
* [ENHANCEMENT] Add support for query-frontend and ruler-query-frontend auto-scaling. #4199
* [BUGFIX] Shuffle sharding: when applying user class limits, honor the minimum shard size configured in `$._config.shuffle_sharding.*`. #4363

### Mimirtool

* [FEATURE] Added `keep_firing_for` support to rules configuration. #4099
* [ENHANCEMENT] Add `-tls-insecure-skip-verify` to rules, alertmanager and backfill commands. #4162

### Query-tee

* [CHANGE] Increase default value of `-backend.read-timeout` to 150s, to accommodate default querier and query frontend timeout of 120s. #4262
* [ENHANCEMENT] Log errors that occur while performing requests to compare two endpoints. #4262
* [ENHANCEMENT] When comparing two responses that both contain an error, only consider the comparison failed if the errors differ. Previously, if either response contained an error, the comparison always failed, even if both responses contained the same error. #4262
* [ENHANCEMENT] Include the value of the `X-Scope-OrgID` header when logging a comparison failure. #4262
* [BUGFIX] Parameters (expression, time range etc.) for a query request where the parameters are in the HTTP request body rather than in the URL are now logged correctly when responses differ. #4265

### Documentation

* [ENHANCEMENT] Add guide on alternative migration method for Thanos to Mimir #3554
* [ENHANCEMENT] Restore "Migrate from Cortex" for Jsonnet. #3929
* [ENHANCEMENT] Document migration from microservices to read-write deployment mode. #3951
* [ENHANCEMENT] Do not error when there is nothing to commit as part of a publish #4058
* [ENHANCEMENT] Explain how to run Mimir locally using docker-compose #4079
* [ENHANCEMENT] Docs: use long flag names in runbook commands. #4088
* [ENHANCEMENT] Clarify how ingester replication happens. #4101
* [ENHANCEMENT] Improvements to the Get Started guide. #4315
* [BUGFIX] Added indentation to Azure and SWIFT backend definition. #4263

### Tools

* [ENHANCEMENT] Adapt tsdb-print-chunk for native histograms. #4186
* [ENHANCEMENT] Adapt tsdb-index-health for blocks containing native histograms. #4186
* [ENHANCEMENT] Adapt tsdb-chunks tool to handle native histograms. #4186

## 2.6.2

* [BUGFIX] Security: updates Go to version 1.20.4 to fix CVE-2023-24539, CVE-2023-24540, CVE-2023-29400. #4903

## 2.6.1

### Grafana Mimir

* [BUGFIX] Security: updates Go to version 1.20.3 to fix CVE-2023-24538 #4798

## 2.6.0

### Grafana Mimir

* [CHANGE] Querier: Introduce `-querier.max-partial-query-length` to limit the time range for partial queries at the querier level and deprecate `-store.max-query-length`. #3825 #4017
* [CHANGE] Store-gateway: Remove experimental `-blocks-storage.bucket-store.max-concurrent-reject-over-limit` flag. #3706
* [CHANGE] Ingester: If shipping is enabled block retention will now be relative to the upload time to cloud storage. If shipping is disabled block retention will be relative to the creation time of the block instead of the mintime of the last block created. #3816
* [CHANGE] Query-frontend: Deprecated CLI flag `-query-frontend.align-querier-with-step` has been removed. #3982
* [CHANGE] Alertmanager: added default configuration for `-alertmanager.configs.fallback`. Allows tenants to send alerts without first uploading an Alertmanager configuration. #3541
* [FEATURE] Store-gateway: streaming of series. The store-gateway can now stream results back to the querier instead of buffering them. This is expected to greatly reduce peak memory consumption while keeping latency the same. You can enable this feature by setting `-blocks-storage.bucket-store.batch-series-size` to a value in the high thousands (5000-10000). This is still an experimental feature and is subject to a changing API and instability. #3540 #3546 #3587 #3606 #3611 #3620 #3645 #3355 #3697 #3666 #3687 #3728 #3739 #3751 #3779 #3839
* [FEATURE] Alertmanager: Added support for the Webex receiver. #3758
* [FEATURE] Limits: Added the `-validation.separate-metrics-group-label` flag. This allows further separation of the `cortex_discarded_samples_total` metric by an additional `group` label - which is configured by this flag to be the value of a specific label on an incoming timeseries. Active groups are tracked and inactive groups are cleaned up on a defined interval. The maximum number of groups tracked is controlled by the `-max-separate-metrics-groups-per-user` flag. #3439
* [FEATURE] Overrides-exporter: Added experimental ring support to overrides-exporter via `-overrides-exporter.ring.enabled`. When enabled, the ring is used to establish a leader replica for the export of limit override metrics. #3908 #3953
* [FEATURE] Ephemeral storage (experimental): Mimir can now accept samples into "ephemeral storage". Such samples are available for querying for a short amount of time (`-blocks-storage.ephemeral-tsdb.retention-period`, defaults to 10 minutes), and then removed from memory. To use ephemeral storage, distributor must be configured with `-distributor.ephemeral-series-enabled` option. Series matching `-distributor.ephemeral-series-matchers` will be marked for storing into ephemeral storage in ingesters. Each tenant needs to have ephemeral storage enabled by using `-ingester.max-ephemeral-series-per-user` limit, which defaults to 0 (no ephemeral storage). Ingesters have new `-ingester.instance-limits.max-ephemeral-series` limit for total number of series in ephemeral storage across all tenants. If ingestion of samples into ephemeral storage fails, `cortex_discarded_samples_total` metric will use values prefixed with `ephemeral-` for `reason` label. Querying of ephemeral storage is possible by using `{__mimir_storage__="ephemeral"}` as metric selector. Following new metrics related to ephemeral storage are introduced: #3897 #3922 #3961 #3997 #4004
  * `cortex_ingester_ephemeral_series`
  * `cortex_ingester_ephemeral_series_created_total`
  * `cortex_ingester_ephemeral_series_removed_total`
  * `cortex_ingester_ingested_ephemeral_samples_total`
  * `cortex_ingester_ingested_ephemeral_samples_failures_total`
  * `cortex_ingester_memory_ephemeral_users`
  * `cortex_ingester_queries_ephemeral_total`
  * `cortex_ingester_queried_ephemeral_samples`
  * `cortex_ingester_queried_ephemeral_series`
* [ENHANCEMENT] Added new metric `thanos_shipper_last_successful_upload_time`: Unix timestamp (in seconds) of the last successful TSDB block uploaded to the bucket. #3627
* [ENHANCEMENT] Ruler: Added `-ruler.alertmanager-client.tls-enabled` configuration for alertmanager client. #3432 #3597
* [ENHANCEMENT] Activity tracker logs now have `component=activity-tracker` label. #3556
* [ENHANCEMENT] Distributor: remove labels with empty values #2439
* [ENHANCEMENT] Query-frontend: track query HTTP requests in the Activity Tracker. #3561
* [ENHANCEMENT] Store-gateway: Add experimental alternate implementation of index-header reader that does not use memory mapped files. The index-header reader is expected to improve stability of the store-gateway. You can enable this implementation with the flag `-blocks-storage.bucket-store.index-header.stream-reader-enabled`. #3639 #3691 #3703 #3742 #3785 #3787 #3797
* [ENHANCEMENT] Query-scheduler: add `cortex_query_scheduler_cancelled_requests_total` metric to track the number of requests that are already cancelled when dequeued. #3696
* [ENHANCEMENT] Store-gateway: add `cortex_bucket_store_partitioner_extended_ranges_total` metric to keep track of the ranges that the partitioner decided to overextend and merge in order to save API call to the object storage. #3769
* [ENHANCEMENT] Compactor: Auto-forget unhealthy compactors after ten failed ring heartbeats. #3771
* [ENHANCEMENT] Ruler: change default value of `-ruler.for-grace-period` from `10m` to `2m` and update help text. The new default value reflects how we operate Mimir at Grafana Labs. #3817
* [ENHANCEMENT] Ingester: Added experimental flags to force usage of _postings for matchers cache_. These flags will be removed in the future and it's not recommended to change them. #3823
  * `-blocks-storage.tsdb.head-postings-for-matchers-cache-ttl`
  * `-blocks-storage.tsdb.head-postings-for-matchers-cache-size`
  * `-blocks-storage.tsdb.head-postings-for-matchers-cache-force`
* [ENHANCEMENT] Ingester: Improved series selection performance when some of the matchers do not match any series. #3827
* [ENHANCEMENT] Alertmanager: Add new additional template function `tenantID` returning id of the tenant owning the alert. #3758
* [ENHANCEMENT] Alertmanager: Add additional template function `grafanaExploreURL` returning URL to grafana explore with range query. #3849
* [ENHANCEMENT] Reduce overhead of debug logging when filtered out. #3875
* [ENHANCEMENT] Update Docker base images from `alpine:3.16.2` to `alpine:3.17.1`. #3898
* [ENHANCEMENT] Ingester: Add new `/ingester/tsdb_metrics` endpoint to return tenant-specific TSDB metrics. #3923
* [ENHANCEMENT] Query-frontend: CLI flag `-query-frontend.max-total-query-length` and its associated YAML configuration is now stable. #3882
* [ENHANCEMENT] Ruler: rule groups now support optional and experimental `align_evaluation_time_on_interval` field, which causes all evaluations to happen on interval-aligned timestamp. #4013
* [ENHANCEMENT] Query-scheduler: ring-based service discovery is now stable. #4028
* [ENHANCEMENT] Store-gateway: improved performance of prefix matching on the labels. #4055 #4080
* [BUGFIX] Log the names of services that are not yet running rather than `unsupported value type` when calling `/ready` and some services are not running. #3625
* [BUGFIX] Alertmanager: Fix template spurious deletion with relative data dir. #3604
* [BUGFIX] Security: update prometheus/exporter-toolkit for CVE-2022-46146. #3675
* [BUGFIX] Security: update golang.org/x/net for CVE-2022-41717. #3755
* [BUGFIX] Debian package: Fix post-install, environment file path and user creation. #3720
* [BUGFIX] memberlist: Fix panic during Mimir startup when Mimir receives gossip message before it's ready. #3746
* [BUGFIX] Store-gateway: fix `cortex_bucket_store_partitioner_requested_bytes_total` metric to not double count overlapping ranges. #3769
* [BUGFIX] Update `github.com/thanos-io/objstore` to address issue with Multipart PUT on s3-compatible Object Storage. #3802 #3821
* [BUGFIX] Distributor, Query-scheduler: Make sure ring metrics include a `cortex_` prefix as expected by dashboards. #3809
* [BUGFIX] Querier: canceled requests are no longer reported as "consistency check" failures. #3837 #3927
* [BUGFIX] Distributor: don't panic when `metric_relabel_configs` in overrides contains null element. #3868
* [BUGFIX] Distributor: don't panic when OTLP histograms don't have any buckets. #3853
* [BUGFIX] Ingester, Compactor: fix panic that can occur when compaction fails. #3955
* [BUGFIX] Store-gateway: return `Canceled` rather than `Aborted` error when the calling querier cancels the request. #4007

### Mixin

* [ENHANCEMENT] Alerts: Added `MimirIngesterInstanceHasNoTenants` alert that fires when an ingester replica is not receiving write requests for any tenant. #3681
* [ENHANCEMENT] Alerts: Extended `MimirAllocatingTooMuchMemory` to check read-write deployment containers. #3710
* [ENHANCEMENT] Alerts: Added `MimirAlertmanagerInstanceHasNoTenants` alert that fires when an alertmanager instance ows no tenants. #3826
* [ENHANCEMENT] Alerts: Added `MimirRulerInstanceHasNoRuleGroups` alert that fires when a ruler replica is not assigned any rule group to evaluate. #3723
* [ENHANCEMENT] Support for baremetal deployment for alerts and scaling recording rules. #3719
* [ENHANCEMENT] Dashboards: querier autoscaling now supports multiple scaled objects (configurable via `$._config.autoscale.querier.hpa_name`). #3962
* [BUGFIX] Alerts: Fixed `MimirIngesterRestarts` alert when Mimir is deployed in read-write mode. #3716
* [BUGFIX] Alerts: Fixed `MimirIngesterHasNotShippedBlocks` and `MimirIngesterHasNotShippedBlocksSinceStart` alerts for when Mimir is deployed in read-write or monolithic modes and updated them to use new `thanos_shipper_last_successful_upload_time` metric. #3627
* [BUGFIX] Alerts: Fixed `MimirMemoryMapAreasTooHigh` alert when Mimir is deployed in read-write mode. #3626
* [BUGFIX] Alerts: Fixed `MimirCompactorSkippedBlocksWithOutOfOrderChunks` matching on non-existent label. #3628
* [BUGFIX] Dashboards: Fix `Rollout Progress` dashboard incorrectly using Gateway metrics when Gateway was not enabled. #3709
* [BUGFIX] Tenants dashboard: Make it compatible with all deployment types. #3754
* [BUGFIX] Alerts: Fixed `MimirCompactorHasNotUploadedBlocks` to not fire if compactor has nothing to do. #3793
* [BUGFIX] Alerts: Fixed `MimirAutoscalerNotActive` to not fire if scaling metric is 0, to avoid false positives on scaled objects with 0 min replicas. #3999

### Jsonnet

* [CHANGE] Replaced the deprecated `policy/v1beta1` with `policy/v1` when configuring a PodDisruptionBudget for read-write deployment mode. #3811
* [CHANGE] Removed `-server.http-write-timeout` default option value from querier and query-frontend, as it defaults to a higher value in the code now, and cannot be lower than `-querier.timeout`. #3836
* [CHANGE] Replaced `-store.max-query-length` with `-query-frontend.max-total-query-length` in the query-frontend config. #3879
* [CHANGE] Changed default `mimir_backend_data_disk_size` from `100Gi` to `250Gi`. #3894
* [ENHANCEMENT] Update `rollout-operator` to `v0.2.0`. #3624
* [ENHANCEMENT] Add `user_24M` and `user_32M` classes to operations config. #3367
* [ENHANCEMENT] Update memcached image from `memcached:1.6.16-alpine` to `memcached:1.6.17-alpine`. #3914
* [ENHANCEMENT] Allow configuring the ring for overrides-exporter. #3995
* [BUGFIX] Apply ingesters and store-gateways per-zone CLI flags overrides to read-write deployment mode too. #3766
* [BUGFIX] Apply overrides-exporter CLI flags to mimir-backend when running Mimir in read-write deployment mode. #3790
* [BUGFIX] Fixed `mimir-write` and `mimir-read` Kubernetes service to correctly balance requests among pods. #3855 #3864 #3906
* [BUGFIX] Fixed `ruler-query-frontend` and `mimir-read` gRPC server configuration to force clients to periodically re-resolve the backend addresses. #3862
* [BUGFIX] Fixed `mimir-read` CLI flags to ensure query-frontend configuration takes precedence over querier configuration. #3877

### Mimirtool

* [ENHANCEMENT] Update `mimirtool config convert` to work with Mimir 2.4, 2.5, 2.6 changes. #3952
* [ENHANCEMENT] Mimirtool is now available to install through Homebrew with `brew install mimirtool`. #3776
* [ENHANCEMENT] Added `--concurrency` to `mimirtool rules sync` command. #3996
* [BUGFIX] Fix summary output from `mimirtool rules sync` to display correct number of groups created and updated. #3918

### Documentation

* [BUGFIX] Querier: Remove assertion that the `-querier.max-concurrent` flag must also be set for the query-frontend. #3678
* [ENHANCEMENT] Update migration from cortex documentation. #3662
* [ENHANCEMENT] Query-scheduler: documented how to migrate from DNS-based to ring-based service discovery. #4028

### Tools

## 2.5.0

### Grafana Mimir

* [CHANGE] Flag `-azure.msi-resource` is now ignored, and will be removed in Mimir 2.7. This setting is now made automatically by Azure. #2682
* [CHANGE] Experimental flag `-blocks-storage.tsdb.out-of-order-capacity-min` has been removed. #3261
* [CHANGE] Distributor: Wrap errors from pushing to ingesters with useful context, for example clarifying timeouts. #3307
* [CHANGE] The default value of `-server.http-write-timeout` has changed from 30s to 2m. #3346
* [CHANGE] Reduce period of health checks in connection pools for querier->store-gateway, ruler->ruler, and alertmanager->alertmanager clients to 10s. This reduces the time to fail a gRPC call when the remote stops responding. #3168
* [CHANGE] Hide TSDB block ranges period config from doc and mark it experimental. #3518
* [FEATURE] Alertmanager: added Discord support. #3309
* [ENHANCEMENT] Added `-server.tls-min-version` and `-server.tls-cipher-suites` flags to configure cipher suites and min TLS version supported by HTTP and gRPC servers. #2898
* [ENHANCEMENT] Distributor: Add age filter to forwarding functionality, to not forward samples which are older than defined duration. If such samples are not ingested, `cortex_discarded_samples_total{reason="forwarded-sample-too-old"}` is increased. #3049 #3113
* [ENHANCEMENT] Store-gateway: Reduce memory allocation when generating ids in index cache. #3179
* [ENHANCEMENT] Query-frontend: truncate queries based on the configured creation grace period (`--validation.create-grace-period`) to avoid querying too far into the future. #3172
* [ENHANCEMENT] Ingester: Reduce activity tracker memory allocation. #3203
* [ENHANCEMENT] Query-frontend: Log more detailed information in the case of a failed query. #3190
* [ENHANCEMENT] Added `-usage-stats.installation-mode` configuration to track the installation mode via the anonymous usage statistics. #3244
* [ENHANCEMENT] Compactor: Add new `cortex_compactor_block_max_time_delta_seconds` histogram for detecting if compaction of blocks is lagging behind. #3240 #3429
* [ENHANCEMENT] Ingester: reduced the memory footprint of active series custom trackers. #2568
* [ENHANCEMENT] Distributor: Include `X-Scope-OrgId` header in requests forwarded to configured forwarding endpoint. #3283 #3385
* [ENHANCEMENT] Alertmanager: reduced memory utilization in Mimir clusters with a large number of tenants. #3309
* [ENHANCEMENT] Add experimental flag `-shutdown-delay` to allow components to wait after receiving SIGTERM and before stopping. In this time the component returns 503 from /ready endpoint. #3298
* [ENHANCEMENT] Go: update to go 1.19.3. #3371
* [ENHANCEMENT] Alerts: added `RulerRemoteEvaluationFailing` alert, firing when communication between ruler and frontend fails in remote operational mode. #3177 #3389
* [ENHANCEMENT] Clarify which S3 signature versions are supported in the error "unsupported signature version". #3376
* [ENHANCEMENT] Store-gateway: improved index header reading performance. #3393 #3397 #3436
* [ENHANCEMENT] Store-gateway: improved performance of series matching. #3391
* [ENHANCEMENT] Move the validation of incoming series before the distributor's forwarding functionality, so that we don't forward invalid series. #3386 #3458
* [ENHANCEMENT] S3 bucket configuration now validates that the endpoint does not have the bucket name prefix. #3414
* [ENHANCEMENT] Query-frontend: added "fetched index bytes" to query statistics, so that the statistics contain the total bytes read by store-gateways from TSDB block indexes. #3206
* [ENHANCEMENT] Distributor: push wrapper should only receive unforwarded samples. #2980
* [ENHANCEMENT] Added `/api/v1/status/config` and `/api/v1/status/flags` APIs to maintain compatibility with prometheus. #3596 #3983
* [BUGFIX] Flusher: Add `Overrides` as a dependency to prevent panics when starting with `-target=flusher`. #3151
* [BUGFIX] Updated `golang.org/x/text` dependency to fix CVE-2022-32149. #3285
* [BUGFIX] Query-frontend: properly close gRPC streams to the query-scheduler to stop memory and goroutines leak. #3302
* [BUGFIX] Ruler: persist evaluation delay configured in the rulegroup. #3392
* [BUGFIX] Ring status pages: show 100% ownership as "100%", not "1e+02%". #3435
* [BUGFIX] Fix panics in OTLP ingest path when parse errors exist. #3538

### Mixin

* [CHANGE] Alerts: Change `MimirSchedulerQueriesStuck` `for` time to 7 minutes to account for the time it takes for HPA to scale up. #3223
* [CHANGE] Dashboards: Removed the `Querier > Stages` panel from the `Mimir / Queries` dashboard. #3311
* [CHANGE] Configuration: The format of the `autoscaling` section of the configuration has changed to support more components. #3378
  * Instead of specific config variables for each component, they are listed in a dictionary. For example, `autoscaling.querier_enabled` becomes `autoscaling.querier.enabled`.
* [FEATURE] Dashboards: Added "Mimir / Overview resources" dashboard, providing an high level view over a Mimir cluster resources utilization. #3481
* [FEATURE] Dashboards: Added "Mimir / Overview networking" dashboard, providing an high level view over a Mimir cluster network bandwidth, inflight requests and TCP connections. #3487
* [FEATURE] Compile baremetal mixin along k8s mixin. #3162 #3514
* [ENHANCEMENT] Alerts: Add MimirRingMembersMismatch firing when a component does not have the expected number of running jobs. #2404
* [ENHANCEMENT] Dashboards: Add optional row about the Distributor's metric forwarding feature to the `Mimir / Writes` dashboard. #3182 #3394 #3394 #3461
* [ENHANCEMENT] Dashboards: Remove the "Instance Mapper" row from the "Alertmanager Resources Dashboard". This is a Grafana Cloud specific service and not relevant for external users. #3152
* [ENHANCEMENT] Dashboards: Add "remote read", "metadata", and "exemplar" queries to "Mimir / Overview" dashboard. #3245
* [ENHANCEMENT] Dashboards: Use non-red colors for non-error series in the "Mimir / Overview" dashboard. #3246
* [ENHANCEMENT] Dashboards: Add support to multi-zone deployments for the experimental read-write deployment mode. #3256
* [ENHANCEMENT] Dashboards: If enabled, add new row to the `Mimir / Writes` for distributor autoscaling metrics. #3378
* [ENHANCEMENT] Dashboards: Add read path insights row to the "Mimir / Tenants" dashboard. #3326
* [ENHANCEMENT] Alerts: Add runbook urls for alerts. #3452
* [ENHANCEMENT] Configuration: Make it possible to configure namespace label, job label, and job prefix. #3482
* [ENHANCEMENT] Dashboards: improved resources and networking dashboards to work with read-write deployment mode too. #3497 #3504 #3519 #3531
* [ENHANCEMENT] Alerts: Added "MimirDistributorForwardingErrorRate" alert, which fires on high error rates in the distributor’s forwarding feature. #3200
* [ENHANCEMENT] Improve phrasing in Overview dashboard. #3488
* [BUGFIX] Dashboards: Fix legend showing `persistentvolumeclaim` when using `deployment_type=baremetal` for `Disk space utilization` panels. #3173 #3184
* [BUGFIX] Alerts: Fixed `MimirGossipMembersMismatch` alert when Mimir is deployed in read-write mode. #3489
* [BUGFIX] Dashboards: Remove "Inflight requests" from object store panels because the panel is not tracking the inflight requests to object storage. #3521

### Jsonnet

* [CHANGE] Replaced the deprecated `policy/v1beta1` with `policy/v1` when configuring a PodDisruptionBudget. #3284
* [CHANGE] [Common storage configuration](https://grafana.com/docs/mimir/v2.3.x/operators-guide/configure/configure-object-storage-backend/#common-configuration) is now used to configure object storage in all components. This is a breaking change in terms of Jsonnet manifests and also a CLI flag update for components that use object storage, so it will require a rollout of those components. The changes include: #3257
  * `blocks_storage_backend` was renamed to `storage_backend` and is now used as the common storage backend for all components.
    * So were the related `blocks_storage_azure_account_(name|key)` and `blocks_storage_s3_endpoint` configurations.
  * `storage_s3_endpoint` is now rendered by default using the `aws_region` configuration instead of a hardcoded `us-east-1`.
  * `ruler_client_type` and `alertmanager_client_type` were renamed to `ruler_storage_backend` and `alertmanager_storage_backend` respectively, and their corresponding CLI flags won't be rendered unless explicitly set to a value different from the one in `storage_backend` (like `local`).
  * `alertmanager_s3_bucket_name`, `alertmanager_gcs_bucket_name` and `alertmanager_azure_container_name` have been removed, and replaced by a single `alertmanager_storage_bucket_name` configuration used for all object storages.
  * `genericBlocksStorageConfig` configuration object was removed, and so any extensions to it will be now ignored. Use `blockStorageConfig` instead.
  * `rulerClientConfig` and `alertmanagerStorageClientConfig` configuration objects were renamed to `rulerStorageConfig` and `alertmanagerStorageConfig` respectively, and so any extensions to their previous names will be now ignored. Use the new names instead.
  * The CLI flags `*.s3.region` are no longer rendered as they are optional and the region can be inferred by Mimir by performing an initial API call to the endpoint.
  * The migration to this change should usually consist of:
    * Renaming `blocks_storage_backend` key to `storage_backend`.
    * For Azure/S3:
      * Renaming `blocks_storage_(azure|s3)_*` configurations to `storage_(azure|s3)_*`.
      * If `ruler_storage_(azure|s3)_*` and `alertmanager_storage_(azure|s3)_*` keys were different from the `block_storage_*` ones, they should be now provided using CLI flags, see [configuration reference](https://grafana.com/docs/mimir/v2.3.x/operators-guide/configure/reference-configuration-parameters/) for more details.
    * Removing `ruler_client_type` and `alertmanager_client_type` if their value match the `storage_backend`, or renaming them to their new names otherwise.
    * Reviewing any possible extensions to `genericBlocksStorageConfig`, `rulerClientConfig` and `alertmanagerStorageClientConfig` and moving them to the corresponding new options.
    * Renaming the alertmanager's bucket name configuration from provider-specific to the new `alertmanager_storage_bucket_name` key.
* [CHANGE] The `overrides-exporter.libsonnet` file is now always imported. The overrides-exporter can be enabled in jsonnet setting the following: #3379
  ```jsonnet
  {
    _config+:: {
      overrides_exporter_enabled: true,
    }
  }
  ```
* [FEATURE] Added support for experimental read-write deployment mode. Enabling the read-write deployment mode on a existing Mimir cluster is a destructive operation, because the cluster will be re-created. If you're creating a new Mimir cluster, you can deploy it in read-write mode adding the following configuration: #3379 #3475 #3405
  ```jsonnet
  {
    _config+:: {
      deployment_mode: 'read-write',

      // See operations/mimir/read-write-deployment.libsonnet for more configuration options.
      mimir_write_replicas: 3,
      mimir_read_replicas: 2,
      mimir_backend_replicas: 3,
    }
  }
  ```
* [ENHANCEMENT] Add autoscaling support to the `mimir-read` component when running the read-write-deployment model. #3419
* [ENHANCEMENT] Added `$._config.usageStatsConfig` to track the installation mode via the anonymous usage statistics. #3294
* [ENHANCEMENT] The query-tee node port (`$._config.query_tee_node_port`) is now optional. #3272
* [ENHANCEMENT] Add support for autoscaling distributors. #3378
* [ENHANCEMENT] Make auto-scaling logic ensure integer KEDA thresholds. #3512
* [BUGFIX] Fixed query-scheduler ring configuration for dedicated ruler's queries and query-frontends. #3237 #3239
* [BUGFIX] Jsonnet: Fix auto-scaling so that ruler-querier CPU threshold is a string-encoded integer millicores value. #3520

### Mimirtool

* [FEATURE] Added `mimirtool alertmanager verify` command to validate configuration without uploading. #3440
* [ENHANCEMENT] Added `mimirtool rules delete-namespace` command to delete all of the rule groups in a namespace including the namespace itself. #3136
* [ENHANCEMENT] Refactor `mimirtool analyze prometheus`: add concurrency and resiliency #3349
  * Add `--concurrency` flag. Default: number of logical CPUs
* [BUGFIX] `--log.level=debug` now correctly prints the response from the remote endpoint when a request fails. #3180

### Documentation

* [ENHANCEMENT] Documented how to configure HA deduplication using Consul in a Mimir Helm deployment. #2972
* [ENHANCEMENT] Improve `MimirQuerierAutoscalerNotActive` runbook. #3186
* [ENHANCEMENT] Improve `MimirSchedulerQueriesStuck` runbook to reflect debug steps with querier auto-scaling enabled. #3223
* [ENHANCEMENT] Use imperative for docs titles. #3178 #3332 #3343
* [ENHANCEMENT] Docs: mention gRPC compression in "Production tips". #3201
* [ENHANCEMENT] Update ADOPTERS.md. #3224 #3225
* [ENHANCEMENT] Add a note for jsonnet deploying. #3213
* [ENHANCEMENT] out-of-order runbook update with use case. #3253
* [ENHANCEMENT] Fixed TSDB retention mentioned in the "Recover source blocks from ingesters" runbook. #3280
* [ENHANCEMENT] Run Grafana Mimir in production using the Helm chart. #3072
* [ENHANCEMENT] Use common configuration in the tutorial. #3282
* [ENHANCEMENT] Updated detailed steps for migrating blocks from Thanos to Mimir. #3290
* [ENHANCEMENT] Add scheme to DNS service discovery docs. #3450
* [BUGFIX] Remove reference to file that no longer exists in contributing guide. #3404
* [BUGFIX] Fix some minor typos in the contributing guide and on the runbooks page. #3418
* [BUGFIX] Fix small typos in API reference. #3526
* [BUGFIX] Fixed TSDB retention mentioned in the "Recover source blocks from ingesters" runbook. #3278
* [BUGFIX] Fixed configuration example in the "Configuring the Grafana Mimir query-frontend to work with Prometheus" guide. #3374

### Tools

* [FEATURE] Add `copyblocks` tool, to copy Mimir blocks between two GCS buckets. #3264
* [ENHANCEMENT] copyblocks: copy no-compact global markers and optimize min time filter check. #3268
* [ENHANCEMENT] Mimir rules GitHub action: Added the ability to change default value of `label` when running `prepare` command. #3236
* [BUGFIX] Mimir rules Github action: Fix single line output. #3421

## 2.4.0

### Grafana Mimir

* [CHANGE] Distributor: change the default value of `-distributor.remote-timeout` to `2s` from `20s` and `-distributor.forwarding.request-timeout` to `2s` from `10s` to improve distributor resource usage when ingesters crash. #2728 #2912
* [CHANGE] Anonymous usage statistics tracking: added the `-ingester.ring.store` value. #2981
* [CHANGE] Series metadata `HELP` that is longer than `-validation.max-metadata-length` is now truncated silently, instead of being dropped with a 400 status code. #2993
* [CHANGE] Ingester: changed default setting for `-ingester.ring.readiness-check-ring-health` from `true` to `false`. #2953
* [CHANGE] Anonymous usage statistics tracking has been enabled by default, to help Mimir maintainers make better decisions to support the open source community. #2939 #3034
* [CHANGE] Anonymous usage statistics tracking: added the minimum and maximum value of `-ingester.out-of-order-time-window`. #2940
* [CHANGE] The default hash ring heartbeat period for distributors, ingesters, rulers and compactors has been increased from `5s` to `15s`. Now the default heartbeat period for all Mimir hash rings is `15s`. #3033
* [CHANGE] Reduce the default TSDB head compaction concurrency (`-blocks-storage.tsdb.head-compaction-concurrency`) from 5 to 1, in order to reduce CPU spikes. #3093
* [CHANGE] Ruler: the ruler's [remote evaluation mode](https://grafana.com/docs/mimir/latest/operators-guide/architecture/components/ruler/#remote) (`-ruler.query-frontend.address`) is now stable. #3109
* [CHANGE] Limits: removed the deprecated YAML configuration option `active_series_custom_trackers_config`. Please use `active_series_custom_trackers` instead. #3110
* [CHANGE] Ingester: removed the deprecated configuration option `-ingester.ring.join-after`. #3111
* [CHANGE] Querier: removed the deprecated configuration option `-querier.shuffle-sharding-ingesters-lookback-period`. The value of `-querier.query-ingesters-within` is now used internally for shuffle sharding lookback, while you can use `-querier.shuffle-sharding-ingesters-enabled` to enable or disable shuffle sharding on the read path. #3111
* [CHANGE] Memberlist: cluster label verification feature (`-memberlist.cluster-label` and `-memberlist.cluster-label-verification-disabled`) is now marked as stable. #3108
* [CHANGE] Distributor: only single per-tenant forwarding endpoint can be configured now. Support for per-rule endpoint has been removed. #3095
* [FEATURE] Query-scheduler: added an experimental ring-based service discovery support for the query-scheduler. Refer to [query-scheduler configuration](https://grafana.com/docs/mimir/next/operators-guide/architecture/components/query-scheduler/#configuration) for more information. #2957
* [FEATURE] Introduced the experimental endpoint `/api/v1/user_limits` exposed by all components that load runtime configuration. This endpoint exposes realtime limits for the authenticated tenant, in JSON format. #2864 #3017
* [FEATURE] Query-scheduler: added the experimental configuration option `-query-scheduler.max-used-instances` to restrict the number of query-schedulers effectively used regardless how many replicas are running. This feature can be useful when using the experimental read-write deployment mode. #3005
* [ENHANCEMENT] Go: updated to go 1.19.2. #2637 #3127 #3129
* [ENHANCEMENT] Runtime config: don't unmarshal runtime configuration files if they haven't changed. This can save a bit of CPU and memory on every component using runtime config. #2954
* [ENHANCEMENT] Query-frontend: Add `cortex_frontend_query_result_cache_skipped_total` and `cortex_frontend_query_result_cache_attempted_total` metrics to track the reason why query results are not cached. #2855
* [ENHANCEMENT] Distributor: pool more connections per host when forwarding request. Mark requests as idempotent so they can be retried under some conditions. #2968
* [ENHANCEMENT] Distributor: failure to send request to forwarding target now also increments `cortex_distributor_forward_errors_total`, with `status_code="failed"`. #2968
* [ENHANCEMENT] Distributor: added support forwarding push requests via gRPC, using `httpgrpc` messages from weaveworks/common library. #2996
* [ENHANCEMENT] Query-frontend / Querier: increase internal backoff period used to retry connections to query-frontend / query-scheduler. #3011
* [ENHANCEMENT] Querier: do not log "error processing requests from scheduler" when the query-scheduler is shutting down. #3012
* [ENHANCEMENT] Query-frontend: query sharding process is now time-bounded and it is cancelled if the request is aborted. #3028
* [ENHANCEMENT] Query-frontend: improved Prometheus response JSON encoding performance. #2450
* [ENHANCEMENT] TLS: added configuration parameters to configure the client's TLS cipher suites and minimum version. The following new CLI flags have been added: #3070
  * `-alertmanager.alertmanager-client.tls-cipher-suites`
  * `-alertmanager.alertmanager-client.tls-min-version`
  * `-alertmanager.sharding-ring.etcd.tls-cipher-suites`
  * `-alertmanager.sharding-ring.etcd.tls-min-version`
  * `-compactor.ring.etcd.tls-cipher-suites`
  * `-compactor.ring.etcd.tls-min-version`
  * `-distributor.forwarding.grpc-client.tls-cipher-suites`
  * `-distributor.forwarding.grpc-client.tls-min-version`
  * `-distributor.ha-tracker.etcd.tls-cipher-suites`
  * `-distributor.ha-tracker.etcd.tls-min-version`
  * `-distributor.ring.etcd.tls-cipher-suites`
  * `-distributor.ring.etcd.tls-min-version`
  * `-ingester.client.tls-cipher-suites`
  * `-ingester.client.tls-min-version`
  * `-ingester.ring.etcd.tls-cipher-suites`
  * `-ingester.ring.etcd.tls-min-version`
  * `-memberlist.tls-cipher-suites`
  * `-memberlist.tls-min-version`
  * `-querier.frontend-client.tls-cipher-suites`
  * `-querier.frontend-client.tls-min-version`
  * `-querier.store-gateway-client.tls-cipher-suites`
  * `-querier.store-gateway-client.tls-min-version`
  * `-query-frontend.grpc-client-config.tls-cipher-suites`
  * `-query-frontend.grpc-client-config.tls-min-version`
  * `-query-scheduler.grpc-client-config.tls-cipher-suites`
  * `-query-scheduler.grpc-client-config.tls-min-version`
  * `-query-scheduler.ring.etcd.tls-cipher-suites`
  * `-query-scheduler.ring.etcd.tls-min-version`
  * `-ruler.alertmanager-client.tls-cipher-suites`
  * `-ruler.alertmanager-client.tls-min-version`
  * `-ruler.client.tls-cipher-suites`
  * `-ruler.client.tls-min-version`
  * `-ruler.query-frontend.grpc-client-config.tls-cipher-suites`
  * `-ruler.query-frontend.grpc-client-config.tls-min-version`
  * `-ruler.ring.etcd.tls-cipher-suites`
  * `-ruler.ring.etcd.tls-min-version`
  * `-store-gateway.sharding-ring.etcd.tls-cipher-suites`
  * `-store-gateway.sharding-ring.etcd.tls-min-version`
* [ENHANCEMENT] Store-gateway: Add `-blocks-storage.bucket-store.max-concurrent-reject-over-limit` option to allow requests that exceed the max number of inflight object storage requests to be rejected. #2999
* [ENHANCEMENT] Query-frontend: allow setting a separate limit on the total (before splitting/sharding) query length of range queries with the new experimental `-query-frontend.max-total-query-length` flag, which defaults to `-store.max-query-length` if unset or set to 0. #3058
* [ENHANCEMENT] Query-frontend: Lower TTL for cache entries overlapping the out-of-order samples ingestion window (re-using `-ingester.out-of-order-allowance` from ingesters). #2935
* [ENHANCEMENT] Ruler: added support to forcefully disable recording and/or alerting rules evaluation. The following new configuration options have been introduced, which can be overridden on a per-tenant basis in the runtime configuration: #3088
  * `-ruler.recording-rules-evaluation-enabled`
  * `-ruler.alerting-rules-evaluation-enabled`
* [ENHANCEMENT] Distributor: Improved error messages reported when the distributor fails to remote write to ingesters. #3055
* [ENHANCEMENT] Improved tracing spans tracked by distributors, ingesters and store-gateways. #2879 #3099 #3089
* [ENHANCEMENT] Ingester: improved the performance of label value cardinality endpoint. #3044
* [ENHANCEMENT] Ruler: use backoff retry on remote evaluation #3098
* [ENHANCEMENT] Query-frontend: Include multiple tenant IDs in query logs when present instead of dropping them. #3125
* [ENHANCEMENT] Query-frontend: truncate queries based on the configured blocks retention period (`-compactor.blocks-retention-period`) to avoid querying past this period. #3134
* [ENHANCEMENT] Alertmanager: reduced memory utilization in Mimir clusters with a large number of tenants. #3143
* [ENHANCEMENT] Store-gateway: added extra span logging to improve observability. #3131
* [ENHANCEMENT] Compactor: cleaning up different tenants' old blocks and updating bucket indexes is now more independent. This prevents a single tenant from delaying cleanup for other tenants. #2631
* [ENHANCEMENT] Distributor: request rate, ingestion rate, and inflight requests limits are now enforced before reading and parsing the body of the request. This makes the distributor more resilient against a burst of requests over those limit. #2419
* [BUGFIX] Querier: Fix 400 response while handling streaming remote read. #2963
* [BUGFIX] Fix a bug causing query-frontend, query-scheduler, and querier not failing if one of their internal components fail. #2978
* [BUGFIX] Querier: re-balance the querier worker connections when a query-frontend or query-scheduler is terminated. #3005
* [BUGFIX] Distributor: Now returns the quorum error from ingesters. For example, with replication_factor=3, two HTTP 400 errors and one HTTP 500 error, now the distributor will always return HTTP 400. Previously the behaviour was to return the error which the distributor first received. #2979
* [BUGFIX] Ruler: fix panic when ruler.external_url is explicitly set to an empty string ("") in YAML. #2915
* [BUGFIX] Alertmanager: Fix support for the Telegram API URL in the global settings. #3097
* [BUGFIX] Alertmanager: Fix parsing of label matchers without label value in the API used to retrieve alerts. #3097
* [BUGFIX] Ruler: Fix not restoring alert state for rule groups when other ruler replicas shut down. #3156
* [BUGFIX] Updated `golang.org/x/net` dependency to fix CVE-2022-27664. #3124
* [BUGFIX] Fix distributor from returning a `500` status code when a `400` was received from the ingester. #3211
* [BUGFIX] Fix incorrect OS value set in Mimir v2.3.* RPM packages. #3221

### Mixin

* [CHANGE] Alerts: MimirQuerierAutoscalerNotActive is now critical and fires after 1h instead of 15m. #2958
* [FEATURE] Dashboards: Added "Mimir / Overview" dashboards, providing an high level view over a Mimir cluster. #3122 #3147 #3155
* [ENHANCEMENT] Dashboards: Updated the "Writes" and "Rollout progress" dashboards to account for samples ingested via the new OTLP ingestion endpoint. #2919 #2938
* [ENHANCEMENT] Dashboards: Include per-tenant request rate in "Tenants" dashboard. #2874
* [ENHANCEMENT] Dashboards: Include inflight object store requests in "Reads" dashboard. #2914
* [ENHANCEMENT] Dashboards: Make queries used to find job, cluster and namespace for dropdown menus configurable. #2893
* [ENHANCEMENT] Dashboards: Include rate of label and series queries in "Reads" dashboard. #3065 #3074
* [ENHANCEMENT] Dashboards: Fix legend showing on per-pod panels. #2944
* [ENHANCEMENT] Dashboards: Use the "req/s" unit on panels showing the requests rate. #3118
* [ENHANCEMENT] Dashboards: Use a consistent color across dashboards for the error rate. #3154

### Jsonnet

* [FEATURE] Added support for query-scheduler ring-based service discovery. #3128
* [ENHANCEMENT] Querier autoscaling is now slower on scale downs: scale down 10% every 1m instead of 100%. #2962
* [BUGFIX] Memberlist: `gossip_member_label` is now set for ruler-queriers. #3141

### Mimirtool

* [ENHANCEMENT] mimirtool analyze: Store the query errors instead of exit during the analysis. #3052
* [BUGFIX] mimir-tool remote-read: fix returns where some conditions [return nil error even if there is error](https://github.com/grafana/cortex-tools/issues/260). #3053

### Documentation

* [ENHANCEMENT] Added documentation on how to configure storage retention. #2970
* [ENHANCEMENT] Improved gRPC clients config documentation. #3020
* [ENHANCEMENT] Added documentation on how to manage alerting and recording rules. #2983
* [ENHANCEMENT] Improved `MimirSchedulerQueriesStuck` runbook. #3006
* [ENHANCEMENT] Added "Cluster label verification" section to memberlist documentation. #3096
* [ENHANCEMENT] Mention compression in multi-zone replication documentation. #3107
* [BUGFIX] Fixed configuration option names in "Enabling zone-awareness via the Grafana Mimir Jsonnet". #3018
* [BUGFIX] Fixed `mimirtool analyze` parameters documentation. #3094
* [BUGFIX] Fixed YAML configuraton in the "Manage the configuration of Grafana Mimir with Helm" guide. #3042
* [BUGFIX] Fixed Alertmanager capacity planning documentation. #3132

### Tools

- [BUGFIX] trafficdump: Fixed panic occurring when `-success-only=true` and the captured request failed. #2863

## 2.3.1

### Grafana Mimir
* [BUGFIX] Query-frontend: query sharding took exponential time to map binary expressions. #3027
* [BUGFIX] Distributor: Stop panics on OTLP endpoint when a single metric has multiple timeseries. #3040

## 2.3.0

### Grafana Mimir

* [CHANGE] Ingester: Added user label to ingester metric `cortex_ingester_tsdb_out_of_order_samples_appended_total`. On multitenant clusters this helps us find the rate of appended out-of-order samples for a specific tenant. #2493
* [CHANGE] Compactor: delete source and output blocks from local disk on compaction failed, to reduce likelihood that subsequent compactions fail because of no space left on disk. #2261
* [CHANGE] Ruler: Remove unused CLI flags `-ruler.search-pending-for` and `-ruler.flush-period` (and their respective YAML config options). #2288
* [CHANGE] Successful gRPC requests are no longer logged (only affects internal API calls). #2309
* [CHANGE] Add new `-*.consul.cas-retry-delay` flags. They have a default value of `1s`, while previously there was no delay between retries. #2309
* [CHANGE] Store-gateway: Remove the experimental ability to run requests in a dedicated OS thread pool and associated CLI flag `-store-gateway.thread-pool-size`. #2423
* [CHANGE] Memberlist: disabled TCP-based ping fallback, because Mimir already uses a custom transport based on TCP. #2456
* [CHANGE] Change default value for `-distributor.ha-tracker.max-clusters` to `100` to provide a DoS protection. #2465
* [CHANGE] Experimental block upload API exposed by compactor has changed: Previous `/api/v1/upload/block/{block}` endpoint for starting block upload is now `/api/v1/upload/block/{block}/start`, and previous endpoint `/api/v1/upload/block/{block}?uploadComplete=true` for finishing block upload is now `/api/v1/upload/block/{block}/finish`. New API endpoint has been added: `/api/v1/upload/block/{block}/check`. #2486 #2548
* [CHANGE] Compactor: changed `-compactor.max-compaction-time` default from `0s` (disabled) to `1h`. When compacting blocks for a tenant, the compactor will move to compact blocks of another tenant or re-plan blocks to compact at least every 1h. #2514
* [CHANGE] Distributor: removed previously deprecated `extend_writes` (see #1856) YAML key and `-distributor.extend-writes` CLI flag from the distributor config. #2551
* [CHANGE] Ingester: removed previously deprecated `active_series_custom_trackers` (see #1188) YAML key from the ingester config. #2552
* [CHANGE] The tenant ID `__mimir_cluster` is reserved by Mimir and not allowed to store metrics. #2643
* [CHANGE] Purger: removed the purger component and moved its API endpoints `/purger/delete_tenant` and `/purger/delete_tenant_status` to the compactor at `/compactor/delete_tenant` and `/compactor/delete_tenant_status`. The new endpoints on the compactor are stable. #2644
* [CHANGE] Memberlist: Change the leave timeout duration (`-memberlist.leave-timeout duration`) from 5s to 20s and connection timeout (`-memberlist.packet-dial-timeout`) from 5s to 2s. This makes leave timeout 10x the connection timeout, so that we can communicate the leave to at least 1 node, if the first 9 we try to contact times out. #2669
* [CHANGE] Alertmanager: return status code `412 Precondition Failed` and log info message when alertmanager isn't configured for a tenant. #2635
* [CHANGE] Distributor: if forwarding rules are used to forward samples, exemplars are now removed from the request. #2710 #2725
* [CHANGE] Limits: change the default value of `max_global_series_per_metric` limit to `0` (disabled). Setting this limit by default does not provide much benefit because series are sharded by all labels. #2714
* [CHANGE] Ingester: experimental `-blocks-storage.tsdb.new-chunk-disk-mapper` has been removed, new chunk disk mapper is now always used, and is no longer marked experimental. Default value of `-blocks-storage.tsdb.head-chunks-write-queue-size` has changed to 1000000, this enables async chunk queue by default, which leads to improved latency on the write path when new chunks are created in ingesters. #2762
* [CHANGE] Ingester: removed deprecated `-blocks-storage.tsdb.isolation-enabled` option. TSDB-level isolation is now always disabled in Mimir. #2782
* [CHANGE] Compactor: `-compactor.partial-block-deletion-delay` must either be set to 0 (to disable partial blocks deletion) or a value higher than `4h`. #2787
* [CHANGE] Query-frontend: CLI flag `-query-frontend.align-querier-with-step` has been deprecated. Please use `-query-frontend.align-queries-with-step` instead. #2840
* [FEATURE] Compactor: Adds the ability to delete partial blocks after a configurable delay. This option can be configured per tenant. #2285
  - `-compactor.partial-block-deletion-delay`, as a duration string, allows you to set the delay since a partial block has been modified before marking it for deletion. A value of `0`, the default, disables this feature.
  - The metric `cortex_compactor_blocks_marked_for_deletion_total` has a new value for the `reason` label `reason="partial"`, when a block deletion marker is triggered by the partial block deletion delay.
* [FEATURE] Querier: enabled support for queries with negative offsets, which are not cached in the query results cache. #2429
* [FEATURE] EXPERIMENTAL: OpenTelemetry Metrics ingestion path on `/otlp/v1/metrics`. #695 #2436 #2461
* [FEATURE] Querier: Added support for tenant federation to metric metadata endpoint. #2467
* [FEATURE] Query-frontend: introduced experimental support to split instant queries by time. The instant query splitting can be enabled setting `-query-frontend.split-instant-queries-by-interval`. #2469 #2564 #2565 #2570 #2571 #2572 #2573 #2574 #2575 #2576 #2581 #2582 #2601 #2632 #2633 #2634 #2641 #2642 #2766
* [FEATURE] Introduced an experimental anonymous usage statistics tracking (disabled by default), to help Mimir maintainers make better decisions to support the open source community. The tracking system anonymously collects non-sensitive, non-personally identifiable information about the running Mimir cluster, and is disabled by default. #2643 #2662 #2685 #2732 #2733 #2735
* [FEATURE] Introduced an experimental deployment mode called read-write and running a fully featured Mimir cluster with three components: write, read and backend. The read-write deployment mode is a trade-off between the monolithic mode (only one component, no isolation) and the microservices mode (many components, high isolation). #2754 #2838
* [ENHANCEMENT] Distributor: Decreased distributor tests execution time. #2562
* [ENHANCEMENT] Alertmanager: Allow the HTTP `proxy_url` configuration option in the receiver's configuration. #2317
* [ENHANCEMENT] ring: optimize shuffle-shard computation when lookback is used, and all instances have registered timestamp within the lookback window. In that case we can immediately return origial ring, because we would select all instances anyway. #2309
* [ENHANCEMENT] Memberlist: added experimental memberlist cluster label support via `-memberlist.cluster-label` and `-memberlist.cluster-label-verification-disabled` CLI flags (and their respective YAML config options). #2354
* [ENHANCEMENT] Object storage can now be configured for all components using the `common` YAML config option key (or `-common.storage.*` CLI flags). #2330 #2347
* [ENHANCEMENT] Go: updated to go 1.18.4. #2400
* [ENHANCEMENT] Store-gateway, listblocks: list of blocks now includes stats from `meta.json` file: number of series, samples and chunks. #2425
* [ENHANCEMENT] Added more buckets to `cortex_ingester_client_request_duration_seconds` histogram metric, to correctly track requests taking longer than 1s (up until 16s). #2445
* [ENHANCEMENT] Azure client: Improve memory usage for large object storage downloads. #2408
* [ENHANCEMENT] Distributor: Add `-distributor.instance-limits.max-inflight-push-requests-bytes`. This limit protects the distributor against multiple large requests that together may cause an OOM, but are only a few, so do not trigger the `max-inflight-push-requests` limit. #2413
* [ENHANCEMENT] Distributor: Drop exemplars in distributor for tenants where exemplars are disabled. #2504
* [ENHANCEMENT] Runtime Config: Allow operator to specify multiple comma-separated yaml files in `-runtime-config.file` that will be merged in left to right order. #2583
* [ENHANCEMENT] Query sharding: shard binary operations only if it doesn't lead to non-shardable vector selectors in one of the operands. #2696
* [ENHANCEMENT] Add packaging for both debian based deb file and redhat based rpm file using FPM. #1803
* [ENHANCEMENT] Distributor: Add `cortex_distributor_query_ingester_chunks_deduped_total` and `cortex_distributor_query_ingester_chunks_total` metrics for determining how effective ingester chunk deduplication at query time is. #2713
* [ENHANCEMENT] Upgrade Docker base images to `alpine:3.16.2`. #2729
* [ENHANCEMENT] Ruler: Add `<prometheus-http-prefix>/api/v1/status/buildinfo` endpoint. #2724
* [ENHANCEMENT] Querier: Ensure all queries pulled from query-frontend or query-scheduler are immediately executed. The maximum workers concurrency in each querier is configured by `-querier.max-concurrent`. #2598
* [ENHANCEMENT] Distributor: Add `cortex_distributor_received_requests_total` and `cortex_distributor_requests_in_total` metrics to provide visiblity into appropriate per-tenant request limits. #2770
* [ENHANCEMENT] Distributor: Add single forwarding remote-write endpoint for a tenant (`forwarding_endpoint`), instead of using per-rule endpoints. This takes precendence over per-rule endpoints. #2801
* [ENHANCEMENT] Added `err-mimir-distributor-max-write-message-size` to the errors catalog. #2470
* [ENHANCEMENT] Add sanity check at startup to ensure the configured filesystem directories don't overlap for different components. #2828 #2947
* [BUGFIX] TSDB: Fixed a bug on the experimental out-of-order implementation that led to wrong query results. #2701
* [BUGFIX] Compactor: log the actual error on compaction failed. #2261
* [BUGFIX] Alertmanager: restore state from storage even when running a single replica. #2293
* [BUGFIX] Ruler: do not block "List Prometheus rules" API endpoint while syncing rules. #2289
* [BUGFIX] Ruler: return proper `*status.Status` error when running in remote operational mode. #2417
* [BUGFIX] Alertmanager: ensure the configured `-alertmanager.web.external-url` is either a path starting with `/`, or a full URL including the scheme and hostname. #2381 #2542
* [BUGFIX] Memberlist: fix problem with loss of some packets, typically ring updates when instances were removed from the ring during shutdown. #2418
* [BUGFIX] Ingester: fix misfiring `MimirIngesterHasUnshippedBlocks` and stale `cortex_ingester_oldest_unshipped_block_timestamp_seconds` when some block uploads fail. #2435
* [BUGFIX] Query-frontend: fix incorrect mapping of http status codes 429 to 500 when request queue is full. #2447
* [BUGFIX] Memberlist: Fix problem with ring being empty right after startup. Memberlist KV store now tries to "fast-join" the cluster to avoid serving empty KV store. #2505
* [BUGFIX] Compactor: Fix bug when using `-compactor.partial-block-deletion-delay`: compactor didn't correctly check for modification time of all block files. #2559
* [BUGFIX] Query-frontend: fix wrong query sharding results for queries with boolean result like `1 < bool 0`. #2558
* [BUGFIX] Fixed error messages related to per-instance limits incorrectly reporting they can be set on a per-tenant basis. #2610
* [BUGFIX] Perform HA-deduplication before forwarding samples according to forwarding rules in the distributor. #2603 #2709
* [BUGFIX] Fix reporting of tracing spans from PromQL engine. #2707
* [BUGFIX] Apply relabel and drop_label rules before forwarding rules in the distributor. #2703
* [BUGFIX] Distributor: Register `cortex_discarded_requests_total` metric, which previously was not registered and therefore not exported. #2712
* [BUGFIX] Ruler: fix not restoring alerts' state at startup. #2648
* [BUGFIX] Ingester: Fix disk filling up after restarting ingesters with out-of-order support disabled while it was enabled before. #2799
* [BUGFIX] Memberlist: retry joining memberlist cluster on startup when no nodes are resolved. #2837
* [BUGFIX] Query-frontend: fix incorrect mapping of http status codes 413 to 500 when request is too large. #2819
* [BUGFIX] Alertmanager: revert upstream alertmananger to v0.24.0 to fix panic when unmarshalling email headers #2924 #2925

### Mixin

* [CHANGE] Dashboards: "Slow Queries" dashboard no longer works with versions older than Grafana 9.0. #2223
* [CHANGE] Alerts: use RSS memory instead of working set memory in the `MimirAllocatingTooMuchMemory` alert for ingesters. #2480
* [CHANGE] Dashboards: remove the "Cache - Latency (old)" panel from the "Mimir / Queries" dashboard. #2796
* [FEATURE] Dashboards: added support to experimental read-write deployment mode. #2780
* [ENHANCEMENT] Dashboards: added missed rule evaluations to the "Evaluations per second" panel in the "Mimir / Ruler" dashboard. #2314
* [ENHANCEMENT] Dashboards: add k8s resource requests to CPU and memory panels. #2346
* [ENHANCEMENT] Dashboards: add RSS memory utilization panel for ingesters, store-gateways and compactors. #2479
* [ENHANCEMENT] Dashboards: allow to configure graph tooltip. #2647
* [ENHANCEMENT] Alerts: MimirFrontendQueriesStuck and MimirSchedulerQueriesStuck alerts are more reliable now as they consider all the intermediate samples in the minute prior to the evaluation. #2630
* [ENHANCEMENT] Alerts: added `RolloutOperatorNotReconciling` alert, firing if the optional rollout-operator is not successfully reconciling. #2700
* [ENHANCEMENT] Dashboards: added support to query-tee in front of ruler-query-frontend in the "Remote ruler reads" dashboard. #2761
* [ENHANCEMENT] Dashboards: Introduce support for baremetal deployment, setting `deployment_type: 'baremetal'` in the mixin `_config`. #2657
* [ENHANCEMENT] Dashboards: use timeseries panel to show exemplars. #2800
* [BUGFIX] Dashboards: fixed unit of latency panels in the "Mimir / Ruler" dashboard. #2312
* [BUGFIX] Dashboards: fixed "Intervals per query" panel in the "Mimir / Queries" dashboard. #2308
* [BUGFIX] Dashboards: Make "Slow Queries" dashboard works with Grafana 9.0. #2223
* [BUGFIX] Dashboards: add missing API routes to Ruler dashboard. #2412
* [BUGFIX] Dashboards: stop setting 'interval' in dashboards; it should be set on your datasource. #2802

### Jsonnet

* [CHANGE] query-scheduler is enabled by default. We advise to deploy the query-scheduler to improve the scalability of the query-frontend. #2431
* [CHANGE] Replaced anti-affinity rules with pod topology spread constraints for distributor, query-frontend, querier and ruler. #2517
  - The following configuration options have been removed:
    - `distributor_allow_multiple_replicas_on_same_node`
    - `query_frontend_allow_multiple_replicas_on_same_node`
    - `querier_allow_multiple_replicas_on_same_node`
    - `ruler_allow_multiple_replicas_on_same_node`
  - The following configuration options have been added:
    - `distributor_topology_spread_max_skew`
    - `query_frontend_topology_spread_max_skew`
    - `querier_topology_spread_max_skew`
    - `ruler_topology_spread_max_skew`
* [CHANGE] Change `max_global_series_per_metric` to 0 in all plans, and as a default value. #2669
* [FEATURE] Memberlist: added support for experimental memberlist cluster label, through the jsonnet configuration options `memberlist_cluster_label` and `memberlist_cluster_label_verification_disabled`. #2349
* [FEATURE] Added ruler-querier autoscaling support. It requires [KEDA](https://keda.sh) installed in the Kubernetes cluster. Ruler-querier autoscaler can be enabled and configure through the following options in the jsonnet config: #2545
  * `autoscaling_ruler_querier_enabled`: `true` to enable autoscaling.
  * `autoscaling_ruler_querier_min_replicas`: minimum number of ruler-querier replicas.
  * `autoscaling_ruler_querier_max_replicas`: maximum number of ruler-querier replicas.
  * `autoscaling_prometheus_url`: Prometheus base URL from which to scrape Mimir metrics (e.g. `http://prometheus.default:9090/prometheus`).
* [ENHANCEMENT] Memberlist now uses DNS service-discovery by default. #2549
* [ENHANCEMENT] Upgrade memcached image tag to `memcached:1.6.16-alpine`. #2740
* [ENHANCEMENT] Added `$._config.configmaps` and `$._config.runtime_config_files` to make it easy to add new configmaps or runtime config file to all components. #2748

### Mimirtool

* [ENHANCEMENT] Added `mimirtool backfill` command to upload Prometheus blocks using API available in the compactor. #1822
* [ENHANCEMENT] mimirtool bucket-validation: Verify existing objects can be overwritten by subsequent uploads. #2491
* [ENHANCEMENT] mimirtool config convert: Now supports migrating to the current version of Mimir. #2629
* [BUGFIX] mimirtool analyze: Fix dashboard JSON unmarshalling errors by using custom parsing. #2386
* [BUGFIX] Version checking no longer prompts for updating when already on latest version. #2723

### Mimir Continuous Test

* [ENHANCEMENT] Added basic authentication and bearer token support for when Mimir is behind a gateway authenticating the calls. #2717

### Query-tee

* [CHANGE] Renamed CLI flag `-server.service-port` to `-server.http-service-port`. #2683
* [CHANGE] Renamed metric `cortex_querytee_request_duration_seconds` to `cortex_querytee_backend_request_duration_seconds`. Metric `cortex_querytee_request_duration_seconds` is now reported without label `backend`. #2683
* [ENHANCEMENT] Added HTTP over gRPC support to `query-tee` to allow testing gRPC requests to Mimir instances. #2683

### Documentation

* [ENHANCEMENT] Referenced `mimirtool` commands in the HTTP API documentation. #2516
* [ENHANCEMENT] Improved DNS service discovery documentation. #2513

### Tools

* [ENHANCEMENT] `markblocks` now processes multiple blocks concurrently. #2677

## 2.2.0

### Grafana Mimir

* [CHANGE] Increased default configuration for `-server.grpc-max-recv-msg-size-bytes` and `-server.grpc-max-send-msg-size-bytes` from 4MB to 100MB. #1884
* [CHANGE] Default values have changed for the following settings. This improves query performance for recent data (within 12h) by only reading from ingesters: #1909 #1921
    - `-blocks-storage.bucket-store.ignore-blocks-within` now defaults to `10h` (previously `0`)
    - `-querier.query-store-after` now defaults to `12h` (previously `0`)
* [CHANGE] Alertmanager: removed support for migrating local files from Cortex 1.8 or earlier. Related to original Cortex PR https://github.com/cortexproject/cortex/pull/3910. #2253
* [CHANGE] The following settings are now classified as advanced because the defaults should work for most users and tuning them requires in-depth knowledge of how the read path works: #1929
    - `-querier.query-ingesters-within`
    - `-querier.query-store-after`
* [CHANGE] Config flag category overrides can be set dynamically at runtime. #1934
* [CHANGE] Ingester: deprecated `-ingester.ring.join-after`. Mimir now behaves as this setting is always set to 0s. This configuration option will be removed in Mimir 2.4.0. #1965
* [CHANGE] Blocks uploaded by ingester no longer contain `__org_id__` label. Compactor now ignores this label and will compact blocks with and without this label together. `mimirconvert` tool will remove the label from blocks as "unknown" label. #1972
* [CHANGE] Querier: deprecated `-querier.shuffle-sharding-ingesters-lookback-period`, instead adding `-querier.shuffle-sharding-ingesters-enabled` to enable or disable shuffle sharding on the read path. The value of `-querier.query-ingesters-within` is now used internally for shuffle sharding lookback. #2110
* [CHANGE] Memberlist: `-memberlist.abort-if-join-fails` now defaults to false. Previously it defaulted to true. #2168
* [CHANGE] Ruler: `/api/v1/rules*` and `/prometheus/rules*` configuration endpoints are removed. Use `/prometheus/config/v1/rules*`. #2182
* [CHANGE] Ingester: `-ingester.exemplars-update-period` has been renamed to `-ingester.tsdb-config-update-period`. You can use it to update multiple, per-tenant TSDB configurations. #2187
* [FEATURE] Ingester: (Experimental) Add the ability to ingest out-of-order samples up to an allowed limit. If you enable this feature, it requires additional memory and disk space. This feature also enables a write-behind log, which might lead to longer ingester-start replays. When this feature is disabled, there is no overhead on memory, disk space, or startup times. #2187
  * `-ingester.out-of-order-time-window`, as duration string, allows you to set how back in time a sample can be. The default is `0s`, where `s` is seconds.
  * `cortex_ingester_tsdb_out_of_order_samples_appended_total` metric tracks the total number of out-of-order samples ingested by the ingester.
  * `cortex_discarded_samples_total` has a new label `reason="sample-too-old"`, when the `-ingester.out-of-order-time-window` flag is greater than zero. The label tracks the number of samples that were discarded for being too old; they were out of order, but beyond the time window allowed. The labels `reason="sample-out-of-order"` and `reason="sample-out-of-bounds"` are not used when out-of-order ingestion is enabled.
* [ENHANCEMENT] Distributor: Added limit to prevent tenants from sending excessive number of requests: #1843
  * The following CLI flags (and their respective YAML config options) have been added:
    * `-distributor.request-rate-limit`
    * `-distributor.request-burst-limit`
  * The following metric is exposed to tell how many requests have been rejected:
    * `cortex_discarded_requests_total`
* [ENHANCEMENT] Store-gateway: Add the experimental ability to run requests in a dedicated OS thread pool. This feature can be configured using `-store-gateway.thread-pool-size` and is disabled by default. Replaces the ability to run index header operations in a dedicated thread pool. #1660 #1812
* [ENHANCEMENT] Improved error messages to make them easier to understand; each now have a unique, global identifier that you can use to look up in the runbooks for more information. #1907 #1919 #1888 #1939 #1984 #2009 #2056 #2066 #2104 #2150 #2234
* [ENHANCEMENT] Memberlist KV: incoming messages are now processed on per-key goroutine. This may reduce loss of "maintanance" packets in busy memberlist installations, but use more CPU. New `memberlist_client_received_broadcasts_dropped_total` counter tracks number of dropped per-key messages. #1912
* [ENHANCEMENT] Blocks Storage, Alertmanager, Ruler: add support a prefix to the bucket store (`*_storage.storage_prefix`). This enables using the same bucket for the three components. #1686 #1951
* [ENHANCEMENT] Upgrade Docker base images to `alpine:3.16.0`. #2028
* [ENHANCEMENT] Store-gateway: Add experimental configuration option for the store-gateway to attempt to pre-populate the file system cache when memory-mapping index-header files. Enabled with `-blocks-storage.bucket-store.index-header.map-populate-enabled=true`. Note this flag only has an effect when running on Linux. #2019 #2054
* [ENHANCEMENT] Chunk Mapper: reduce memory usage of async chunk mapper. #2043
* [ENHANCEMENT] Ingester: reduce sleep time when reading WAL. #2098
* [ENHANCEMENT] Compactor: Run sanity check on blocks storage configuration at startup. #2144
* [ENHANCEMENT] Compactor: Add HTTP API for uploading TSDB blocks. Enabled with `-compactor.block-upload-enabled`. #1694 #2126
* [ENHANCEMENT] Ingester: Enable querying overlapping blocks by default. #2187
* [ENHANCEMENT] Distributor: Auto-forget unhealthy distributors after ten failed ring heartbeats. #2154
* [ENHANCEMENT] Distributor: Add new metric `cortex_distributor_forward_errors_total` for error codes resulting from forwarding requests. #2077
* [ENHANCEMENT] `/ready` endpoint now returns and logs detailed services information. #2055
* [ENHANCEMENT] Memcached client: Reduce number of connections required to fetch cached keys from memcached. #1920
* [ENHANCEMENT] Improved error message returned when `-querier.query-store-after` validation fails. #1914
* [BUGFIX] Fix regexp parsing panic for regexp label matchers with start/end quantifiers. #1883
* [BUGFIX] Ingester: fixed deceiving error log "failed to update cached shipped blocks after shipper initialisation", occurring for each new tenant in the ingester. #1893
* [BUGFIX] Ring: fix bug where instances may appear unhealthy in the hash ring web UI even though they are not. #1933
* [BUGFIX] API: gzip is now enforced when identity encoding is explicitly rejected. #1864
* [BUGFIX] Fix panic at startup when Mimir is running in monolithic mode and query sharding is enabled. #2036
* [BUGFIX] Ruler: report `cortex_ruler_queries_failed_total` metric for any remote query error except 4xx when remote operational mode is enabled. #2053 #2143
* [BUGFIX] Ingester: fix slow rollout when using `-ingester.ring.unregister-on-shutdown=false` with long `-ingester.ring.heartbeat-period`. #2085
* [BUGFIX] Ruler: add timeout for remote rule evaluation queries to prevent rule group evaluations getting stuck indefinitely. The duration is configurable with `-querier.timeout` (default `2m`). #2090 #2222
* [BUGFIX] Limits: Active series custom tracker configuration has been named back from `active_series_custom_trackers_config` to `active_series_custom_trackers`. For backwards compatibility both version is going to be supported for until Mimir v2.4. When both fields are specified, `active_series_custom_trackers_config` takes precedence over `active_series_custom_trackers`. #2101
* [BUGFIX] Ingester: fixed the order of labels applied when incrementing the `cortex_discarded_metadata_total` metric. #2096
* [BUGFIX] Ingester: fixed bug where retrieving metadata for a metric with multiple metadata entries would return multiple copies of a single metadata entry rather than all available entries. #2096
* [BUGFIX] Distributor: canceled requests are no longer accounted as internal errors. #2157
* [BUGFIX] Memberlist: Fix typo in memberlist admin UI. #2202
* [BUGFIX] Ruler: fixed typo in error message when ruler failed to decode a rule group. #2151
* [BUGFIX] Active series custom tracker configuration is now displayed properly on `/runtime_config` page. #2065
* [BUGFIX] Query-frontend: `vector` and `time` functions were sharded, which made expressions like `vector(1) > 0 and vector(1)` fail. #2355

### Mixin

* [CHANGE] Split `mimir_queries` rules group into `mimir_queries` and `mimir_ingester_queries` to keep number of rules per group within the default per-tenant limit. #1885
* [CHANGE] Dashboards: Expose full image tag in "Mimir / Rollout progress" dashboard's "Pod per version panel." #1932
* [CHANGE] Dashboards: Disabled gateway panels by default, because most users don't have a gateway exposing the metrics expected by Mimir dashboards. You can re-enable it setting `gateway_enabled: true` in the mixin config and recompiling the mixin running `make build-mixin`. #1955
* [CHANGE] Alerts: adapt `MimirFrontendQueriesStuck` and `MimirSchedulerQueriesStuck` to consider ruler query path components. #1949
* [CHANGE] Alerts: Change `MimirRulerTooManyFailedQueries` severity to `critical`. #2165
* [ENHANCEMENT] Dashboards: Add config option `datasource_regex` to customise the regular expression used to select valid datasources for Mimir dashboards. #1802
* [ENHANCEMENT] Dashboards: Added "Mimir / Remote ruler reads" and "Mimir / Remote ruler reads resources" dashboards. #1911 #1937
* [ENHANCEMENT] Dashboards: Make networking panels work for pods created by the mimir-distributed helm chart. #1927
* [ENHANCEMENT] Alerts: Add `MimirStoreGatewayNoSyncedTenants` alert that fires when there is a store-gateway owning no tenants. #1882
* [ENHANCEMENT] Rules: Make `recording_rules_range_interval` configurable for cases where Mimir metrics are scraped less often that every 30 seconds. #2118
* [ENHANCEMENT] Added minimum Grafana version to mixin dashboards. #1943
* [BUGFIX] Fix `container_memory_usage_bytes:sum` recording rule. #1865
* [BUGFIX] Fix `MimirGossipMembersMismatch` alerts if Mimir alertmanager is activated. #1870
* [BUGFIX] Fix `MimirRulerMissedEvaluations` to show % of missed alerts as a value between 0 and 100 instead of 0 and 1. #1895
* [BUGFIX] Fix `MimirCompactorHasNotUploadedBlocks` alert false positive when Mimir is deployed in monolithic mode. #1902
* [BUGFIX] Fix `MimirGossipMembersMismatch` to make it less sensitive during rollouts and fire one alert per installation, not per job. #1926
* [BUGFIX] Do not trigger `MimirAllocatingTooMuchMemory` alerts if no container limits are supplied. #1905
* [BUGFIX] Dashboards: Remove empty "Chunks per query" panel from `Mimir / Queries` dashboard. #1928
* [BUGFIX] Dashboards: Use Grafana's `$__rate_interval` for rate queries in dashboards to support scrape intervals of >15s. #2011
* [BUGFIX] Alerts: Make each version of `MimirCompactorHasNotUploadedBlocks` distinct to avoid rule evaluation failures due to duplicate series being generated. #2197
* [BUGFIX] Fix `MimirGossipMembersMismatch` alert when using remote ruler evaluation. #2159

### Jsonnet

* [CHANGE] Remove use of `-querier.query-store-after`, `-querier.shuffle-sharding-ingesters-lookback-period`, `-blocks-storage.bucket-store.ignore-blocks-within`, and `-blocks-storage.tsdb.close-idle-tsdb-timeout` CLI flags since the values now match defaults. #1915 #1921
* [CHANGE] Change default value for `-blocks-storage.bucket-store.chunks-cache.memcached.timeout` to `450ms` to increase use of cached data. #2035
* [CHANGE] The `memberlist_ring_enabled` configuration now applies to Alertmanager. #2102 #2103 #2107
* [CHANGE] Default value for `memberlist_ring_enabled` is now true. It means that all hash rings use Memberlist as default KV store instead of Consul (previous default). #2161
* [CHANGE] Configure `-ingester.max-global-metadata-per-user` to correspond to 20% of the configured max number of series per tenant. #2250
* [CHANGE] Configure `-ingester.max-global-metadata-per-metric` to be 10. #2250
* [CHANGE] Change `_config.multi_zone_ingester_max_unavailable` to 25. #2251
* [FEATURE] Added querier autoscaling support. It requires [KEDA](https://keda.sh) installed in the Kubernetes cluster and query-scheduler enabled in the Mimir cluster. Querier autoscaler can be enabled and configure through the following options in the jsonnet config: #2013 #2023
  * `autoscaling_querier_enabled`: `true` to enable autoscaling.
  * `autoscaling_querier_min_replicas`: minimum number of querier replicas.
  * `autoscaling_querier_max_replicas`: maximum number of querier replicas.
  * `autoscaling_prometheus_url`: Prometheus base URL from which to scrape Mimir metrics (e.g. `http://prometheus.default:9090/prometheus`).
* [FEATURE] Jsonnet: Add support for ruler remote evaluation mode (`ruler_remote_evaluation_enabled`), which deploys and uses a dedicated query path for rule evaluation. This enables the benefits of the query-frontend for rule evaluation, such as query sharding. #2073
* [ENHANCEMENT] Added `compactor` service, that can be used to route requests directly to compactor (e.g. admin UI). #2063
* [ENHANCEMENT] Added a `consul_enabled` configuration option to provide the ability to disable consul. It is automatically set to false when `memberlist_ring_enabled` is true and `multikv_migration_enabled` (used for migration from Consul to memberlist) is not set. #2093 #2152
* [BUGFIX] Querier: Fix disabling shuffle sharding on the read path whilst keeping it enabled on write path. #2164

### Mimirtool

* [CHANGE] mimirtool rules: `--use-legacy-routes` now toggles between using `/prometheus/config/v1/rules` (default) and `/api/v1/rules` (legacy) endpoints. #2182
* [FEATURE] Added bearer token support for when Mimir is behind a gateway authenticating by bearer token. #2146
* [BUGFIX] mimirtool analyze: Fix dashboard JSON unmarshalling errors (#1840). #1973
* [BUGFIX] Make mimirtool build for Windows work again. #2273

### Mimir Continuous Test

* [ENHANCEMENT] Added the `-tests.smoke-test` flag to run the `mimir-continuous-test` suite once and immediately exit. #2047 #2094
* [ENHANCEMENT] Added the `-tests.write-protocol` flag to write using the `prometheus` remote write protocol or `otlp-http` in the `mimir-continuous-test` suite. #5719

### Documentation

* [ENHANCEMENT] Published Grafana Mimir runbooks as part of documentation. #1970
* [ENHANCEMENT] Improved ruler's "remote operational mode" documentation. #1906
* [ENHANCEMENT] Recommend fast disks for ingesters and store-gateways in production tips. #1903
* [ENHANCEMENT] Explain the runtime override of active series matchers. #1868
* [ENHANCEMENT] Clarify "Set rule group" API specification. #1869
* [ENHANCEMENT] Published Mimir jsonnet documentation. #2024
* [ENHANCEMENT] Documented required scrape interval for using alerting and recording rules from Mimir jsonnet. #2147
* [ENHANCEMENT] Runbooks: Mention memberlist as possible source of problems for various alerts. #2158
* [ENHANCEMENT] Added step-by-step article about migrating from Consul to Memberlist KV store using jsonnet without downtime. #2166
* [ENHANCEMENT] Documented `/memberlist` admin page. #2166
* [ENHANCEMENT] Documented how to configure Grafana Mimir's ruler with Jsonnet. #2127
* [ENHANCEMENT] Documented how to configure queriers’ autoscaling with Jsonnet. #2128
* [ENHANCEMENT] Updated mixin building instructions in "Installing Grafana Mimir dashboards and alerts" article. #2015 #2163
* [ENHANCEMENT] Fix location of "Monitoring Grafana Mimir" article in the documentation hierarchy. #2130
* [ENHANCEMENT] Runbook for `MimirRequestLatency` was expanded with more practical advice. #1967
* [BUGFIX] Fixed ruler configuration used in the getting started guide. #2052
* [BUGFIX] Fixed Mimir Alertmanager datasource in Grafana used by "Play with Grafana Mimir" tutorial. #2115
* [BUGFIX] Fixed typos in "Scaling out Grafana Mimir" article. #2170
* [BUGFIX] Added missing ring endpoint exposed by Ingesters. #1918

## 2.1.0

### Grafana Mimir

* [CHANGE] Compactor: No longer upload debug meta files to object storage. #1257
* [CHANGE] Default values have changed for the following settings: #1547
    - `-alertmanager.alertmanager-client.grpc-max-recv-msg-size` now defaults to 100 MiB (previously was not configurable and set to 16 MiB)
    - `-alertmanager.alertmanager-client.grpc-max-send-msg-size` now defaults to 100 MiB (previously was not configurable and set to 4 MiB)
    - `-alertmanager.max-recv-msg-size` now defaults to 100 MiB (previously was 16 MiB)
* [CHANGE] Ingester: Add `user` label to metrics `cortex_ingester_ingested_samples_total` and `cortex_ingester_ingested_samples_failures_total`. #1533
* [CHANGE] Ingester: Changed `-blocks-storage.tsdb.isolation-enabled` default from `true` to `false`. The config option has also been deprecated and will be removed in 2 minor version. #1655
* [CHANGE] Query-frontend: results cache keys are now versioned, this will cause cache to be re-filled when rolling out this version. #1631
* [CHANGE] Store-gateway: enabled attributes in-memory cache by default. New default configuration is `-blocks-storage.bucket-store.chunks-cache.attributes-in-memory-max-items=50000`. #1727
* [CHANGE] Compactor: Removed the metric `cortex_compactor_garbage_collected_blocks_total` since it duplicates `cortex_compactor_blocks_marked_for_deletion_total`. #1728
* [CHANGE] All: Logs that used the`org_id` label now use `user` label. #1634 #1758
* [CHANGE] Alertmanager: the following metrics are not exported for a given `user` and `integration` when the metric value is zero: #1783
  * `cortex_alertmanager_notifications_total`
  * `cortex_alertmanager_notifications_failed_total`
  * `cortex_alertmanager_notification_requests_total`
  * `cortex_alertmanager_notification_requests_failed_total`
  * `cortex_alertmanager_notification_rate_limited_total`
* [CHANGE] Removed the following metrics exposed by the Mimir hash rings: #1791
  * `cortex_member_ring_tokens_owned`
  * `cortex_member_ring_tokens_to_own`
  * `cortex_ring_tokens_owned`
  * `cortex_ring_member_ownership_percent`
* [CHANGE] Querier / Ruler: removed the following metrics tracking number of query requests send to each ingester. You can use `cortex_request_duration_seconds_count{route=~"/cortex.Ingester/(QueryStream|QueryExemplars)"}` instead. #1797
  * `cortex_distributor_ingester_queries_total`
  * `cortex_distributor_ingester_query_failures_total`
* [CHANGE] Distributor: removed the following metrics tracking the number of requests from a distributor to ingesters: #1799
  * `cortex_distributor_ingester_appends_total`
  * `cortex_distributor_ingester_append_failures_total`
* [CHANGE] Distributor / Ruler: deprecated `-distributor.extend-writes`. Now Mimir always behaves as if this setting was set to `false`, which we expect to be safe for every Mimir cluster setup. #1856
* [FEATURE] Querier: Added support for [streaming remote read](https://prometheus.io/blog/2019/10/10/remote-read-meets-streaming/). Should be noted that benefits of chunking the response are partial here, since in a typical `query-frontend` setup responses will be buffered until they've been completed. #1735
* [FEATURE] Ruler: Allow setting `evaluation_delay` for each rule group via rules group configuration file. #1474
* [FEATURE] Ruler: Added support for expression remote evaluation. #1536 #1818
  * The following CLI flags (and their respective YAML config options) have been added:
    * `-ruler.query-frontend.address`
    * `-ruler.query-frontend.grpc-client-config.grpc-max-recv-msg-size`
    * `-ruler.query-frontend.grpc-client-config.grpc-max-send-msg-size`
    * `-ruler.query-frontend.grpc-client-config.grpc-compression`
    * `-ruler.query-frontend.grpc-client-config.grpc-client-rate-limit`
    * `-ruler.query-frontend.grpc-client-config.grpc-client-rate-limit-burst`
    * `-ruler.query-frontend.grpc-client-config.backoff-on-ratelimits`
    * `-ruler.query-frontend.grpc-client-config.backoff-min-period`
    * `-ruler.query-frontend.grpc-client-config.backoff-max-period`
    * `-ruler.query-frontend.grpc-client-config.backoff-retries`
    * `-ruler.query-frontend.grpc-client-config.tls-enabled`
    * `-ruler.query-frontend.grpc-client-config.tls-ca-path`
    * `-ruler.query-frontend.grpc-client-config.tls-cert-path`
    * `-ruler.query-frontend.grpc-client-config.tls-key-path`
    * `-ruler.query-frontend.grpc-client-config.tls-server-name`
    * `-ruler.query-frontend.grpc-client-config.tls-insecure-skip-verify`
* [FEATURE] Distributor: Added the ability to forward specifics metrics to alternative remote_write API endpoints. #1052
* [FEATURE] Ingester: Active series custom trackers now supports runtime tenant-specific overrides. The configuration has been moved to limit config, the ingester config has been deprecated.  #1188
* [ENHANCEMENT] Alertmanager API: Concurrency limit for GET requests is now configurable using `-alertmanager.max-concurrent-get-requests-per-tenant`. #1547
* [ENHANCEMENT] Alertmanager: Added the ability to configure additional gRPC client settings for the Alertmanager distributor #1547
  - `-alertmanager.alertmanager-client.backoff-max-period`
  - `-alertmanager.alertmanager-client.backoff-min-period`
  - `-alertmanager.alertmanager-client.backoff-on-ratelimits`
  - `-alertmanager.alertmanager-client.backoff-retries`
  - `-alertmanager.alertmanager-client.grpc-client-rate-limit`
  - `-alertmanager.alertmanager-client.grpc-client-rate-limit-burst`
  - `-alertmanager.alertmanager-client.grpc-compression`
  - `-alertmanager.alertmanager-client.grpc-max-recv-msg-size`
  - `-alertmanager.alertmanager-client.grpc-max-send-msg-size`
* [ENHANCEMENT] Ruler: Add more detailed query information to ruler query stats logging. #1411
* [ENHANCEMENT] Admin: Admin API now has some styling. #1482 #1549 #1821 #1824
* [ENHANCEMENT] Alertmanager: added `insight=true` field to alertmanager dispatch logs. #1379
* [ENHANCEMENT] Store-gateway: Add the experimental ability to run index header operations in a dedicated thread pool. This feature can be configured using `-blocks-storage.bucket-store.index-header-thread-pool-size` and is disabled by default. #1660
* [ENHANCEMENT] Store-gateway: don't drop all blocks if instance finds itself as unhealthy or missing in the ring. #1806 #1823
* [ENHANCEMENT] Querier: wait until inflight queries are completed when shutting down queriers. #1756 #1767
* [BUGFIX] Query-frontend: do not shard queries with a subquery unless the subquery is inside a shardable aggregation function call. #1542
* [BUGFIX] Query-frontend: added `component=query-frontend` label to results cache memcached metrics to fix a panic when Mimir is running in single binary mode and results cache is enabled. #1704
* [BUGFIX] Mimir: services' status content-type is now correctly set to `text/html`. #1575
* [BUGFIX] Multikv: Fix panic when using using runtime config to set primary KV store used by `multi` KV. #1587
* [BUGFIX] Multikv: Fix watching for runtime config changes in `multi` KV store in ruler and querier. #1665
* [BUGFIX] Memcached: allow to use CNAME DNS records for the memcached backend addresses. #1654
* [BUGFIX] Querier: fixed temporary partial query results when shuffle sharding is enabled and hash ring backend storage is flushed / reset. #1829
* [BUGFIX] Alertmanager: prevent more file traversal cases related to template names. #1833
* [BUGFUX] Alertmanager: Allow usage with `-alertmanager-storage.backend=local`. Note that when using this storage type, the Alertmanager is not able persist state remotely, so it not recommended for production use. #1836
* [BUGFIX] Alertmanager: Do not validate alertmanager configuration if it's not running. #1835

### Mixin

* [CHANGE] Dashboards: Remove per-user series legends from Tenants dashboard. #1605
* [CHANGE] Dashboards: Show in-memory series and the per-user series limit on Tenants dashboard. #1613
* [CHANGE] Dashboards: Slow-queries dashboard now uses `user` label from logs instead of `org_id`. #1634
* [CHANGE] Dashboards: changed all Grafana dashboards UIDs to not conflict with Cortex ones, to let people install both while migrating from Cortex to Mimir: #1801 #1808
  * Alertmanager from `a76bee5913c97c918d9e56a3cc88cc28` to `b0d38d318bbddd80476246d4930f9e55`
  * Alertmanager Resources from `68b66aed90ccab448009089544a8d6c6` to `a6883fb22799ac74479c7db872451092`
  * Compactor from `9c408e1d55681ecb8a22c9fab46875cc` to `1b3443aea86db629e6efdb7d05c53823`
  * Compactor Resources from `df9added6f1f4332f95848cca48ebd99` to `09a5c49e9cdb2f2b24c6d184574a07fd`
  * Config from `61bb048ced9817b2d3e07677fb1c6290` to `5d9d0b4724c0f80d68467088ec61e003`
  * Object Store from `d5a3a4489d57c733b5677fb55370a723` to `e1324ee2a434f4158c00a9ee279d3292`
  * Overrides from `b5c95fee2e5e7c4b5930826ff6e89a12` to `1e2c358600ac53f09faea133f811b5bb`
  * Queries from `d9931b1054053c8b972d320774bb8f1d` to `b3abe8d5c040395cc36615cb4334c92d`
  * Reads from `8d6ba60eccc4b6eedfa329b24b1bd339` to `e327503188913dc38ad571c647eef643`
  * Reads Networking from `c0464f0d8bd026f776c9006b05910000` to `54b2a0a4748b3bd1aefa92ce5559a1c2`
  * Reads Resources from `2fd2cda9eea8d8af9fbc0a5960425120` to `cc86fd5aa9301c6528986572ad974db9`
  * Rollout Progress from `7544a3a62b1be6ffd919fc990ab8ba8f` to `7f0b5567d543a1698e695b530eb7f5de`
  * Ruler from `44d12bcb1f95661c6ab6bc946dfc3473` to `631e15d5d85afb2ca8e35d62984eeaa0`
  * Scaling from `88c041017b96856c9176e07cf557bdcf` to `64bbad83507b7289b514725658e10352`
  * Slow queries from `e6f3091e29d2636e3b8393447e925668` to `6089e1ce1e678788f46312a0a1e647e6`
  * Tenants from `35fa247ce651ba189debf33d7ae41611` to `35fa247ce651ba189debf33d7ae41611`
  * Top Tenants from `bc6e12d4fe540e4a1785b9d3ca0ffdd9` to `bc6e12d4fe540e4a1785b9d3ca0ffdd9`
  * Writes from `0156f6d15aa234d452a33a4f13c838e3` to `8280707b8f16e7b87b840fc1cc92d4c5`
  * Writes Networking from `681cd62b680b7154811fe73af55dcfd4` to `978c1cb452585c96697a238eaac7fe2d`
  * Writes Resources from `c0464f0d8bd026f776c9006b0591bb0b` to `bc9160e50b52e89e0e49c840fea3d379`
* [FEATURE] Alerts: added the following alerts on `mimir-continuous-test` tool: #1676
  - `MimirContinuousTestNotRunningOnWrites`
  - `MimirContinuousTestNotRunningOnReads`
  - `MimirContinuousTestFailed`
* [ENHANCEMENT] Added `per_cluster_label` support to allow to change the label name used to differentiate between Kubernetes clusters. #1651
* [ENHANCEMENT] Dashboards: Show QPS and latency of the Alertmanager Distributor. #1696
* [ENHANCEMENT] Playbooks: Add Alertmanager suggestions for `MimirRequestErrors` and `MimirRequestLatency` #1702
* [ENHANCEMENT] Dashboards: Allow custom datasources. #1749
* [ENHANCEMENT] Dashboards: Add config option `gateway_enabled` (defaults to `true`) to disable gateway panels from dashboards. #1761
* [ENHANCEMENT] Dashboards: Extend Top tenants dashboard with queries for tenants with highest sample rate, discard rate, and discard rate growth. #1842
* [ENHANCEMENT] Dashboards: Show ingestion rate limit and rule group limit on Tenants dashboard. #1845
* [ENHANCEMENT] Dashboards: Add "last successful run" panel to compactor dashboard. #1628
* [BUGFIX] Dashboards: Fix "Failed evaluation rate" panel on Tenants dashboard. #1629
* [BUGFIX] Honor the configured `per_instance_label` in all dashboards and alerts. #1697

### Jsonnet

* [FEATURE] Added support for `mimir-continuous-test`. To deploy `mimir-continuous-test` you can use the following configuration: #1675 #1850
  ```jsonnet
  _config+: {
    continuous_test_enabled: true,
    continuous_test_tenant_id: 'type-tenant-id',
    continuous_test_write_endpoint: 'http://type-write-path-hostname',
    continuous_test_read_endpoint: 'http://type-read-path-hostname/prometheus',
  },
  ```
* [ENHANCEMENT] Ingester anti-affinity can now be disabled by using `ingester_allow_multiple_replicas_on_same_node` configuration key. #1581
* [ENHANCEMENT] Added `node_selector` configuration option to select Kubernetes nodes where Mimir should run. #1596
* [ENHANCEMENT] Alertmanager: Added a `PodDisruptionBudget` of `withMaxUnavailable = 1`, to ensure we maintain quorum during rollouts. #1683
* [ENHANCEMENT] Store-gateway anti-affinity can now be enabled/disabled using `store_gateway_allow_multiple_replicas_on_same_node` configuration key. #1730
* [ENHANCEMENT] Added `store_gateway_zone_a_args`, `store_gateway_zone_b_args` and `store_gateway_zone_c_args` configuration options. #1807
* [BUGFIX] Pass primary and secondary multikv stores via CLI flags. Introduced new `multikv_switch_primary_secondary` config option to flip primary and secondary in runtime config.

### Mimirtool

* [BUGFIX] `config convert`: Retain Cortex defaults for `blocks_storage.backend`, `ruler_storage.backend`, `alertmanager_storage.backend`, `auth.type`, `activity_tracker.filepath`, `alertmanager.data_dir`, `blocks_storage.filesystem.dir`, `compactor.data_dir`, `ruler.rule_path`, `ruler_storage.filesystem.dir`, and `graphite.querier.schemas.backend`. #1626 #1762

### Tools

* [FEATURE] Added a `markblocks` tool that creates `no-compact` and `delete` marks for the blocks. #1551
* [FEATURE] Added `mimir-continuous-test` tool to continuously run smoke tests on live Mimir clusters. #1535 #1540 #1653 #1603 #1630 #1691 #1675 #1676 #1692 #1706 #1709 #1775 #1777 #1778 #1795
* [FEATURE] Added `mimir-rules-action` GitHub action, located at `operations/mimir-rules-action/`, used to lint, prepare, verify, diff, and sync rules to a Mimir cluster. #1723

## 2.0.0

### Grafana Mimir

_Changes since Cortex 1.10.0._

* [CHANGE] Remove chunks storage engine. #86 #119 #510 #545 #743 #744 #748 #753 #755 #757 #758 #759 #760 #762 #764 #789 #812 #813
  * The following CLI flags (and their respective YAML config options) have been removed:
    * `-store.engine`
    * `-schema-config-file`
    * `-ingester.checkpoint-duration`
    * `-ingester.checkpoint-enabled`
    * `-ingester.chunk-encoding`
    * `-ingester.chunk-age-jitter`
    * `-ingester.concurrent-flushes`
    * `-ingester.flush-on-shutdown-with-wal-enabled`
    * `-ingester.flush-op-timeout`
    * `-ingester.flush-period`
    * `-ingester.max-chunk-age`
    * `-ingester.max-chunk-idle`
    * `-ingester.max-series-per-query` (and `max_series_per_query` from runtime config)
    * `-ingester.max-stale-chunk-idle`
    * `-ingester.max-transfer-retries`
    * `-ingester.min-chunk-length`
    * `-ingester.recover-from-wal`
    * `-ingester.retain-period`
    * `-ingester.spread-flushes`
    * `-ingester.wal-dir`
    * `-ingester.wal-enabled`
    * `-querier.query-parallelism`
    * `-querier.second-store-engine`
    * `-querier.use-second-store-before-time`
    * `-flusher.wal-dir`
    * `-flusher.concurrent-flushes`
    * `-flusher.flush-op-timeout`
    * All `-table-manager.*` flags
    * All `-deletes.*` flags
    * All `-purger.*` flags
    * All `-metrics.*` flags
    * All `-dynamodb.*` flags
    * All `-s3.*` flags
    * All `-azure.*` flags
    * All `-bigtable.*` flags
    * All `-gcs.*` flags
    * All `-cassandra.*` flags
    * All `-boltdb.*` flags
    * All `-local.*` flags
    * All `-swift.*` flags
    * All `-store.*` flags except `-store.engine`, `-store.max-query-length`, `-store.max-labels-query-length`
    * All `-grpc-store.*` flags
  * The following API endpoints have been removed:
    * `/api/v1/chunks` and `/chunks`
  * The following metrics have been removed:
    * `cortex_ingester_flush_queue_length`
    * `cortex_ingester_queried_chunks`
    * `cortex_ingester_chunks_created_total`
    * `cortex_ingester_wal_replay_duration_seconds`
    * `cortex_ingester_wal_corruptions_total`
    * `cortex_ingester_sent_chunks`
    * `cortex_ingester_received_chunks`
    * `cortex_ingester_flush_series_in_progress`
    * `cortex_ingester_chunk_utilization`
    * `cortex_ingester_chunk_length`
    * `cortex_ingester_chunk_size_bytes`
    * `cortex_ingester_chunk_age_seconds`
    * `cortex_ingester_memory_chunks`
    * `cortex_ingester_flushing_enqueued_series_total`
    * `cortex_ingester_flushing_dequeued_series_total`
    * `cortex_ingester_dropped_chunks_total`
    * `cortex_oldest_unflushed_chunk_timestamp_seconds`
    * `prometheus_local_storage_chunk_ops_total`
    * `prometheus_local_storage_chunkdesc_ops_total`
    * `prometheus_local_storage_memory_chunkdescs`
* [CHANGE] Changed default storage backends from `s3` to `filesystem` #833
  This effects the following flags:
  * `-blocks-storage.backend` now defaults to `filesystem`
  * `-blocks-storage.filesystem.dir` now defaults to `blocks`
  * `-alertmanager-storage.backend` now defaults to `filesystem`
  * `-alertmanager-storage.filesystem.dir` now defaults to `alertmanager`
  * `-ruler-storage.backend` now defaults to `filesystem`
  * `-ruler-storage.filesystem.dir` now defaults to `ruler`
* [CHANGE] Renamed metric `cortex_experimental_features_in_use_total` as `cortex_experimental_features_used_total` and added `feature` label. #32 #658
* [CHANGE] Removed `log_messages_total` metric. #32
* [CHANGE] Some files and directories created by Mimir components on local disk now have stricter permissions, and are only readable by owner, but not group or others. #58
* [CHANGE] Memcached client DNS resolution switched from golang built-in to [`miekg/dns`](https://github.com/miekg/dns). #142
* [CHANGE] The metric `cortex_deprecated_flags_inuse_total` has been renamed to `deprecated_flags_inuse_total` as part of using grafana/dskit functionality. #185
* [CHANGE] API: The `-api.response-compression-enabled` flag has been removed, and GZIP response compression is always enabled except on `/api/v1/push` and `/push` endpoints. #880
* [CHANGE] Update Go version to 1.17.3. #480
* [CHANGE] The `status_code` label on gRPC client metrics has changed from '200' and '500' to '2xx', '5xx', '4xx', 'cancel' or 'error'. #537
* [CHANGE] Removed the deprecated `-<prefix>.fifocache.size` flag. #618
* [CHANGE] Enable index header lazy loading by default. #693
  * `-blocks-storage.bucket-store.index-header-lazy-loading-enabled` default from `false` to `true`
  * `-blocks-storage.bucket-store.index-header-lazy-loading-idle-timeout` default from `20m` to `1h`
* [CHANGE] Shuffle-sharding:
  * `-distributor.sharding-strategy` option has been removed, and shuffle sharding is enabled by default. Default shard size is set to 0, which disables shuffle sharding for the tenant (all ingesters will receive tenants's samples). #888
  * `-ruler.sharding-strategy` option has been removed from ruler. Ruler now uses shuffle-sharding by default, but respects `ruler_tenant_shard_size`, which defaults to 0 (ie. use all rulers for tenant). #889
  * `-store-gateway.sharding-strategy` option has been removed store-gateways. Store-gateway now uses shuffle-sharding by default, but respects `store_gateway_tenant_shard_size` for tenant, and this value defaults to 0. #891
* [CHANGE] Server: `-server.http-listen-port` (yaml: `server.http_listen_port`) now defaults to `8080` (previously `80`). #871
* [CHANGE] Changed the default value of `-blocks-storage.bucket-store.ignore-deletion-marks-delay` from 6h to 1h. #892
* [CHANGE] Changed default settings for memcached clients: #959 #1000
  * The default value for the following config options has changed from `10000` to `25000`:
    * `-blocks-storage.bucket-store.chunks-cache.memcached.max-async-buffer-size`
    * `-blocks-storage.bucket-store.index-cache.memcached.max-async-buffer-size`
    * `-blocks-storage.bucket-store.metadata-cache.memcached.max-async-buffer-size`
    * `-query-frontend.results-cache.memcached.max-async-buffer-size`
  * The default value for the following config options has changed from `0` (unlimited) to `100`:
    * `-blocks-storage.bucket-store.chunks-cache.memcached.max-get-multi-batch-size`
    * `-blocks-storage.bucket-store.index-cache.memcached.max-get-multi-batch-size`
    * `-blocks-storage.bucket-store.metadata-cache.memcached.max-get-multi-batch-size`
    * `-query-frontend.results-cache.memcached.max-get-multi-batch-size`
  * The default value for the following config options has changed from `16` to `100`:
    * `-blocks-storage.bucket-store.chunks-cache.memcached.max-idle-connections`
    * `-blocks-storage.bucket-store.index-cache.memcached.max-idle-connections`
    * `-blocks-storage.bucket-store.metadata-cache.memcached.max-idle-connections`
    * `-query-frontend.results-cache.memcached.max-idle-connections`
  * The default value for the following config options has changed from `100ms` to `200ms`:
    * `-blocks-storage.bucket-store.metadata-cache.memcached.timeout`
    * `-blocks-storage.bucket-store.index-cache.memcached.timeout`
    * `-blocks-storage.bucket-store.chunks-cache.memcached.timeout`
    * `-query-frontend.results-cache.memcached.timeout`
* [CHANGE] Changed the default value of `-blocks-storage.bucket-store.bucket-index.enabled` to `true`. The default configuration must now run the compactor in order to write the bucket index or else queries to long term storage will fail. #924
* [CHANGE] Option `-auth.enabled` has been renamed to `-auth.multitenancy-enabled`. #1130
* [CHANGE] Default tenant ID used with disabled auth (`-auth.multitenancy-enabled=false`) has changed from `fake` to `anonymous`. This tenant ID can now be changed with `-auth.no-auth-tenant` option. #1063
* [CHANGE] The default values for the following local directories have changed: #1072
  * `-alertmanager.storage.path` default value changed to `./data-alertmanager/`
  * `-compactor.data-dir` default value changed to `./data-compactor/`
  * `-ruler.rule-path` default value changed to `./data-ruler/`
* [CHANGE] The default value for gRPC max send message size has been changed from 16MB to 100MB. This affects the following parameters: #1152
  * `-query-frontend.grpc-client-config.grpc-max-send-msg-size`
  * `-ingester.client.grpc-max-send-msg-size`
  * `-querier.frontend-client.grpc-max-send-msg-size`
  * `-query-scheduler.grpc-client-config.grpc-max-send-msg-size`
  * `-ruler.client.grpc-max-send-msg-size`
* [CHANGE] Remove `-http.prefix` flag (and `http_prefix` config file option). #763
* [CHANGE] Remove legacy endpoints. Please use their alternatives listed below. As part of the removal process we are
  introducing two new sets of endpoints for the ruler configuration API: `<prometheus-http-prefix>/rules` and
  `<prometheus-http-prefix>/config/v1/rules/**`. We are also deprecating `<prometheus-http-prefix>/rules` and `/api/v1/rules`;
  and will remove them in Mimir 2.2.0. #763 #1222
  * Query endpoints

    | Legacy                                                  | Alternative                                                |
    | ------------------------------------------------------- | ---------------------------------------------------------- |
    | `/<legacy-http-prefix>/api/v1/query`                    | `<prometheus-http-prefix>/api/v1/query`                    |
    | `/<legacy-http-prefix>/api/v1/query_range`              | `<prometheus-http-prefix>/api/v1/query_range`              |
    | `/<legacy-http-prefix>/api/v1/query_exemplars`          | `<prometheus-http-prefix>/api/v1/query_exemplars`          |
    | `/<legacy-http-prefix>/api/v1/series`                   | `<prometheus-http-prefix>/api/v1/series`                   |
    | `/<legacy-http-prefix>/api/v1/labels`                   | `<prometheus-http-prefix>/api/v1/labels`                   |
    | `/<legacy-http-prefix>/api/v1/label/{name}/values`      | `<prometheus-http-prefix>/api/v1/label/{name}/values`      |
    | `/<legacy-http-prefix>/api/v1/metadata`                 | `<prometheus-http-prefix>/api/v1/metadata`                 |
    | `/<legacy-http-prefix>/api/v1/read`                     | `<prometheus-http-prefix>/api/v1/read`                     |
    | `/<legacy-http-prefix>/api/v1/cardinality/label_names`  | `<prometheus-http-prefix>/api/v1/cardinality/label_names`  |
    | `/<legacy-http-prefix>/api/v1/cardinality/label_values` | `<prometheus-http-prefix>/api/v1/cardinality/label_values` |
    | `/api/prom/user_stats`                                  | `/api/v1/user_stats`                                       |

  * Distributor endpoints

    | Legacy endpoint               | Alternative                   |
    | ----------------------------- | ----------------------------- |
    | `/<legacy-http-prefix>/push`  | `/api/v1/push`                |
    | `/all_user_stats`             | `/distributor/all_user_stats` |
    | `/ha-tracker`                 | `/distributor/ha_tracker`     |

  * Ingester endpoints

    | Legacy          | Alternative           |
    | --------------- | --------------------- |
    | `/ring`         | `/ingester/ring`      |
    | `/shutdown`     | `/ingester/shutdown`  |
    | `/flush`        | `/ingester/flush`     |
    | `/push`         | `/ingester/push`      |

  * Ruler endpoints

    | Legacy                                                | Alternative                                         | Alternative #2 (not available before Mimir 2.0.0)                    |
    | ----------------------------------------------------- | --------------------------------------------------- | ------------------------------------------------------------------- |
    | `/<legacy-http-prefix>/api/v1/rules`                  | `<prometheus-http-prefix>/api/v1/rules`             |                                                                     |
    | `/<legacy-http-prefix>/api/v1/alerts`                 | `<prometheus-http-prefix>/api/v1/alerts`            |                                                                     |
    | `/<legacy-http-prefix>/rules`                         | `/api/v1/rules` (see below)                         |  `<prometheus-http-prefix>/config/v1/rules`                         |
    | `/<legacy-http-prefix>/rules/{namespace}`             | `/api/v1/rules/{namespace}` (see below)             |  `<prometheus-http-prefix>/config/v1/rules/{namespace}`             |
    | `/<legacy-http-prefix>/rules/{namespace}/{groupName}` | `/api/v1/rules/{namespace}/{groupName}` (see below) |  `<prometheus-http-prefix>/config/v1/rules/{namespace}/{groupName}` |
    | `/<legacy-http-prefix>/rules/{namespace}`             | `/api/v1/rules/{namespace}` (see below)             |  `<prometheus-http-prefix>/config/v1/rules/{namespace}`             |
    | `/<legacy-http-prefix>/rules/{namespace}/{groupName}` | `/api/v1/rules/{namespace}/{groupName}` (see below) |  `<prometheus-http-prefix>/config/v1/rules/{namespace}/{groupName}` |
    | `/<legacy-http-prefix>/rules/{namespace}`             | `/api/v1/rules/{namespace}` (see below)             |  `<prometheus-http-prefix>/config/v1/rules/{namespace}`             |
    | `/ruler_ring`                                         | `/ruler/ring`                                       |                                                                     |

    > __Note:__ The `/api/v1/rules/**` endpoints are considered deprecated with Mimir 2.0.0 and will be removed
    in Mimir 2.2.0. After upgrading to 2.0.0 we recommend switching uses to the equivalent
    `/<prometheus-http-prefix>/config/v1/**` endpoints that Mimir 2.0.0 introduces.

  * Alertmanager endpoints

    | Legacy                      | Alternative                        |
    | --------------------------- | ---------------------------------- |
    | `/<legacy-http-prefix>`     | `/alertmanager`                    |
    | `/status`                   | `/multitenant_alertmanager/status` |

* [CHANGE] Ingester: changed `-ingester.stream-chunks-when-using-blocks` default value from `false` to `true`. #717
* [CHANGE] Ingester: default `-ingester.ring.min-ready-duration` reduced from 1m to 15s. #126
* [CHANGE] Ingester: `-ingester.ring.min-ready-duration` now start counting the delay after the ring's health checks have passed instead of when the ring client was started. #126
* [CHANGE] Ingester: allow experimental ingester max-exemplars setting to be changed dynamically #144
  * CLI flag `-blocks-storage.tsdb.max-exemplars` is renamed to `-ingester.max-global-exemplars-per-user`.
  * YAML `max_exemplars` is moved from `tsdb` to `overrides` and renamed to `max_global_exemplars_per_user`.
* [CHANGE] Ingester: active series metrics `cortex_ingester_active_series` and `cortex_ingester_active_series_custom_tracker` are now removed when their value is zero. #672 #690
* [CHANGE] Ingester: changed default value of `-blocks-storage.tsdb.retention-period` from `6h` to `24h`. #966
* [CHANGE] Ingester: changed default value of `-blocks-storage.tsdb.close-idle-tsdb-timeout` from `0` to `13h`. #967
* [CHANGE] Ingester: changed default value of `-ingester.ring.final-sleep` from `30s` to `0s`. #981
* [CHANGE] Ingester: the following low level settings have been removed: #1153
  * `-ingester-client.expected-labels`
  * `-ingester-client.expected-samples-per-series`
  * `-ingester-client.expected-timeseries`
* [CHANGE] Ingester: following command line options related to ingester ring were renamed: #1155
  * `-consul.*` changed to `-ingester.ring.consul.*`
  * `-etcd.*` changed to `-ingester.ring.etcd.*`
  * `-multi.*` changed to `-ingester.ring.multi.*`
  * `-distributor.excluded-zones` changed to `-ingester.ring.excluded-zones`
  * `-distributor.replication-factor` changed to `-ingester.ring.replication-factor`
  * `-distributor.zone-awareness-enabled` changed to `-ingester.ring.zone-awareness-enabled`
  * `-ingester.availability-zone` changed to `-ingester.ring.instance-availability-zone`
  * `-ingester.final-sleep` changed to `-ingester.ring.final-sleep`
  * `-ingester.heartbeat-period` changed to `-ingester.ring.heartbeat-period`
  * `-ingester.join-after` changed to `-ingester.ring.join-after`
  * `-ingester.lifecycler.ID` changed to `-ingester.ring.instance-id`
  * `-ingester.lifecycler.addr` changed to `-ingester.ring.instance-addr`
  * `-ingester.lifecycler.interface` changed to `-ingester.ring.instance-interface-names`
  * `-ingester.lifecycler.port` changed to `-ingester.ring.instance-port`
  * `-ingester.min-ready-duration` changed to `-ingester.ring.min-ready-duration`
  * `-ingester.num-tokens` changed to `-ingester.ring.num-tokens`
  * `-ingester.observe-period` changed to `-ingester.ring.observe-period`
  * `-ingester.readiness-check-ring-health` changed to `-ingester.ring.readiness-check-ring-health`
  * `-ingester.tokens-file-path` changed to `-ingester.ring.tokens-file-path`
  * `-ingester.unregister-on-shutdown` changed to `-ingester.ring.unregister-on-shutdown`
  * `-ring.heartbeat-timeout` changed to `-ingester.ring.heartbeat-timeout`
  * `-ring.prefix` changed to `-ingester.ring.prefix`
  * `-ring.store` changed to `-ingester.ring.store`
* [CHANGE] Ingester: fields in YAML configuration for ingester ring have been changed: #1155
  * `ingester.lifecycler` changed to `ingester.ring`
  * Fields from `ingester.lifecycler.ring` moved to `ingester.ring`
  * `ingester.lifecycler.address` changed to `ingester.ring.instance_addr`
  * `ingester.lifecycler.id` changed to `ingester.ring.instance_id`
  * `ingester.lifecycler.port` changed to `ingester.ring.instance_port`
  * `ingester.lifecycler.availability_zone` changed to `ingester.ring.instance_availability_zone`
  * `ingester.lifecycler.interface_names` changed to `ingester.ring.instance_interface_names`
* [CHANGE] Distributor: removed the `-distributor.shard-by-all-labels` configuration option. It is now assumed to be true. #698
* [CHANGE] Distributor: change default value of `-distributor.instance-limits.max-inflight-push-requests` to `2000`. #964
* [CHANGE] Distributor: change default value of `-distributor.remote-timeout` from `2s` to `20s`. #970
* [CHANGE] Distributor: removed the `-distributor.extra-query-delay` flag (and its respective YAML config option). #1048
* [CHANGE] Query-frontend: Enable query stats by default, they can still be disabled with `-query-frontend.query-stats-enabled=false`. #83
* [CHANGE] Query-frontend: the `cortex_frontend_mapped_asts_total` metric has been renamed to `cortex_frontend_query_sharding_rewrites_attempted_total`. #150
* [CHANGE] Query-frontend: added `sharded` label to `cortex_query_seconds_total` metric. #235
* [CHANGE] Query-frontend: changed the flag name for controlling query sharding total shards from `-querier.total-shards` to `-query-frontend.query-sharding-total-shards`. #230
* [CHANGE] Query-frontend: flag `-querier.parallelise-shardable-queries` has been renamed to `-query-frontend.parallelize-shardable-queries` #284
* [CHANGE] Query-frontend: removed the deprecated (and unused) `-frontend.cache-split-interval`. Use `-query-frontend.split-queries-by-interval` instead. #587
* [CHANGE] Query-frontend: range query response now omits the `data` field when it's empty (error case) like Prometheus does, previously it was `"data":{"resultType":"","result":null}`. #629
* [CHANGE] Query-frontend: instant queries now honor the `-query-frontend.max-retries-per-request` flag. #630
* [CHANGE] Query-frontend: removed in-memory and Redis cache support. Reason is that these caching backends were just supported by query-frontend, while all other Mimir services only support memcached. #796
  * The following CLI flags (and their respective YAML config options) have been removed:
    * `-frontend.cache.enable-fifocache`
    * `-frontend.redis.*`
    * `-frontend.fifocache.*`
  * The following metrics have been removed:
    * `querier_cache_added_total`
    * `querier_cache_added_new_total`
    * `querier_cache_evicted_total`
    * `querier_cache_entries`
    * `querier_cache_gets_total`
    * `querier_cache_misses_total`
    * `querier_cache_stale_gets_total`
    * `querier_cache_memory_bytes`
    * `cortex_rediscache_request_duration_seconds`
* [CHANGE] Query-frontend: migrated memcached backend client to the same one used in other components (memcached config and metrics are now consistent across all Mimir services). #821
  * The following CLI flags (and their respective YAML config options) have been added:
    * `-query-frontend.results-cache.backend` (set it to `memcached` if `-query-frontend.cache-results=true`)
  * The following CLI flags (and their respective YAML config options) have been changed:
    * `-frontend.memcached.hostname` and `-frontend.memcached.service` have been removed: use `-query-frontend.results-cache.memcached.addresses` instead
  * The following CLI flags (and their respective YAML config options) have been renamed:
    * `-frontend.background.write-back-concurrency` renamed to `-query-frontend.results-cache.memcached.max-async-concurrency`
    * `-frontend.background.write-back-buffer` renamed to `-query-frontend.results-cache.memcached.max-async-buffer-size`
    * `-frontend.memcached.batchsize` renamed to `-query-frontend.results-cache.memcached.max-get-multi-batch-size`
    * `-frontend.memcached.parallelism` renamed to `-query-frontend.results-cache.memcached.max-get-multi-concurrency`
    * `-frontend.memcached.timeout` renamed to `-query-frontend.results-cache.memcached.timeout`
    * `-frontend.memcached.max-item-size` renamed to `-query-frontend.results-cache.memcached.max-item-size`
    * `-frontend.memcached.max-idle-conns` renamed to `-query-frontend.results-cache.memcached.max-idle-connections`
    * `-frontend.compression` renamed to `-query-frontend.results-cache.compression`
  * The following CLI flags (and their respective YAML config options) have been removed:
    * `-frontend.memcached.circuit-breaker-consecutive-failures`: feature removed
    * `-frontend.memcached.circuit-breaker-timeout`: feature removed
    * `-frontend.memcached.circuit-breaker-interval`: feature removed
    * `-frontend.memcached.update-interval`: new setting is hardcoded to 30s
    * `-frontend.memcached.consistent-hash`: new setting is always enabled
    * `-frontend.default-validity` and `-frontend.memcached.expiration`: new setting is hardcoded to 7 days
  * The following metrics have been changed:
    * `cortex_cache_dropped_background_writes_total{name}` changed to `thanos_memcached_operation_skipped_total{name, operation, reason}`
    * `cortex_cache_value_size_bytes{name, method}` changed to `thanos_memcached_operation_data_size_bytes{name}`
    * `cortex_cache_request_duration_seconds{name, method, status_code}` changed to `thanos_memcached_operation_duration_seconds{name, operation}`
    * `cortex_cache_fetched_keys{name}` changed to `thanos_cache_memcached_requests_total{name}`
    * `cortex_cache_hits{name}` changed to `thanos_cache_memcached_hits_total{name}`
    * `cortex_memcache_request_duration_seconds{name, method, status_code}` changed to `thanos_memcached_operation_duration_seconds{name, operation}`
    * `cortex_memcache_client_servers{name}` changed to `thanos_memcached_dns_provider_results{name, addr}`
    * `cortex_memcache_client_set_skip_total{name}` changed to `thanos_memcached_operation_skipped_total{name, operation, reason}`
    * `cortex_dns_lookups_total` changed to `thanos_memcached_dns_lookups_total`
    * For all metrics the value of the "name" label has changed from `frontend.memcached` to `frontend-cache`
  * The following metrics have been removed:
    * `cortex_cache_background_queue_length{name}`
* [CHANGE] Query-frontend: merged `query_range` into `frontend` in the YAML config (keeping the same keys) and renamed flags: #825
  * `-querier.max-retries-per-request` renamed to `-query-frontend.max-retries-per-request`
  * `-querier.split-queries-by-interval` renamed to `-query-frontend.split-queries-by-interval`
  * `-querier.align-querier-with-step` renamed to `-query-frontend.align-querier-with-step`
  * `-querier.cache-results` renamed to `-query-frontend.cache-results`
  * `-querier.parallelise-shardable-queries` renamed to `-query-frontend.parallelize-shardable-queries`
* [CHANGE] Query-frontend: the default value of `-query-frontend.split-queries-by-interval` has changed from `0` to `24h`. #1131
* [CHANGE] Query-frontend: `-frontend.` flags were renamed to `-query-frontend.`: #1167
* [CHANGE] Query-frontend / Query-scheduler: classified the `-query-frontend.querier-forget-delay` and `-query-scheduler.querier-forget-delay` flags (and their respective YAML config options) as experimental. #1208
* [CHANGE] Querier / ruler: Change `-querier.max-fetched-chunks-per-query` configuration to limit to maximum number of chunks that can be fetched in a single query. The number of chunks fetched by ingesters AND long-term storare combined should not exceed the value configured on `-querier.max-fetched-chunks-per-query`. [#4260](https://github.com/cortexproject/cortex/pull/4260)
* [CHANGE] Querier / ruler: Option `-querier.ingester-streaming` has been removed. Querier/ruler now always use streaming method to query ingesters. #204
* [CHANGE] Querier: always fetch labels from store and respect start/end times in request; the option `-querier.query-store-for-labels-enabled` has been removed and is now always on. #518 #1132
* [CHANGE] Querier / ruler: removed the `-store.query-chunk-limit` flag (and its respective YAML config option `max_chunks_per_query`). `-querier.max-fetched-chunks-per-query` (and its respective YAML config option `max_fetched_chunks_per_query`) should be used instead. #705
* [CHANGE] Querier/Ruler: `-querier.active-query-tracker-dir` option has been removed. Active query tracking is now done via Activity tracker configured by `-activity-tracker.filepath` and enabled by default. Limit for max number of concurrent queries (`-querier.max-concurrent`) is now respected even if activity tracking is not enabled. #661 #822
* [CHANGE] Querier/ruler/query-frontend: the experimental `-querier.at-modifier-enabled` CLI flag has been removed and the PromQL `@` modifier is always enabled. #941
* [CHANGE] Querier: removed `-querier.worker-match-max-concurrent` and `-querier.worker-parallelism` CLI flags (and their respective YAML config options). Mimir now behaves like if `-querier.worker-match-max-concurrent` is always enabled and you should configure the max concurrency per querier process using `-querier.max-concurrent` instead. #958
* [CHANGE] Querier: changed default value of `-querier.query-ingesters-within` from `0` to `13h`. #967
* [CHANGE] Querier: rename metric `cortex_query_fetched_chunks_bytes_total` to `cortex_query_fetched_chunk_bytes_total` to be consistent with the limit name. #476
* [CHANGE] Ruler: add two new metrics `cortex_ruler_list_rules_seconds` and `cortex_ruler_load_rule_groups_seconds` to the ruler. #906
* [CHANGE] Ruler: endpoints for listing configured rules now return HTTP status code 200 and an empty map when there are no rules instead of an HTTP 404 and plain text error message. The following endpoints are affected: #456
  * `<prometheus-http-prefix>/config/v1/rules`
  * `<prometheus-http-prefix>/config/v1/rules/{namespace}`
  * `<prometheus-http-prefix>/rules` (deprecated)
  * `<prometheus-http-prefix>/rules/{namespace}` (deprecated)
  * `/api/v1/rules` (deprecated)
  * `/api/v1/rules/{namespace}` (deprecated)
* [CHANGE] Ruler: removed `configdb` support from Ruler backend storages. #15 #38 #819
* [CHANGE] Ruler: removed the support for the deprecated storage configuration via `-ruler.storage.*` CLI flags (and their respective YAML config options). Use `-ruler-storage.*` instead. #628
* [CHANGE] Ruler: set new default limits for rule groups: `-ruler.max-rules-per-rule-group` to 20 (previously 0, disabled) and `-ruler.max-rule-groups-per-tenant` to 70 (previously 0, disabled). #847
* [CHANGE] Ruler: removed `-ruler.enable-sharding` option, and changed default value of `-ruler.ring.store` to `memberlist`. #943
* [CHANGE] Ruler: `-ruler.alertmanager-use-v2` has been removed. The ruler will always use the `v2` endpoints. #954 #1100
* [CHANGE] Ruler: `-experimental.ruler.enable-api` flag has been renamed to `-ruler.enable-api` and is now stable. The default value has also changed from `false` to `true`, so both ruler and alertmanager API are enabled by default. #913 #1065
* [CHANGE] Ruler: add support for [DNS service discovery format](./docs/sources/configuration/arguments.md#dns-service-discovery) for `-ruler.alertmanager-url`. `-ruler.alertmanager-discovery` flag has been removed. URLs following the prior SRV format, will be treated as a static target. To continue using service discovery for these URLs prepend `dnssrvnoa+` to them. #993
  * The following metrics for Alertmanager DNS service discovery are replaced:
    * `prometheus_sd_dns_lookups_total` replaced by `cortex_dns_lookups_total{component="ruler"}`
    * `prometheus_sd_dns_lookup_failures_total` replaced by `cortex_dns_failures_total{component="ruler"}`
* [CHANGE] Ruler: deprecate `/api/v1/rules/**` and `<prometheus-http-prefix/rules/**` configuration API endpoints in favour of `/<prometheus-http-prefix>/config/v1/rules/**`. Deprecated endpoints will be removed in Mimir 2.2.0. Main configuration API endpoints are now `/<prometheus-http-prefix>/config/api/v1/rules/**` introduced in Mimir 2.0.0. #1222
* [CHANGE] Store-gateway: index cache now includes tenant in cache keys, this invalidates previous cached entries. #607
* [CHANGE] Store-gateway: increased memcached index caching TTL from 1 day to 7 days. #718
* [CHANGE] Store-gateway: options `-store-gateway.sharding-enabled` and `-querier.store-gateway-addresses` were removed. Default value of `-store-gateway.sharding-ring.store` is now `memberlist` and default value for `-store-gateway.sharding-ring.wait-stability-min-duration` changed from `1m` to `0` (disabled). #976
* [CHANGE] Compactor: compactor will no longer try to compact blocks that are already marked for deletion. Previously compactor would consider blocks marked for deletion within `-compactor.deletion-delay / 2` period as eligible for compaction. [#4328](https://github.com/cortexproject/cortex/pull/4328)
* [CHANGE] Compactor: Removed support for block deletion marks migration. If you're upgrading from Cortex < 1.7.0 to Mimir, you should upgrade the compactor to Cortex >= 1.7.0 first, run it at least once and then upgrade to Mimir. #122
* [CHANGE] Compactor: removed the `cortex_compactor_group_vertical_compactions_total` metric. #278
* [CHANGE] Compactor: no longer waits for initial blocks cleanup to finish before starting compactions. #282
* [CHANGE] Compactor: removed overlapping sources detection. Overlapping sources may exist due to edge cases (timing issues) when horizontally sharding compactor, but are correctly handled by compactor. #494
* [CHANGE] Compactor: compactor now uses deletion marks from `<tenant>/markers` location in the bucket. Marker files are no longer fetched, only listed. #550
* [CHANGE] Compactor: Default value of `-compactor.block-sync-concurrency` has changed from 20 to 8. This flag is now only used to control number of goroutines for downloading and uploading blocks during compaction. #552
* [CHANGE] Compactor is now included in `all` target (single-binary). #866
* [CHANGE] Compactor: Removed `-compactor.sharding-enabled` option. Sharding in compactor is now always enabled. Default value of `-compactor.ring.store` has changed from `consul` to `memberlist`. Default value of `-compactor.ring.wait-stability-min-duration` is now 0, which disables the feature. #956
* [CHANGE] Alertmanager: removed `-alertmanager.configs.auto-webhook-root` #977
* [CHANGE] Alertmanager: removed `configdb` support from Alertmanager backend storages. #15 #38 #819
* [CHANGE] Alertmanager: Don't count user-not-found errors from replicas as failures in the `cortex_alertmanager_state_fetch_replica_state_failed_total` metric. #190
* [CHANGE] Alertmanager: Use distributor for non-API routes. #213
* [CHANGE] Alertmanager: removed `-alertmanager.storage.*` configuration options, with the exception of the CLI flags `-alertmanager.storage.path` and `-alertmanager.storage.retention`. Use `-alertmanager-storage.*` instead. #632
* [CHANGE] Alertmanager: set default value for `-alertmanager.web.external-url=http://localhost:8080/alertmanager` to match the default configuration. #808 #1067
* [CHANGE] Alertmanager: `-experimental.alertmanager.enable-api` flag has been renamed to `-alertmanager.enable-api` and is now stable. #913
* [CHANGE] Alertmanager: now always runs with sharding enabled; other modes of operation are removed. #1044 #1126
  * The following configuration options are removed:
    * `-alertmanager.sharding-enabled`
    * `-alertmanager.cluster.advertise-address`
    * `-alertmanager.cluster.gossip-interval`
    * `-alertmanager.cluster.listen-address`
    * `-alertmanager.cluster.peers`
    * `-alertmanager.cluster.push-pull-interval`
  * The following configuration options are renamed:
    * `-alertmanager.cluster.peer-timeout` to `-alertmanager.peer-timeout`
* [CHANGE] Alertmanager: the default value of `-alertmanager.sharding-ring.store` is now `memberlist`. #1171
* [CHANGE] Ring: changed default value of `-distributor.ring.store` (Distributor ring) and `-ring.store` (Ingester ring) to `memberlist`. #1046
* [CHANGE] Memberlist: the `memberlist_kv_store_value_bytes` metric has been removed due to values no longer being stored in-memory as encoded bytes. [#4345](https://github.com/cortexproject/cortex/pull/4345)
* [CHANGE] Memberlist: forward only changes, not entire original message. [#4419](https://github.com/cortexproject/cortex/pull/4419)
* [CHANGE] Memberlist: don't accept old tombstones as incoming change, and don't forward such messages to other gossip members. [#4420](https://github.com/cortexproject/cortex/pull/4420)
* [CHANGE] Memberlist: changed probe interval from `1s` to `5s` and probe timeout from `500ms` to `2s`. #563
* [CHANGE] Memberlist: the `name` label on metrics `cortex_dns_failures_total`, `cortex_dns_lookups_total` and `cortex_dns_provider_results` was renamed to `component`. #993
* [CHANGE] Limits: removed deprecated limits for rejecting old samples #799
  This removes the following flags:
  * `-validation.reject-old-samples`
  * `-validation.reject-old-samples.max-age`
* [CHANGE] Limits: removed local limit-related flags in favor of global limits. #725
  The distributor ring is now required, and can be configured via the `distributor.ring.*` flags.
  This removes the following flags:
  * `-distributor.ingestion-rate-strategy` -> will now always use the "global" strategy
  * `-ingester.max-series-per-user` -> set `-ingester.max-global-series-per-user` to `N` times the existing value of `-ingester.max-series-per-user` instead
  * `-ingester.max-series-per-metric` -> set `-ingester.max-global-series-per-metric`  to `N` times the existing value of `-ingester.max-series-per-metric` instead
  * `-ingester.max-metadata-per-user` -> set `-ingester.max-global-metadata-per-user` to `N` times the existing value of `-ingester.max-metadata-per-user` instead
  * `-ingester.max-metadata-per-metric` -> set `-ingester.max-global-metadata-per-metric` to `N` times the existing value of `-ingester.max-metadata-per-metric` instead
  * In the above notes, `N` refers to the number of ingester replicas
  Additionally, default values for the following flags have changed:
  * `-ingester.max-global-series-per-user` from `0` to `150000`
  * `-ingester.max-global-series-per-metric` from `0` to `20000`
  * `-distributor.ingestion-rate-limit` from `25000` to `10000`
  * `-distributor.ingestion-burst-size` from `50000` to `200000`
* [CHANGE] Limits: removed limit `enforce_metric_name`, now behave as if set to `true` always. #686
* [CHANGE] Limits: Option `-ingester.max-samples-per-query` and its YAML field `max_samples_per_query` have been removed. It required `-querier.ingester-streaming` option to be set to false, but since `-querier.ingester-streaming` is removed (always defaulting to true), the limit using it was removed as well. #204 #1132
* [CHANGE] Limits: Set the default max number of inflight ingester push requests (`-ingester.instance-limits.max-inflight-push-requests`) to 30000 in order to prevent clusters from being overwhelmed by request volume or temporary slow-downs. #259
* [CHANGE] Overrides exporter: renamed metric `cortex_overrides` to `cortex_limits_overrides`. #173 #407
* [FEATURE] The following features have been moved from experimental to stable: #913 #1002
  * Alertmanager config API
  * Alertmanager receiver firewall
  * Alertmanager sharding
  * Azure blob storage support
  * Blocks storage bucket index
  * Disable the ring health check in the readiness endpoint (`-ingester.readiness-check-ring-health=false`)
  * Distributor: do not extend writes on unhealthy ingesters
  * Do not unregister ingesters from ring on shutdown (`-ingester.unregister-on-shutdown=false`)
  * HA Tracker: cleanup of old replicas from KV Store
  * Instance limits in ingester and distributor
  * OpenStack Swift storage support
  * Query-frontend: query stats tracking
  * Query-scheduler
  * Querier: tenant federation
  * Ruler config API
  * S3 Server Side Encryption (SSE) using KMS
  * TLS configuration for gRPC, HTTP and etcd clients
  * Zone-aware replication
  * `/labels` API using matchers
  * The following querier limits:
    * `-querier.max-fetched-chunks-per-query`
    * `-querier.max-fetched-chunk-bytes-per-query`
    * `-querier.max-fetched-series-per-query`
  * The following alertmanager limits:
    * Notification rate (`-alertmanager.notification-rate-limit` and `-alertmanager.notification-rate-limit-per-integration`)
    * Dispatcher groups (`-alertmanager.max-dispatcher-aggregation-groups`)
    * User config size (`-alertmanager.max-config-size-bytes`)
    * Templates count in user config (`-alertmanager.max-templates-count`)
    * Max template size (`-alertmanager.max-template-size-bytes`)
* [FEATURE] The endpoints `/api/v1/status/buildinfo`, `<prometheus-http-prefix>/api/v1/status/buildinfo`, and `<alertmanager-http-prefix>/api/v1/status/buildinfo` have been added to display build information and enabled features. #1219 #1240
* [FEATURE] PromQL: added `present_over_time` support. #139
* [FEATURE] Added "Activity tracker" feature which can log ongoing activities from previous Mimir run in case of a crash. It is enabled by default and controlled by the `-activity-tracker.filepath` flag. It can be disabled by setting this path to an empty string. Currently, the Store-gateway, Ruler, Querier, Query-frontend and Ingester components use this feature to track queries. #631 #782 #822 #1121
* [FEATURE] Divide configuration parameters into categories "basic", "advanced", and "experimental". Only flags in the basic category are shown when invoking `-help`, whereas `-help-all` will include flags in all categories (basic, advanced, experimental). #840
* [FEATURE] Querier: Added support for tenant federation to exemplar endpoints. #927
* [FEATURE] Ingester: can expose metrics on active series matching custom trackers configured via `-ingester.active-series-custom-trackers` (or its respective YAML config option). When configured, active series for custom trackers are exposed by the `cortex_ingester_active_series_custom_tracker` metric. #42 #672
* [FEATURE] Ingester: Enable snapshotting of in-memory TSDB on disk during shutdown via `-blocks-storage.tsdb.memory-snapshot-on-shutdown` (experimental). #249
* [FEATURE] Ingester: Added `-blocks-storage.tsdb.isolation-enabled` flag, which allows disabling TSDB isolation feature. This is enabled by default (per TSDB default), but disabling can improve performance of write requests. #512
* [FEATURE] Ingester: Added `-blocks-storage.tsdb.head-chunks-write-queue-size` flag, which allows setting the size of the queue used by the TSDB before m-mapping chunks (experimental). #591
  * Added `cortex_ingester_tsdb_mmap_chunk_write_queue_operations_total` metric to track different operations of this queue.
* [FEATURE] Distributor: Added `-api.skip-label-name-validation-header-enabled` option to allow skipping label name validation on the HTTP write path based on `X-Mimir-SkipLabelNameValidation` header being `true` or not. #390
* [FEATURE] Query-frontend: Add `cortex_query_fetched_series_total` and `cortex_query_fetched_chunks_bytes_total` per-user counters to expose the number of series and bytes fetched as part of queries. These metrics can be enabled with the `-frontend.query-stats-enabled` flag (or its respective YAML config option `query_stats_enabled`). [#4343](https://github.com/cortexproject/cortex/pull/4343)
* [FEATURE] Query-frontend: Add `cortex_query_fetched_chunks_total` per-user counter to expose the number of chunks fetched as part of queries. This metric can be enabled with the `-query-frontend.query-stats-enabled` flag (or its respective YAML config option `query_stats_enabled`). #31
* [FEATURE] Query-frontend: Add query sharding for instant and range queries. You can enable querysharding by setting `-query-frontend.parallelize-shardable-queries` to `true`. The following additional config and exported metrics have been added. #79 #80 #100 #124 #140 #148 #150 #151 #153 #154 #155 #156 #157 #158 #159 #160 #163 #169 #172 #196 #205 #225 #226 #227 #228 #230 #235 #240 #239 #246 #244 #319 #330 #371 #385 #400 #458 #586 #630 #660 #707 #1542
  * New config options:
    * `-query-frontend.query-sharding-total-shards`: The amount of shards to use when doing parallelisation via query sharding.
    * `-query-frontend.query-sharding-max-sharded-queries`: The max number of sharded queries that can be run for a given received query. 0 to disable limit.
    * `-blocks-storage.bucket-store.series-hash-cache-max-size-bytes`: Max size - in bytes - of the in-memory series hash cache in the store-gateway.
    * `-blocks-storage.tsdb.series-hash-cache-max-size-bytes`: Max size - in bytes - of the in-memory series hash cache in the ingester.
  * New exported metrics:
    * `cortex_bucket_store_series_hash_cache_requests_total`
    * `cortex_bucket_store_series_hash_cache_hits_total`
    * `cortex_frontend_query_sharding_rewrites_succeeded_total`
    * `cortex_frontend_sharded_queries_per_query`
  * Renamed metrics:
    * `cortex_frontend_mapped_asts_total` to `cortex_frontend_query_sharding_rewrites_attempted_total`
  * Modified metrics:
    * added `sharded` label to `cortex_query_seconds_total`
  * When query sharding is enabled, the following querier config must be set on query-frontend too:
    * `-querier.max-concurrent`
    * `-querier.timeout`
    * `-querier.max-samples`
    * `-querier.at-modifier-enabled`
    * `-querier.default-evaluation-interval`
    * `-querier.active-query-tracker-dir`
    * `-querier.lookback-delta`
  * Sharding can be dynamically controlled per request using the `Sharding-Control: 64` header. (0 to disable)
  * Sharding can be dynamically controlled per tenant using the limit `query_sharding_total_shards`. (0 to disable)
  * Added `sharded_queries` count to the "query stats" log.
  * The number of shards is adjusted to be compatible with number of compactor shards that are used by a split-and-merge compactor. The querier can use this to avoid querying blocks that cannot have series in a given query shard.
* [FEATURE] Query-Frontend: Added `-query-frontend.cache-unaligned-requests` option to cache responses for requests that do not have step-aligned start and end times. This can improve speed of repeated queries, but can also pollute cache with results that are never reused. #432
* [FEATURE] Querier: Added label names cardinality endpoint `<prefix>/api/v1/cardinality/label_names` that is disabled by default. Can be enabled/disabled via the CLI flag `-querier.cardinality-analysis-enabled` or its respective YAML config option. Configurable on a per-tenant basis. #301 #377 #474
* [FEATURE] Querier: Added label values cardinality endpoint `<prefix>/api/v1/cardinality/label_values` that is disabled by default. Can be enabled/disabled via the CLI flag `-querier.cardinality-analysis-enabled` or its respective YAML config option, and configurable on a per-tenant basis. The maximum number of label names allowed to be queried in a single API call can be controlled via `-querier.label-values-max-cardinality-label-names-per-request`. #332 #395 #474
* [FEATURE] Querier: Added `-store.max-labels-query-length` to restrict the range of `/series`, label-names and label-values requests. #507
* [FEATURE] Ruler: Add new `-ruler.query-stats-enabled` which when enabled will report the `cortex_ruler_query_seconds_total` as a per-user metric that tracks the sum of the wall time of executing queries in the ruler in seconds. [#4317](https://github.com/cortexproject/cortex/pull/4317)
* [FEATURE] Ruler: Added federated rule groups. #533
  * Added `-ruler.tenant-federation.enabled` config flag.
  * Added support for `source_tenants` field on rule groups.
* [FEATURE] Store-gateway: Added `/store-gateway/tenants` and `/store-gateway/tenant/{tenant}/blocks` endpoints that provide functionality that was provided by `tools/listblocks`. #911 #973
* [FEATURE] Compactor: compactor now uses new algorithm that we call "split-and-merge". Previous compaction strategy was removed. With the `split-and-merge` compactor source blocks for a given tenant are grouped into `-compactor.split-groups` number of groups. Each group of blocks is then compacted separately, and is split into `-compactor.split-and-merge-shards` shards (configurable on a per-tenant basis). Compaction of each tenant shards can be horizontally scaled. Number of compactors that work on jobs for single tenant can be limited by using `-compactor.compactor-tenant-shard-size` parameter, or per-tenant `compactor_tenant_shard_size` override.  #275 #281 #282 #283 #288 #290 #303 #307 #317 #323 #324 #328 #353 #368 #479 #820
* [FEATURE] Compactor: Added `-compactor.max-compaction-time` to control how long can compaction for a single tenant take. If compactions for a tenant take longer, no new compactions are started in the same compaction cycle. Running compactions are not stopped however, and may take much longer. #523
* [FEATURE] Compactor: When compactor finds blocks with out-of-order chunks, it will mark them for no-compaction. Blocks marked for no-compaction are ignored in future compactions too. Added metric `cortex_compactor_blocks_marked_for_no_compaction_total` to track number of blocks marked for no-compaction. Added `CortexCompactorSkippedBlocksWithOutOfOrderChunks` alert based on new metric. Markers are only checked from `<tenant>/markers` location, but uploaded to the block directory too. #520 #535 #550
* [FEATURE] Compactor: multiple blocks are now downloaded and uploaded at once, which can shorten compaction process. #552
* [ENHANCEMENT] Exemplars are now emitted for all gRPC calls and many operations tracked by histograms. #180
* [ENHANCEMENT] New options `-server.http-listen-network` and `-server.grpc-listen-network` allow binding as 'tcp4' or 'tcp6'. #180
* [ENHANCEMENT] Query federation: improve performance in MergeQueryable by memoizing labels. #312
* [ENHANCEMENT] Add histogram metrics `cortex_distributor_sample_delay_seconds` and `cortex_ingester_tsdb_sample_out_of_order_delta_seconds` #488
* [ENHANCEMENT] Check internal directory access before starting up. #1217
* [ENHANCEMENT] Azure client: expose option to configure MSI URL and user-assigned identity. #584
* [ENHANCEMENT] Added a new metric `mimir_build_info` to coincide with `cortex_build_info`. The metric `cortex_build_info` has not been removed. #1022
* [ENHANCEMENT] Mimir runs a sanity check of storage config at startup and will fail to start if the sanity check doesn't pass. This is done to find potential config issues before starting up. #1180
* [ENHANCEMENT] Validate alertmanager and ruler storage configurations to ensure they don't use same bucket name and region values as those configured for the blocks storage. #1214
* [ENHANCEMENT] Ingester: added option `-ingester.readiness-check-ring-health` to disable the ring health check in the readiness endpoint. When disabled, the health checks are run against only the ingester itself instead of all ingesters in the ring. #48 #126
* [ENHANCEMENT] Ingester: reduce CPU and memory utilization if remote write requests contains a large amount of "out of bounds" samples. #413
* [ENHANCEMENT] Ingester: reduce CPU and memory utilization when querying chunks from ingesters. #430
* [ENHANCEMENT] Ingester: Expose ingester ring page on ingesters. #654
* [ENHANCEMENT] Distributor: added option `-distributor.excluded-zones` to exclude ingesters running in specific zones both on write and read path. #51
* [ENHANCEMENT] Distributor: add tags to tracing span for distributor push with user, cluster and replica. #210
* [ENHANCEMENT] Distributor: performance optimisations. #212 #217 #242
* [ENHANCEMENT] Distributor: reduce latency when HA-Tracking by doing KVStore updates in the background. #271
* [ENHANCEMENT] Distributor: make distributor inflight push requests count include background calls to ingester. #398
* [ENHANCEMENT] Distributor: silently drop exemplars more than 5 minutes older than samples in the same batch. #544
* [ENHANCEMENT] Distributor: reject exemplars with blank label names or values. The `cortex_discarded_exemplars_total` metric will use the `exemplar_labels_blank` reason in this case. #873
* [ENHANCEMENT] Query-frontend: added `cortex_query_frontend_workers_enqueued_requests_total` metric to track the number of requests enqueued in each query-scheduler. #384
* [ENHANCEMENT] Query-frontend: added `cortex_query_frontend_non_step_aligned_queries_total` to track the total number of range queries with start/end not aligned to step. #347 #357 #582
* [ENHANCEMENT] Query-scheduler: exported summary `cortex_query_scheduler_inflight_requests` tracking total number of inflight requests (both enqueued and processing) in percentile buckets. #675
* [ENHANCEMENT] Querier: can use the `LabelNames` call with matchers, if matchers are provided in the `/labels` API call, instead of using the more expensive `MetricsForLabelMatchers` call as before. #3 #1186
* [ENHANCEMENT] Querier / store-gateway: optimized regex matchers. #319 #334 #355
* [ENHANCEMENT] Querier: when fetching data for specific query-shard, we can ignore some blocks based on compactor-shard ID, since sharding of series by query sharding and compactor is the same. Added metrics: #438 #450
  * `cortex_querier_blocks_found_total`
  * `cortex_querier_blocks_queried_total`
  * `cortex_querier_blocks_with_compactor_shard_but_incompatible_query_shard_total`
* [ENHANCEMENT] Querier / ruler: reduce cpu usage, latency and peak memory consumption. #459 #463 #589
* [ENHANCEMENT] Querier: labels requests now obey `-querier.query-ingesters-within`, making them a little more efficient. #518
* [ENHANCEMENT] Querier: retry store-gateway in case of unexpected failure, instead of failing the query. #1003
* [ENHANCEMENT] Querier / ruler: reduce memory used by streaming queries, particularly in ruler. [#4341](https://github.com/cortexproject/cortex/pull/4341)
* [ENHANCEMENT] Ruler: Using shuffle sharding subring on GetRules API. [#4466](https://github.com/cortexproject/cortex/pull/4466)
* [ENHANCEMENT] Ruler: wait for ruler ring client to self-detect during startup. #990
* [ENHANCEMENT] Store-gateway: added `cortex_bucket_store_sent_chunk_size_bytes` metric, tracking the size of chunks sent from store-gateway to querier. #123
* [ENHANCEMENT] Store-gateway: reduced CPU and memory utilization due to exported metrics aggregation for instances with a large number of tenants. #123 #142
* [ENHANCEMENT] Store-gateway: added an in-memory LRU cache for chunks attributes. Can be enabled setting `-blocks-storage.bucket-store.chunks-cache.attributes-in-memory-max-items=X` where `X` is the max number of items to keep in the in-memory cache. The following new metrics are exposed: #279 #415 #437
  * `cortex_cache_memory_requests_total`
  * `cortex_cache_memory_hits_total`
  * `cortex_cache_memory_items_count`
* [ENHANCEMENT] Store-gateway: log index cache requests to tracing spans. #419
* [ENHANCEMENT] Store-gateway: store-gateway can now ignore blocks with minimum time within `-blocks-storage.bucket-store.ignore-blocks-within` duration. Useful when used together with `-querier.query-store-after`. #502
* [ENHANCEMENT] Store-gateway: label values with matchers now doesn't preload or list series, reducing latency and memory consumption. #534
* [ENHANCEMENT] Store-gateway: the results of `LabelNames()`, `LabelValues()` and `Series(skipChunks=true)` calls are now cached in the index cache. #590
* [ENHANCEMENT] Store-gateway: Added `-store-gateway.sharding-ring.unregister-on-shutdown` option that allows store-gateway to stay in the ring even after shutdown. Defaults to `true`, which is the same as current behaviour. #610 #614
* [ENHANCEMENT] Store-gateway: wait for ring tokens stability instead of ring stability to speed up startup and tests. #620
* [ENHANCEMENT] Compactor: add timeout for waiting on compactor to become ACTIVE in the ring. [#4262](https://github.com/cortexproject/cortex/pull/4262)
* [ENHANCEMENT] Compactor: skip already planned compaction jobs if the tenant doesn't belong to the compactor instance anymore. #303
* [ENHANCEMENT] Compactor: Blocks cleaner will ignore users that it no longer "owns" when sharding is enabled, and user ownership has changed since last scan. #325
* [ENHANCEMENT] Compactor: added `-compactor.compaction-jobs-order` support to configure which compaction jobs should run first for a given tenant (in case there are multiple ones). Supported values are: `smallest-range-oldest-blocks-first` (default), `newest-blocks-first`. #364
* [ENHANCEMENT] Compactor: delete blocks marked for deletion faster. #490
* [ENHANCEMENT] Compactor: expose low-level concurrency options for compactor: `-compactor.max-opening-blocks-concurrency`, `-compactor.max-closing-blocks-concurrency`, `-compactor.symbols-flushers-concurrency`. #569 #701
* [ENHANCEMENT] Compactor: expand compactor logs to include total compaction job time, total time for uploads and block counts. #549
* [ENHANCEMENT] Ring: allow experimental configuration of disabling of heartbeat timeouts by setting the relevant configuration value to zero. Applies to the following: [#4342](https://github.com/cortexproject/cortex/pull/4342)
  * `-distributor.ring.heartbeat-timeout`
  * `-ingester.ring.heartbeat-timeout`
  * `-ruler.ring.heartbeat-timeout`
  * `-alertmanager.sharding-ring.heartbeat-timeout`
  * `-compactor.ring.heartbeat-timeout`
  * `-store-gateway.sharding-ring.heartbeat-timeout`
* [ENHANCEMENT] Ring: allow heartbeats to be explicitly disabled by setting the interval to zero. This is considered experimental. This applies to the following configuration options: [#4344](https://github.com/cortexproject/cortex/pull/4344)
  * `-distributor.ring.heartbeat-period`
  * `-ingester.ring.heartbeat-period`
  * `-ruler.ring.heartbeat-period`
  * `-alertmanager.sharding-ring.heartbeat-period`
  * `-compactor.ring.heartbeat-period`
  * `-store-gateway.sharding-ring.heartbeat-period`
* [ENHANCEMENT] Memberlist: optimized receive path for processing ring state updates, to help reduce CPU utilization in large clusters. [#4345](https://github.com/cortexproject/cortex/pull/4345)
* [ENHANCEMENT] Memberlist: expose configuration of memberlist packet compression via `-memberlist.compression-enabled`. [#4346](https://github.com/cortexproject/cortex/pull/4346)
* [ENHANCEMENT] Memberlist: Add `-memberlist.advertise-addr` and `-memberlist.advertise-port` options for setting the address to advertise to other members of the cluster to enable NAT traversal. #260
* [ENHANCEMENT] Memberlist: reduce CPU utilization for rings with a large number of members. #537 #563 #634
* [ENHANCEMENT] Overrides exporter: include additional limits in the per-tenant override exporter. The following limits have been added to the `cortex_limit_overrides` metric: #21
  * `max_fetched_series_per_query`
  * `max_fetched_chunk_bytes_per_query`
  * `ruler_max_rules_per_rule_group`
  * `ruler_max_rule_groups_per_tenant`
* [ENHANCEMENT] Overrides exporter: add a metrics `cortex_limits_defaults` to expose the default values of limits. #173
* [ENHANCEMENT] Overrides exporter: Add `max_fetched_chunks_per_query` and `max_global_exemplars_per_user` limits to the default and per-tenant limits exported as metrics. #471 #515
* [ENHANCEMENT] Upgrade Go to 1.17.8. #1347 #1381
* [ENHANCEMENT] Upgrade Docker base images to `alpine:3.15.0`. #1348
* [BUGFIX] Azure storage: only create HTTP client once, to reduce memory utilization. #605
* [BUGFIX] Ingester: fixed ingester stuck on start up (LEAVING ring state) when `-ingester.ring.heartbeat-period=0` and `-ingester.unregister-on-shutdown=false`. [#4366](https://github.com/cortexproject/cortex/pull/4366)
* [BUGFIX] Ingester: prevent any reads or writes while the ingester is stopping. This will prevent accessing TSDB blocks once they have been already closed. [#4304](https://github.com/cortexproject/cortex/pull/4304)
* [BUGFIX] Ingester: TSDB now waits for pending readers before truncating Head block, fixing the `chunk not found` error and preventing wrong query results. #16
* [BUGFIX] Ingester: don't create TSDB or appender if no samples are sent by a tenant. #162
* [BUGFIX] Ingester: fix out-of-order chunks in TSDB head in-memory series after WAL replay in case some samples were appended to TSDB WAL before series. #530
* [BUGFIX] Distributor: when cleaning up obsolete elected replicas from KV store, HA tracker didn't update number of cluster per user correctly. [#4336](https://github.com/cortexproject/cortex/pull/4336)
* [BUGFIX] Distributor: fix bug in query-exemplar where some results would get dropped. #583
* [BUGFIX] Query-frontend: Fixes @ modifier functions (start/end) when splitting queries by time. #206
* [BUGFIX] Query-frontend: Ensure query_range requests handled by the query-frontend return JSON formatted errors. #360 #499
* [BUGFIX] Query-frontend: don't reuse cached results for queries that are not step-aligned. #424
* [BUGFIX] Query-frontend: fix API error messages that were mentioning Prometheus `--enable-feature=promql-negative-offset` and `--enable-feature=promql-at-modifier` flags. #688
* [BUGFIX] Query-frontend: worker's cancellation channels are now buffered to ensure that all request cancellations are properly handled. #741
* [BUGFIX] Querier: fixed `/api/v1/user_stats` endpoint. When zone-aware replication is enabled, `MaxUnavailableZones` param is used instead of `MaxErrors`, so setting `MaxErrors = 0` doesn't make the Querier wait for all Ingesters responses. #474
* [BUGFIX] Querier: Disable query scheduler SRV DNS lookup. #689
* [BUGFIX] Ruler: fixed counting of PromQL evaluation errors as user-errors when updating `cortex_ruler_queries_failed_total`. [#4335](https://github.com/cortexproject/cortex/pull/4335)
* [BUGFIX] Ruler: fix formatting of rule groups in `/ruler/rule_groups` endpoint. #655
* [BUGFIX] Ruler: do not log `unable to read rules directory` at startup if the directory hasn't been created yet. #1058
* [BUGFIX] Ruler: enable Prometheus-compatible endpoints regardless of `-ruler.enable-api`. The flag now only controls the configuration API. This is what the config flag description stated, but not what was happening. #1216
* [BUGFIX] Compactor: fixed panic while collecting Prometheus metrics. #28
* [BUGFIX] Compactor: compactor should now be able to correctly mark blocks for deletion and no-compaction, if such marking was previously interrupted. #1015
* [BUGFIX] Alertmanager: remove stale template files. #4495
* [BUGFIX] Alertmanager: don't replace user configurations with blank fallback configurations (when enabled), particularly during scaling up/down instances when sharding is enabled. #224
* [BUGFIX] Ring: multi KV runtime config changes are now propagated to all rings, not just ingester ring. #1047
* [BUGFIX] Memberlist: fixed corrupted packets when sending compound messages with more than 255 messages or messages bigger than 64KB. #551
* [BUGFIX] Overrides exporter: successfully startup even if runtime config is not set. #1056
* [BUGFIX] Fix internal modules to wait for other modules depending on them before stopping. #1472

### Mixin

_Changes since `grafana/cortex-jsonnet` `1.9.0`._

* [CHANGE] Removed chunks storage support from mixin. #641 #643 #645 #811 #812 #813
  * Removed `tsdb.libsonnet`: no need to import it anymore (its content is already automatically included when using Jsonnet)
  * Removed the following fields from `_config`:
    * `storage_engine` (defaults to `blocks`)
    * `chunk_index_backend`
    * `chunk_store_backend`
  * Removed schema config map
  * Removed the following dashboards:
    * "Cortex / Chunks"
    * "Cortex / WAL"
    * "Cortex / Blocks vs Chunks"
  * Removed the following alerts:
    * `CortexOldChunkInMemory`
    * `CortexCheckpointCreationFailed`
    * `CortexCheckpointDeletionFailed`
    * `CortexProvisioningMemcachedTooSmall`
    * `CortexWALCorruption`
    * `CortexTableSyncFailure`
    * `CortexTransferFailed`
  * Removed the following recording rules:
    * `cortex_chunk_store_index_lookups_per_query`
    * `cortex_chunk_store_series_pre_intersection_per_query`
    * `cortex_chunk_store_series_post_intersection_per_query`
    * `cortex_chunk_store_chunks_per_query`
    * `cortex_bigtable_request_duration_seconds`
    * `cortex_cassandra_request_duration_seconds`
    * `cortex_dynamo_request_duration_seconds`
    * `cortex_database_request_duration_seconds`
    * `cortex_gcs_request_duration_seconds`
* [CHANGE] Update grafana-builder dependency: use $__rate_interval in qpsPanel and latencyPanel. [#372](https://github.com/grafana/cortex-jsonnet/pull/372)
* [CHANGE] `namespace` template variable in dashboards now only selects namespaces for selected clusters. [#311](https://github.com/grafana/cortex-jsonnet/pull/311)
* [CHANGE] `CortexIngesterRestarts` alert severity changed from `critical` to `warning`. [#321](https://github.com/grafana/cortex-jsonnet/pull/321)
* [CHANGE] Dashboards: added overridable `job_labels` and `cluster_labels` to the configuration object as label lists to uniquely identify jobs and clusters in the metric names and group-by lists in dashboards. [#319](https://github.com/grafana/cortex-jsonnet/pull/319)
* [CHANGE] Dashboards: `alert_aggregation_labels` has been removed from the configuration and overriding this value has been deprecated. Instead the labels are now defined by the `cluster_labels` list, and should be overridden accordingly through that list. [#319](https://github.com/grafana/cortex-jsonnet/pull/319)
* [CHANGE] Renamed `CortexCompactorHasNotUploadedBlocksSinceStart` to `CortexCompactorHasNotUploadedBlocks`. [#334](https://github.com/grafana/cortex-jsonnet/pull/334)
* [CHANGE] Renamed `CortexCompactorRunFailed` to `CortexCompactorHasNotSuccessfullyRunCompaction`. [#334](https://github.com/grafana/cortex-jsonnet/pull/334)
* [CHANGE] Renamed `CortexInconsistentConfig` alert to `CortexInconsistentRuntimeConfig` and increased severity to `critical`. [#335](https://github.com/grafana/cortex-jsonnet/pull/335)
* [CHANGE] Increased `CortexBadRuntimeConfig` alert severity to `critical` and removed support for `cortex_overrides_last_reload_successful` metric (was removed in Cortex 1.3.0). [#335](https://github.com/grafana/cortex-jsonnet/pull/335)
* [CHANGE] Grafana 'min step' changed to 15s so dashboard show better detail. [#340](https://github.com/grafana/cortex-jsonnet/pull/340)
* [CHANGE] Replace `CortexRulerFailedEvaluations` with two new alerts: `CortexRulerTooManyFailedPushes` and `CortexRulerTooManyFailedQueries`. [#347](https://github.com/grafana/cortex-jsonnet/pull/347)
* [CHANGE] Removed `CortexCacheRequestErrors` alert. This alert was not working because the legacy Cortex cache client instrumentation doesn't track errors. [#346](https://github.com/grafana/cortex-jsonnet/pull/346)
* [CHANGE] Removed `CortexQuerierCapacityFull` alert. [#342](https://github.com/grafana/cortex-jsonnet/pull/342)
* [CHANGE] Changes blocks storage alerts to group metrics by the configured `cluster_labels` (supporting the deprecated `alert_aggregation_labels`). [#351](https://github.com/grafana/cortex-jsonnet/pull/351)
* [CHANGE] Increased `CortexIngesterReachingSeriesLimit` critical alert threshold from 80% to 85%. [#363](https://github.com/grafana/cortex-jsonnet/pull/363)
* [CHANGE] Changed default `job_names` for query-frontend, query-scheduler and querier to match custom deployments too. [#376](https://github.com/grafana/cortex-jsonnet/pull/376)
* [CHANGE] Split `cortex_api` recording rule group into three groups. This is a workaround for large clusters where this group can become slow to evaluate. [#401](https://github.com/grafana/cortex-jsonnet/pull/401)
* [CHANGE] Increased `CortexIngesterReachingSeriesLimit` warning threshold from 70% to 80% and critical threshold from 85% to 90%. [#404](https://github.com/grafana/cortex-jsonnet/pull/404)
* [CHANGE] Raised `CortexKVStoreFailure` alert severity from warning to critical. #493
* [CHANGE] Increase `CortexRolloutStuck` alert "for" duration from 15m to 30m. #493 #573
* [CHANGE] The Alertmanager and Ruler compiled dashboards (`alertmanager.json` and `ruler.json`) have been respectively renamed to `mimir-alertmanager.json` and `mimir-ruler.json`. #869
* [CHANGE] Removed `cortex_overrides_metric` from `_config`. #871
* [CHANGE] Renamed recording rule groups (`cortex_` prefix changed to `mimir_`). #871
* [CHANGE] Alerts name prefix has been changed from `Cortex` to `Mimir` (eg. alert `CortexIngesterUnhealthy` has been renamed to `MimirIngesterUnhealthy`). #879
* [CHANGE] Enabled resources dashboards by default. Can be disabled setting `resources_dashboards_enabled` config field to `false`. #920
* [FEATURE] Added `Cortex / Overrides` dashboard, displaying default limits and per-tenant overrides applied to Mimir. #673
* [FEATURE] Added `Mimir / Tenants` and `Mimir / Top tenants` dashboards, displaying user-based metrics. #776
* [FEATURE] Added querier autoscaling panels and alerts. #1006 #1016
* [FEATURE] Mimir / Top tenants dashboard now has tenants ranked by rule group size and evaluation time. #1338
* [ENHANCEMENT] cortex-mixin: Make `cluster_namespace_deployment:kube_pod_container_resource_requests_{cpu_cores,memory_bytes}:sum` backwards compatible with `kube-state-metrics` v2.0.0. [#317](https://github.com/grafana/cortex-jsonnet/pull/317)
* [ENHANCEMENT] Cortex-mixin: Include `cortex-gw-internal` naming variation in default `gateway` job names. [#328](https://github.com/grafana/cortex-jsonnet/pull/328)
* [ENHANCEMENT] Ruler dashboard: added object storage metrics. [#354](https://github.com/grafana/cortex-jsonnet/pull/354)
* [ENHANCEMENT] Alertmanager dashboard: added object storage metrics. [#354](https://github.com/grafana/cortex-jsonnet/pull/354)
* [ENHANCEMENT] Added documentation text panels and descriptions to reads and writes dashboards. [#324](https://github.com/grafana/cortex-jsonnet/pull/324)
* [ENHANCEMENT] Dashboards: defined container functions for common resources panels: containerDiskWritesPanel, containerDiskReadsPanel, containerDiskSpaceUtilization. [#331](https://github.com/grafana/cortex-jsonnet/pull/331)
* [ENHANCEMENT] cortex-mixin: Added `alert_excluded_routes` config to exclude specific routes from alerts. [#338](https://github.com/grafana/cortex-jsonnet/pull/338)
* [ENHANCEMENT] Added `CortexMemcachedRequestErrors` alert. [#346](https://github.com/grafana/cortex-jsonnet/pull/346)
* [ENHANCEMENT] Ruler dashboard: added "Per route p99 latency" panel in the "Configuration API" row. [#353](https://github.com/grafana/cortex-jsonnet/pull/353)
* [ENHANCEMENT] Increased the `for` duration of the `CortexIngesterReachingSeriesLimit` warning alert to 3h. [#362](https://github.com/grafana/cortex-jsonnet/pull/362)
* [ENHANCEMENT] Added a new tier (`medium_small_user`) so we have another tier between 100K and 1Mil active series. [#364](https://github.com/grafana/cortex-jsonnet/pull/364)
* [ENHANCEMENT] Extend Alertmanager dashboard: [#313](https://github.com/grafana/cortex-jsonnet/pull/313)
  * "Tenants" stat panel - shows number of discovered tenant configurations.
  * "Replication" row - information about the replication of tenants/alerts/silences over instances.
  * "Tenant Configuration Sync" row - information about the configuration sync procedure.
  * "Sharding Initial State Sync" row - information about the initial state sync procedure when sharding is enabled.
  * "Sharding Runtime State Sync" row - information about various state operations which occur when sharding is enabled (replication, fetch, marge, persist).
* [ENHANCEMENT] Update gsutil command for `not healthy index found` playbook [#370](https://github.com/grafana/cortex-jsonnet/pull/370)
* [ENHANCEMENT] Added Alertmanager alerts and playbooks covering configuration syncs and sharding operation: [#377 [#378](https://github.com/grafana/cortex-jsonnet/pull/378)
  * `CortexAlertmanagerSyncConfigsFailing`
  * `CortexAlertmanagerRingCheckFailing`
  * `CortexAlertmanagerPartialStateMergeFailing`
  * `CortexAlertmanagerReplicationFailing`
  * `CortexAlertmanagerPersistStateFailing`
  * `CortexAlertmanagerInitialSyncFailed`
* [ENHANCEMENT] Add recording rules to improve responsiveness of Alertmanager dashboard. [#387](https://github.com/grafana/cortex-jsonnet/pull/387)
* [ENHANCEMENT] Add `CortexRolloutStuck` alert. [#405](https://github.com/grafana/cortex-jsonnet/pull/405)
* [ENHANCEMENT] Added `CortexKVStoreFailure` alert. [#406](https://github.com/grafana/cortex-jsonnet/pull/406)
* [ENHANCEMENT] Use configured `ruler` jobname for ruler dashboard panels. [#409](https://github.com/grafana/cortex-jsonnet/pull/409)
* [ENHANCEMENT] Add ability to override `datasource` for generated dashboards. [#407](https://github.com/grafana/cortex-jsonnet/pull/407)
* [ENHANCEMENT] Use alertmanager jobname for alertmanager dashboard panels [#411](https://github.com/grafana/cortex-jsonnet/pull/411)
* [ENHANCEMENT] Added `CortexDistributorReachingInflightPushRequestLimit` alert. [#408](https://github.com/grafana/cortex-jsonnet/pull/408)
* [ENHANCEMENT] Added `CortexReachingTCPConnectionsLimit` alert. #403
* [ENHANCEMENT] Added "Cortex / Writes Networking" and "Cortex / Reads Networking" dashboards. #405
* [ENHANCEMENT] Improved "Queue length" panel in "Cortex / Queries" dashboard. #408
* [ENHANCEMENT] Add `CortexDistributorReachingInflightPushRequestLimit` alert and playbook. #401
* [ENHANCEMENT] Added "Recover accidentally deleted blocks (Google Cloud specific)" playbook. #475
* [ENHANCEMENT] Added support to multi-zone store-gateway deployments. #608 #615
* [ENHANCEMENT] Show supplementary alertmanager services in the Rollout Progress dashboard. #738 #855
* [ENHANCEMENT] Added `mimir` to default job names. This makes dashboards and alerts working when Mimir is installed in single-binary mode and the deployment is named `mimir`. #921
* [ENHANCEMENT] Introduced a new alert for the Alertmanager: `MimirAlertmanagerAllocatingTooMuchMemory`. It has two severities based on the memory usage against limits, a `warning` level at 80% and a `critical` level at 90%. #1206
* [ENHANCEMENT] Faster memcached cache requests. #2720
* [BUGFIX] Fixed `CortexIngesterHasNotShippedBlocks` alert false positive in case an ingester instance had ingested samples in the past, then no traffic was received for a long period and then it started receiving samples again. [#308](https://github.com/grafana/cortex-jsonnet/pull/308)
* [BUGFIX] Fixed `CortexInconsistentRuntimeConfig` metric. [#335](https://github.com/grafana/cortex-jsonnet/pull/335)
* [BUGFIX] Fixed scaling dashboard to correctly work when a Cortex service deployment spans across multiple zones (a zone is expected to have the `zone-[a-z]` suffix). [#365](https://github.com/grafana/cortex-jsonnet/pull/365)
* [BUGFIX] Fixed rollout progress dashboard to correctly work when a Cortex service deployment spans across multiple zones (a zone is expected to have the `zone-[a-z]` suffix). [#366](https://github.com/grafana/cortex-jsonnet/pull/366)
* [BUGFIX] Fixed rollout progress dashboard to include query-scheduler too. [#376](https://github.com/grafana/cortex-jsonnet/pull/376)
* [BUGFIX] Upstream recording rule `node_namespace_pod_container:container_cpu_usage_seconds_total:sum_irate` renamed. [#379](https://github.com/grafana/cortex-jsonnet/pull/379)
* [BUGFIX] Fixed writes/reads/alertmanager resources dashboards to use `$._config.job_names.gateway`. [#403](https://github.com/grafana/cortex-jsonnet/pull/403)
* [BUGFIX] Span the annotation.message in alerts as YAML multiline strings. [#412](https://github.com/grafana/cortex-jsonnet/pull/412)
* [BUGFIX] Fixed "Instant queries / sec" in "Cortex / Reads" dashboard. #445
* [BUGFIX] Fixed and added missing KV store panels in Writes, Reads, Ruler and Compactor dashboards. #448
* [BUGFIX] Fixed Alertmanager dashboard when alertmanager is running as part of single binary. #1064
* [BUGFIX] Fixed Ruler dashboard when ruler is running as part of single binary. #1260
* [BUGFIX] Query-frontend: fixed bad querier status code mapping with query-sharding enabled. #1227

### Jsonnet

_Changes since `grafana/cortex-jsonnet` `1.9.0`._

* [CHANGE] Removed chunks storage support. #639
  * Removed the following fields from `_config`:
    * `storage_engine` (defaults to `blocks`)
    * `querier_second_storage_engine` (not supported anymore)
    * `table_manager_enabled`, `table_prefix`
    * `memcached_index_writes_enabled` and `memcached_index_writes_max_item_size_mb`
    * `storeMemcachedChunksConfig`
    * `storeConfig`
    * `max_chunk_idle`
    * `schema` (the schema configmap is still added for backward compatibility reasons)
    * `bigtable_instance` and `bigtable_project`
    * `client_configs`
    * `enabledBackends`
    * `storage_backend`
    * `cassandra_addresses`
    * `s3_bucket_name`
    * `ingester_deployment_without_wal` (was only used by chunks storage)
    * `ingester` (was only used to configure chunks storage WAL)
  * Removed the following CLI flags from `ingester_args`:
    * `ingester.max-chunk-age`
    * `ingester.max-stale-chunk-idle`
    * `ingester.max-transfer-retries`
    * `ingester.retain-period`
* [CHANGE] Changed `overrides-exporter.libsonnet` from being based on cortex-tools to Mimir `overrides-exporter` target. #646
* [CHANGE] Store gateway: set `-blocks-storage.bucket-store.index-cache.memcached.max-get-multi-concurrency`,
  `-blocks-storage.bucket-store.chunks-cache.memcached.max-get-multi-concurrency`,
  `-blocks-storage.bucket-store.metadata-cache.memcached.max-get-multi-concurrency`,
  `-blocks-storage.bucket-store.index-cache.memcached.max-idle-connections`,
  `-blocks-storage.bucket-store.chunks-cache.memcached.max-idle-connections`,
  `-blocks-storage.bucket-store.metadata-cache.memcached.max-idle-connections` to 100 [#414](https://github.com/grafana/cortex-jsonnet/pull/414)
* [CHANGE] Alertmanager: mounted overrides configmap to alertmanager too. [#315](https://github.com/grafana/cortex-jsonnet/pull/315)
* [CHANGE] Memcached: upgraded memcached from `1.5.17` to `1.6.9`. [#316](https://github.com/grafana/cortex-jsonnet/pull/316)
* [CHANGE] Store-gateway: increased memory request and limit respectively from 6GB / 6GB to 12GB / 18GB. [#322](https://github.com/grafana/cortex-jsonnet/pull/322)
* [CHANGE] Store-gateway: increased `-blocks-storage.bucket-store.max-chunk-pool-bytes` from 2GB (default) to 12GB. [#322](https://github.com/grafana/cortex-jsonnet/pull/322)
* [CHANGE] Ingester/Ruler: set `-server.grpc-max-send-msg-size-bytes` and `-server.grpc-max-send-msg-size-bytes` to sensible default values (10MB). [#326](https://github.com/grafana/cortex-jsonnet/pull/326)
* [CHANGE] Decreased `-server.grpc-max-concurrent-streams` from 100k to 10k. [#369](https://github.com/grafana/cortex-jsonnet/pull/369)
* [CHANGE] Decreased blocks storage ingesters graceful termination period from 80m to 20m. [#369](https://github.com/grafana/cortex-jsonnet/pull/369)
* [CHANGE] Increase the rules per group and rule groups limits on different tiers. [#396](https://github.com/grafana/cortex-jsonnet/pull/396)
* [CHANGE] Removed `max_samples_per_query` limit, since it only works with chunks and only when using `-distributor.shard-by-all-labels=false`. [#397](https://github.com/grafana/cortex-jsonnet/pull/397)
* [CHANGE] Removed chunks storage query sharding config support. The following config options have been removed: [#398](https://github.com/grafana/cortex-jsonnet/pull/398)
  * `_config` > `queryFrontend` > `shard_factor`
  * `_config` > `queryFrontend` > `sharded_queries_enabled`
  * `_config` > `queryFrontend` > `query_split_factor`
* [CHANGE] Rename ruler_s3_bucket_name and ruler_gcs_bucket_name to ruler_storage_bucket_name: [#415](https://github.com/grafana/cortex-jsonnet/pull/415)
* [CHANGE] Fine-tuned rolling update policy for distributor, querier, query-frontend, query-scheduler. [#420](https://github.com/grafana/cortex-jsonnet/pull/420)
* [CHANGE] Increased memcached metadata/chunks/index-queries max connections from 4k to 16k. [#420](https://github.com/grafana/cortex-jsonnet/pull/420)
* [CHANGE] Disabled step alignment in query-frontend to be compliant with PromQL. [#420](https://github.com/grafana/cortex-jsonnet/pull/420)
* [CHANGE] Do not limit compactor CPU and request a number of cores equal to the configured concurrency. [#420](https://github.com/grafana/cortex-jsonnet/pull/420)
* [CHANGE] Configured split-and-merge compactor. #853
  * The following CLI flags are set on compactor:
    * `-compactor.split-and-merge-shards=0`
    * `-compactor.compactor-tenant-shard-size=1`
    * `-compactor.split-groups=1`
    * `-compactor.max-opening-blocks-concurrency=4`
    * `-compactor.max-closing-blocks-concurrency=2`
    * `-compactor.symbols-flushers-concurrency=4`
  * The following per-tenant overrides have been set on `super_user` and `mega_user` classes:
    ```
    compactor_split_and_merge_shards: 2,
    compactor_tenant_shard_size: 2,
    compactor_split_groups: 2,
    ```
* [CHANGE] The entrypoint file to include has been renamed from `cortex.libsonnet` to `mimir.libsonnet`. #897
* [CHANGE] The default image config field has been renamed from `cortex` to `mimir`. #896
   ```
   {
     _images+:: {
       mimir: '...',
     },
   }
   ```
* [CHANGE] Removed `cortex_` prefix from config fields. #898
  * The following config fields have been renamed:
    * `cortex_bucket_index_enabled` renamed to `bucket_index_enabled`
    * `cortex_compactor_cleanup_interval` renamed to `compactor_cleanup_interval`
    * `cortex_compactor_data_disk_class` renamed to `compactor_data_disk_class`
    * `cortex_compactor_data_disk_size` renamed to `compactor_data_disk_size`
    * `cortex_compactor_max_concurrency` renamed to `compactor_max_concurrency`
    * `cortex_distributor_allow_multiple_replicas_on_same_node` renamed to `distributor_allow_multiple_replicas_on_same_node`
    * `cortex_ingester_data_disk_class` renamed to `ingester_data_disk_class`
    * `cortex_ingester_data_disk_size` renamed to `ingester_data_disk_size`
    * `cortex_querier_allow_multiple_replicas_on_same_node` renamed to `querier_allow_multiple_replicas_on_same_node`
    * `cortex_query_frontend_allow_multiple_replicas_on_same_node` renamed to `query_frontend_allow_multiple_replicas_on_same_node`
    * `cortex_query_sharding_enabled` renamed to `query_sharding_enabled`
    * `cortex_query_sharding_msg_size_factor` renamed to `query_sharding_msg_size_factor`
    * `cortex_ruler_allow_multiple_replicas_on_same_node` renamed to `ruler_allow_multiple_replicas_on_same_node`
    * `cortex_store_gateway_data_disk_class` renamed to `store_gateway_data_disk_class`
    * `cortex_store_gateway_data_disk_size` renamed to `store_gateway_data_disk_size`
* [CHANGE] The overrides configmap default mountpoint has changed from `/etc/cortex` to `/etc/mimir`. It can be customized via the `overrides_configmap_mountpoint` config field. #899
* [CHANGE] Enabled in the querier the features to query label names with matchers, PromQL at modifier and query long-term storage for labels. #905
* [CHANGE] Reduced TSDB blocks retention on ingesters disk from 96h to 24h. #905
* [CHANGE] Enabled closing of idle TSDB in ingesters. #905
* [CHANGE] Disabled TSDB isolation in ingesters for better performances. #905
* [CHANGE] Changed log level of querier, query-frontend, query-scheduler and alertmanager from `debug` to `info`. #905
* [CHANGE] Enabled attributes in-memory cache in store-gateway. #905
* [CHANGE] Configured store-gateway to not load blocks containing samples more recent than 10h (because such samples are queried from ingesters). #905
* [CHANGE] Dynamically compute `-compactor.deletion-delay` based on other settings, in order to reduce the deletion delay as much as possible and lower the number of live blocks in the storage. #907
* [CHANGE] The config field `distributorConfig` has been renamed to `ingesterRingClientConfig`. Config field `ringClient` has been removed in favor of `ingesterRingClientConfig`. #997 #1057
* [CHANGE] Gossip.libsonnet has been fixed to modify all ring configurations, not only the ingester ring config. Furthermore it now supports migration via multi KV store. #1057 #1099
* [CHANGE] Changed the default of `bucket_index_enabled` to `true`. #924
* [CHANGE] Remove the support for the test-exporter. #1133
* [CHANGE] Removed `$.distributor_deployment_labels`, `$.ingester_deployment_labels` and `$.querier_deployment_labels` fields, that were used by gossip.libsonnet to inject additional label. Now the label is injected directly into pods of statefulsets and deployments. #1297
* [CHANGE] Disabled `-ingester.readiness-check-ring-health`. #1352
* [CHANGE] Changed Alertmanager CPU request from `100m` to `2` cores, and memory request from `1Gi` to `10Gi`. Set Alertmanager memory limit to `15Gi`. #1206
* [CHANGE] gossip.libsonnet has been renamed to memberlist.libsonnet, and is now imported by default. Use of memberlist for ring is enabled by setting `_config.memberlist_ring_enabled` to true. #1526
* [FEATURE] Added query sharding support. It can be enabled setting `cortex_query_sharding_enabled: true` in the `_config` object. #653
* [FEATURE] Added shuffle-sharding support. It can be enabled and configured using the following config: #902
   ```
   _config+:: {
     shuffle_sharding:: {
       ingester_write_path_enabled: true,
       ingester_read_path_enabled: true,
       querier_enabled: true,
       ruler_enabled: true,
       store_gateway_enabled: true,
     },
   }
   ```
* [FEATURE] Added multi-zone ingesters and store-gateways support. #1352 #1552
* [ENHANCEMENT] Add overrides config to compactor. This allows setting retention configs per user. [#386](https://github.com/grafana/cortex-jsonnet/pull/386)
* [ENHANCEMENT] Added 256MB memory ballast to querier. [#369](https://github.com/grafana/cortex-jsonnet/pull/369)
* [ENHANCEMENT] Update `etcd-operator` to latest version (see https://github.com/grafana/jsonnet-libs/pull/480). [#263](https://github.com/grafana/cortex-jsonnet/pull/263)
* [ENHANCEMENT] Add support for Azure storage in Alertmanager configuration. [#381](https://github.com/grafana/cortex-jsonnet/pull/381)
* [ENHANCEMENT] Add support for running Alertmanager in sharding mode. [#394](https://github.com/grafana/cortex-jsonnet/pull/394)
* [ENHANCEMENT] Allow to customize PromQL engine settings via `queryEngineConfig`. [#399](https://github.com/grafana/cortex-jsonnet/pull/399)
* [ENHANCEMENT] Define Azure object storage ruler args. [#416](https://github.com/grafana/cortex-jsonnet/pull/416)
* [ENHANCEMENT] Added the following config options to allow to schedule multiple replicas of the same service on the same node: [#418](https://github.com/grafana/cortex-jsonnet/pull/418)
  * `cortex_distributor_allow_multiple_replicas_on_same_node`
  * `cortex_ruler_allow_multiple_replicas_on_same_node`
  * `cortex_querier_allow_multiple_replicas_on_same_node`
  * `cortex_query_frontend_allow_multiple_replicas_on_same_node`
* [BUGFIX] Alertmanager: fixed `--alertmanager.cluster.peers` CLI flag passed to alertmanager when HA is enabled. [#329](https://github.com/grafana/cortex-jsonnet/pull/329)
* [BUGFIX] Fixed `-distributor.extend-writes` setting on ruler when `unregister_ingesters_on_shutdown` is disabled. [#369](https://github.com/grafana/cortex-jsonnet/pull/369)
* [BUGFIX] Treat `compactor_blocks_retention_period` type as string rather than int.[#395](https://github.com/grafana/cortex-jsonnet/pull/395)
* [BUGFIX] Pass `-ruler-storage.s3.endpoint` to ruler when using S3. [#421](https://github.com/grafana/cortex-jsonnet/pull/421)
* [BUGFIX] Remove service selector on label `gossip_ring_member` from other services than `gossip-ring`. [#1008](https://github.com/grafana/mimir/pull/1008)
* [BUGFIX] Rename `-ingester.readiness-check-ring-health` to `-ingester.ring.readiness-check-ring-health`, to reflect current name of flag. #1460

### Mimirtool

_Changes since cortextool `0.10.7`._

* [CHANGE] The following environment variables have been renamed: #883
  * `CORTEX_ADDRESS` to `MIMIR_ADDRESS`
  * `CORTEX_API_USER` to `MIMIR_API_USER`
  * `CORTEX_API_KEY` to `MIMIR_API_KEY`
  * `CORTEX_TENANT_ID` to `MIMIR_TENANT_ID`
  * `CORTEX_TLS_CA_PATH` to `MIMIR_TLS_CA_PATH`
  * `CORTEX_TLS_CERT_PATH` to `MIMIR_TLS_CERT_PATH`
  * `CORTEX_TLS_KEY_PATH` to `MIMIR_TLS_KEY_PATH`
* [CHANGE] Change `cortex` backend to `mimir`. #883
* [CHANGE] Do not publish `mimirtool` binary for 386 windows architecture. #1263
* [CHANGE] `analyse` command has been renamed to `analyze`. #1318
* [FEATURE] Support Arm64 on Darwin for all binaries (benchtool etc). https://github.com/grafana/cortex-tools/pull/215
* [ENHANCEMENT] Correctly support federated rules. #823
* [BUGFIX] Fix `cortextool rules` legends displaying wrong symbols for updates and deletions. https://github.com/grafana/cortex-tools/pull/226

### Query-tee

_Changes since Cortex `1.10.0`._

* [ENHANCEMENT] Added `/api/v1/query_exemplars` API endpoint support (no results comparison). #168
* [ENHANCEMENT] Add a flag (`--proxy.compare-use-relative-error`) in the query-tee to compare floating point values using relative error. #208
* [ENHANCEMENT] Add a flag (`--proxy.compare-skip-recent-samples`) in the query-tee to skip comparing recent samples. By default samples not older than 1 minute are skipped. #234
* [BUGFIX] Fixes a panic in the query-tee when comparing result. #207
* [BUGFIX] Ensure POST requests are handled correctly #286

### Blocksconvert

_Changes since Cortex `1.10.0`._

* [CHANGE] Blocksconvert tool was removed from Mimir. #637

### Metaconvert

_Changes since Cortex `1.10.0`._

* [CHANGE] `thanosconvert` tool has been renamed to `metaconvert`. `-config.file` option has been removed, while it now requires `-tenant` option to work on single tenant only. It now also preserves labels recognized by Mimir. #1120

### Test-exporter

_Changes since Cortex `1.10.0`._

* [CHANGE] Removed the test-exporter tool. #1133

### Tools

_Changes since Cortex `1.10.0`._

* [CHANGE] Removed `query-audit`. You can use `query-tee` to compare query results and performances of two Grafana Mimir backends. #1380

## [Cortex 1.10.0 CHANGELOG](https://github.com/grafana/mimir/blob/a13959db5d38ff65c2b7ef52c56331d2f4dbc00c/CHANGELOG.md#cortex-1100--2021-08-03)<|MERGE_RESOLUTION|>--- conflicted
+++ resolved
@@ -1,6 +1,5 @@
 # Changelog
 
-<<<<<<< HEAD
 ## main / unreleased
 
 ### Grafana Mimir
@@ -326,11 +325,10 @@
 * [ENHANCEMENT] tsdb-index-toc: added index-header size estimates. #5652
 * [BUGFIX] Stop tools from panicking when `-help` flag is passed. #5412
 * [BUGFIX] Remove github.com/golang/glog command line flags from tools. #5413
-=======
+
 ## 2.9.2
 
 * [BUGFIX] Update grpc-go library to 1.56.3 and `golang.org/x/net` to `0.17`, which include fix for CVE-2023-44487. #6353 #6364
->>>>>>> eb4e0961
 
 ## 2.9.1
 

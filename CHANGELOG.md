# Changelog

## Grafana Mimir - main / unreleased

### Grafana Mimir

<<<<<<< HEAD
=======
* [CHANGE] Distributor: if forwarding rules are used to forward samples, exemplars are now removed from the request. #2710 #2725
* [CHANGE] Limits: change the default value of `max_global_series_per_metric` limit to `0` (disabled). Setting this limit by default does not provide much benefit because series are sharded by all labels. #2714
* [CHANGE] Ingester: experimental `-blocks-storage.tsdb.new-chunk-disk-mapper` has been removed, new chunk disk mapper is now always used, and is no longer marked experimental. Default value of `-blocks-storage.tsdb.head-chunks-write-queue-size` has changed to 1000000, this enables async chunk queue by default, which leads to improved latency on the write path when new chunks are created in ingesters. #2762
* [CHANGE] Ingester: removed deprecated `-blocks-storage.tsdb.isolation-enabled` option. TSDB-level isolation is now always disabled in Mimir. #2782
* [CHANGE] Compactor: `-compactor.partial-block-deletion-delay` must either be set to 0 (to disable partial blocks deletion) or a value higher than `4h`. #2787
* [FEATURE] Introduced an experimental anonymous usage statistics tracking (disabled by default), to help Mimir maintainers driving better decisions to support the opensource community. The tracking system anonymously collects non-sensitive and non-personal identifiable information about the running Mimir cluster, and is disabled by default. #2643 #2662 #2685 #2732 #2735
* [FEATURE] Introduced an experimental deployment mode called read-write and running a fully featured Mimir cluster with three components: write, read and backend. The read-write deployment mode is a trade-off between the monolithic mode (only one component, no isolation) and the microservices mode (many components, high isolation). #2754
* [FEATURE] Query-frontend: introduced experimental support to split instant queries by time. The instant query splitting can be enabled setting `-query-frontend.split-instant-queries-by-interval`. #2469 #2564 #2565 #2570 #2571 #2572 #2573 #2574 #2575 #2576 #2581 #2582 #2601 #2632 #2633 #2634 #2641 #2642 #2766
* [ENHANCEMENT] Distributor: Add `cortex_distributor_query_ingester_chunks_deduped_total` and `cortex_distributor_query_ingester_chunks_total` metrics for determining how effective ingester chunk deduplication at query time is. #2713
* [ENHANCEMENT] Upgrade Docker base images to `alpine:3.16.2`. #2729
* [ENHANCEMENT] Ruler: Add `<prometheus-http-prefix>/api/v1/status/buildinfo` endpoint. #2724
* [ENHANCEMENT] Querier: Ensure all queries pulled from query-frontend or query-scheduler are immediately executed. The maximum workers concurrency in each querier is configured by `-querier.max-concurrent`. #2598
* [ENHANCEMENT] Distributor: Add `cortex_distributor_received_requests_total` and `cortex_distributor_requests_in_total` metrics to provide visiblity into appropriate per-tenant request limits. #2770
* [ENHANCEMENT] Distributor: Add single forwarding remote-write endpoint for a tenant (`forwarding_endpoint`), instead of using per-rule endpoints. This takes precendence over per-rule endpoints. #2801
* [BUGFIX] Fix reporting of tracing spans from PromQL engine. #2707
* [BUGFIX] Distributor: Apply distributor instance limits before running HA deduplication. #2709
* [BUGFIX] Apply relabel and drop_label rules before forwarding rules in the distributor. #2703
* [BUGFIX] Distributor: Register `cortex_discarded_requests_total` metric, which previously was not registered and therefore not exported. #2712
* [BUGFIX] Ruler: fix not restoring alerts' state at startup. #2648
* [BUGFIX] Ingester: Fix disk filling up after restarting ingesters with out-of-order support disabled while it was enabled before. #2799

>>>>>>> 077dcd98
### Mixin

* [CHANGE] Dashboards: remove the "Cache - Latency (old)" panel from the "Mimir / Queries" dashboard. #2796
* [FEATURE] Dashboards: added support to experimental read-write deployment mode. #2780
* [ENHANCEMENT] Dashboards: added support to query-tee in front of ruler-query-frontend in the "Remote ruler reads" dashboard. #2761
* [BUGFIX] Dashboards: stop setting 'interval' in dashboards; it should be set on your datasource. #2802

### Jsonnet

* [ENHANCEMENT] Upgrade memcached image tag to `memcached:1.6.16-alpine`. #2740
* [ENHANCEMENT] Added `$._config.configmaps` and `$._config.runtime_config_files` to make it easy to add new configmaps or runtime config file to all components. #2748

### Mimirtool

* [BUGFIX] Version checking no longer prompts for updating when already on latest version. #2723

### Query-tee

* [CHANGE] Renamed CLI flag `-server.service-port` to `-server.http-service-port`. #2683
* [CHANGE] Renamed metric `cortex_querytee_request_duration_seconds` to `cortex_querytee_backend_request_duration_seconds`. Metric `cortex_querytee_request_duration_seconds` is now reported without label `backend`. #2683
* [ENHANCEMENT] Added HTTP over gRPC support to `query-tee` to allow testing gRPC requests to Mimir instances. #2683

### Mimir Continuous Test

* [ENHANCEMENT] Added basic authentication and bearer token support for when Mimir is behind a gateway authenticating the calls. #2717

### Documentation


## 2.3.0-rc.0

### Grafana Mimir

* [CHANGE] Ingester: Added user label to ingester metric `cortex_ingester_tsdb_out_of_order_samples_appended_total`. On multitenant clusters this helps us find the rate of appended out-of-order samples for a specific tenant. #2493
* [CHANGE] Compactor: delete source and output blocks from local disk on compaction failed, to reduce likelihood that subsequent compactions fail because of no space left on disk. #2261
* [CHANGE] Ruler: Remove unused CLI flags `-ruler.search-pending-for` and `-ruler.flush-period` (and their respective YAML config options). #2288
* [CHANGE] Successful gRPC requests are no longer logged (only affects internal API calls). #2309
* [CHANGE] Add new `-*.consul.cas-retry-delay` flags. They have a default value of `1s`, while previously there was no delay between retries. #2309
* [CHANGE] Store-gateway: Remove the experimental ability to run requests in a dedicated OS thread pool and associated CLI flag `-store-gateway.thread-pool-size`. #2423
* [CHANGE] Memberlist: disabled TCP-based ping fallback, because Mimir already uses a custom transport based on TCP. #2456
* [CHANGE] Change default value for `-distributor.ha-tracker.max-clusters` to `100` to provide a DoS protection. #2465
* [CHANGE] Experimental block upload API exposed by compactor has changed: Previous `/api/v1/upload/block/{block}` endpoint for starting block upload is now `/api/v1/upload/block/{block}/start`, and previous endpoint `/api/v1/upload/block/{block}?uploadComplete=true` for finishing block upload is now `/api/v1/upload/block/{block}/finish`. New API endpoint has been added: `/api/v1/upload/block/{block}/check`. #2486 #2548
* [CHANGE] Compactor: changed `-compactor.max-compaction-time` default from `0s` (disabled) to `1h`. When compacting blocks for a tenant, the compactor will move to compact blocks of another tenant or re-plan blocks to compact at least every 1h. #2514
* [CHANGE] Distributor: removed previously deprecated `extend_writes` (see #1856) YAML key and `-distributor.extend-writes` CLI flag from the distributor config. #2551
* [CHANGE] Ingester: removed previously deprecated `active_series_custom_trackers` (see #1188) YAML key from the ingester config. #2552
* [CHANGE] The tenant ID `__mimir_cluster` is reserved by Mimir and not allowed to store metrics. #2643
* [CHANGE] Purger: removed the purger component and moved its API endpoints `/purger/delete_tenant` and `/purger/delete_tenant_status` to the compactor at `/compactor/delete_tenant` and `/compactor/delete_tenant_status`. The new endpoints on the compactor are stable. #2644
* [CHANGE] Memberlist: Change the leave timeout duration (`-memberlist.leave-timeout duration`) from 5s to 20s and connection timeout (`-memberlist.packet-dial-timeout`) from 5s to 2s. This makes leave timeout 10x the connection timeout, so that we can communicate the leave to at least 1 node, if the first 9 we try to contact times out. #2669
* [CHANGE] Alertmanager: return status code `412 Precondition Failed` and log info message when alertmanager isn't configured for a tenant. #2635
* [CHANGE] Distributor: if forwarding rules are used to forward samples, exemplars are now removed from the request. #2710
* [CHANGE] Limits: change the default value of `max_global_series_per_metric` limit to `0` (disabled). Setting this limit by default does not provide much benefit because series are sharded by all labels. #2714
* [FEATURE] Compactor: Adds the ability to delete partial blocks after a configurable delay. This option can be configured per tenant. #2285
  - `-compactor.partial-block-deletion-delay`, as a duration string, allows you to set the delay since a partial block has been modified before marking it for deletion. A value of `0`, the default, disables this feature.
  - The metric `cortex_compactor_blocks_marked_for_deletion_total` has a new value for the `reason` label `reason="partial"`, when a block deletion marker is triggered by the partial block deletion delay.
* [FEATURE] Querier: enabled support for queries with negative offsets, which are not cached in the query results cache. #2429
* [FEATURE] EXPERIMENTAL: OpenTelemetry Metrics ingestion path on `/otlp/v1/metrics`. #695 #2436 #2461
* [FEATURE] Querier: Added support for tenant federation to metric metadata endpoint. #2467
* [FEATURE] Query-frontend: introduced experimental support to split instant queries by time. The instant query splitting can be enabled setting `-query-frontend.split-instant-queries-by-interval`. #2469 #2564 #2565 #2570 #2571 #2572 #2573 #2574 #2575 #2576 #2581 #2582 #2601 #2632 #2633 #2634 #2641 #2642 #2766
* [ENHANCEMENT] Distributor: Decreased distributor tests execution time. #2562
* [ENHANCEMENT] Alertmanager: Allow the HTTP `proxy_url` configuration option in the receiver's configuration. #2317
* [ENHANCEMENT] ring: optimize shuffle-shard computation when lookback is used, and all instances have registered timestamp within the lookback window. In that case we can immediately return origial ring, because we would select all instances anyway. #2309
* [ENHANCEMENT] Memberlist: added experimental memberlist cluster label support via `-memberlist.cluster-label` and `-memberlist.cluster-label-verification-disabled` CLI flags (and their respective YAML config options). #2354
* [ENHANCEMENT] Object storage can now be configured for all components using the `common` YAML config option key (or `-common.storage.*` CLI flags). #2330 #2347
* [ENHANCEMENT] Go: updated to go 1.18.4. #2400
* [ENHANCEMENT] Store-gateway, listblocks: list of blocks now includes stats from `meta.json` file: number of series, samples and chunks. #2425
* [ENHANCEMENT] Added more buckets to `cortex_ingester_client_request_duration_seconds` histogram metric, to correctly track requests taking longer than 1s (up until 16s). #2445
* [ENHANCEMENT] Azure client: Improve memory usage for large object storage downloads. #2408
* [ENHANCEMENT] Distributor: Add `-distributor.instance-limits.max-inflight-push-requests-bytes`. This limit protects the distributor against multiple large requests that together may cause an OOM, but are only a few, so do not trigger the `max-inflight-push-requests` limit. #2413
* [ENHANCEMENT] Distributor: Drop exemplars in distributor for tenants where exemplars are disabled. #2504
* [ENHANCEMENT] Runtime Config: Allow operator to specify multiple comma-separated yaml files in `-runtime-config.file` that will be merged in left to right order. #2583
* [ENHANCEMENT] Query sharding: shard binary operations only if it doesn't lead to non-shardable vector selectors in one of the operands. #2696
* [ENHANCEMENT] Add packaging for both debian based deb file and redhat based rpm file using FPM. #1803
* [BUGFIX] TSDB: Fixed a bug on the experimental out-of-order implementation that led to wrong query results. #2701
* [BUGFIX] Compactor: log the actual error on compaction failed. #2261
* [BUGFIX] Alertmanager: restore state from storage even when running a single replica. #2293
* [BUGFIX] Ruler: do not block "List Prometheus rules" API endpoint while syncing rules. #2289
* [BUGFIX] Ruler: return proper `*status.Status` error when running in remote operational mode. #2417
* [BUGFIX] Alertmanager: ensure the configured `-alertmanager.web.external-url` is either a path starting with `/`, or a full URL including the scheme and hostname. #2381 #2542
* [BUGFIX] Memberlist: fix problem with loss of some packets, typically ring updates when instances were removed from the ring during shutdown. #2418
* [BUGFIX] Ingester: fix misfiring `MimirIngesterHasUnshippedBlocks` and stale `cortex_ingester_oldest_unshipped_block_timestamp_seconds` when some block uploads fail. #2435
* [BUGFIX] Query-frontend: fix incorrect mapping of http status codes 429 to 500 when request queue is full. #2447
* [BUGFIX] Memberlist: Fix problem with ring being empty right after startup. Memberlist KV store now tries to "fast-join" the cluster to avoid serving empty KV store. #2505
* [BUGFIX] Compactor: Fix bug when using `-compactor.partial-block-deletion-delay`: compactor didn't correctly check for modification time of all block files. #2559
* [BUGFIX] Query-frontend: fix wrong query sharding results for queries with boolean result like `1 < bool 0`. #2558
* [BUGFIX] Fixed error messages related to per-instance limits incorrectly reporting they can be set on a per-tenant basis. #2610
* [BUGFIX] Perform HA-deduplication before forwarding samples according to forwarding rules in the distributor. #2603 #2709
* [BUGFIX] Fix reporting of tracing spans from PromQL engine. #2707
* [BUGFIX] Apply relabel and drop_label rules before forwarding rules in the distributor. #2703
* [BUGFIX] Distributor: Register `cortex_discarded_requests_total` metric, which previously was not registered and therefore not exported. #2712

### Mixin

* [CHANGE] Dashboards: "Slow Queries" dashboard no longer works with versions older than Grafana 9.0. #2223
* [CHANGE] Alerts: use RSS memory instead of working set memory in the `MimirAllocatingTooMuchMemory` alert for ingesters. #2480
* [ENHANCEMENT] Dashboards: added missed rule evaluations to the "Evaluations per second" panel in the "Mimir / Ruler" dashboard. #2314
* [ENHANCEMENT] Dashboards: add k8s resource requests to CPU and memory panels. #2346
* [ENHANCEMENT] Dashboards: add RSS memory utilization panel for ingesters, store-gateways and compactors. #2479
* [ENHANCEMENT] Dashboards: allow to configure graph tooltip. #2647
* [ENHANCEMENT] Alerts: MimirFrontendQueriesStuck and MimirSchedulerQueriesStuck alerts are more reliable now as they consider all the intermediate samples in the minute prior to the evaluation. #2630
* [ENHANCEMENT] Alerts: added `RolloutOperatorNotReconciling` alert, firing if the optional rollout-operator is not successfully reconciling. #2700
* [BUGFIX] Dashboards: fixed unit of latency panels in the "Mimir / Ruler" dashboard. #2312
* [BUGFIX] Dashboards: fixed "Intervals per query" panel in the "Mimir / Queries" dashboard. #2308
* [BUGFIX] Dashboards: Make "Slow Queries" dashboard works with Grafana 9.0. #2223
* [BUGFIX] Dashboards: add missing API routes to Ruler dashboard. #2412

### Jsonnet

* [CHANGE] query-scheduler is enabled by default. We advise to deploy the query-scheduler to improve the scalability of the query-frontend. #2431
* [CHANGE] Replaced anti-affinity rules with pod topology spread constraints for distributor, query-frontend, querier and ruler. #2517
  - The following configuration options have been removed:
    - `distributor_allow_multiple_replicas_on_same_node`
    - `query_frontend_allow_multiple_replicas_on_same_node`
    - `querier_allow_multiple_replicas_on_same_node`
    - `ruler_allow_multiple_replicas_on_same_node`
  - The following configuration options have been added:
    - `distributor_topology_spread_max_skew`
    - `query_frontend_topology_spread_max_skew`
    - `querier_topology_spread_max_skew`
    - `ruler_topology_spread_max_skew`
* [CHANGE] Change `max_global_series_per_metric` to 0 in all plans, and as a default value. #2669
* [FEATURE] Memberlist: added support for experimental memberlist cluster label, through the jsonnet configuration options `memberlist_cluster_label` and `memberlist_cluster_label_verification_disabled`. #2349
* [FEATURE] Added ruler-querier autoscaling support. It requires [KEDA](https://keda.sh) installed in the Kubernetes cluster. Ruler-querier autoscaler can be enabled and configure through the following options in the jsonnet config: #2545
  * `autoscaling_ruler_querier_enabled`: `true` to enable autoscaling.
  * `autoscaling_ruler_querier_min_replicas`: minimum number of ruler-querier replicas.
  * `autoscaling_ruler_querier_max_replicas`: maximum number of ruler-querier replicas.
  * `autoscaling_prometheus_url`: Prometheus base URL from which to scrape Mimir metrics (e.g. `http://prometheus.default:9090/prometheus`).
* [ENHANCEMENT] Memberlist now uses DNS service-discovery by default. #2549

### Mimirtool

* [ENHANCEMENT] Added `mimirtool backfill` command to upload Prometheus blocks using API available in the compactor. #1822
* [ENHANCEMENT] mimirtool bucket-validation: Verify existing objects can be overwritten by subsequent uploads. #2491
* [ENHANCEMENT] mimirtool config convert: Now supports migrating to the current version of Mimir. #2629
* [BUGFIX] mimirtool analyze: Fix dashboard JSON unmarshalling errors by using custom parsing. #2386

### Mimir Continuous Test

### Documentation

* [ENHANCEMENT] Referenced `mimirtool` commands in the HTTP API documentation. #2516
* [ENHANCEMENT] Improved DNS service discovery documentation. #2513

### Tools

* [ENHANCEMENT] `markblocks` now processes multiple blocks concurrently. #2677

## 2.2.0

### Grafana Mimir

* [CHANGE] Increased default configuration for `-server.grpc-max-recv-msg-size-bytes` and `-server.grpc-max-send-msg-size-bytes` from 4MB to 100MB. #1884
* [CHANGE] Default values have changed for the following settings. This improves query performance for recent data (within 12h) by only reading from ingesters: #1909 #1921
    - `-blocks-storage.bucket-store.ignore-blocks-within` now defaults to `10h` (previously `0`)
    - `-querier.query-store-after` now defaults to `12h` (previously `0`)
* [CHANGE] Alertmanager: removed support for migrating local files from Cortex 1.8 or earlier. Related to original Cortex PR https://github.com/cortexproject/cortex/pull/3910. #2253
* [CHANGE] The following settings are now classified as advanced because the defaults should work for most users and tuning them requires in-depth knowledge of how the read path works: #1929
    - `-querier.query-ingesters-within`
    - `-querier.query-store-after`
* [CHANGE] Config flag category overrides can be set dynamically at runtime. #1934
* [CHANGE] Ingester: deprecated `-ingester.ring.join-after`. Mimir now behaves as this setting is always set to 0s. This configuration option will be removed in Mimir 2.4.0. #1965
* [CHANGE] Blocks uploaded by ingester no longer contain `__org_id__` label. Compactor now ignores this label and will compact blocks with and without this label together. `mimirconvert` tool will remove the label from blocks as "unknown" label. #1972
* [CHANGE] Querier: deprecated `-querier.shuffle-sharding-ingesters-lookback-period`, instead adding `-querier.shuffle-sharding-ingesters-enabled` to enable or disable shuffle sharding on the read path. The value of `-querier.query-ingesters-within` is now used internally for shuffle sharding lookback. #2110
* [CHANGE] Memberlist: `-memberlist.abort-if-join-fails` now defaults to false. Previously it defaulted to true. #2168
* [CHANGE] Ruler: `/api/v1/rules*` and `/prometheus/rules*` configuration endpoints are removed. Use `/prometheus/config/v1/rules*`. #2182
* [CHANGE] Ingester: `-ingester.exemplars-update-period` has been renamed to `-ingester.tsdb-config-update-period`. You can use it to update multiple, per-tenant TSDB configurations. #2187
* [FEATURE] Ingester: (Experimental) Add the ability to ingest out-of-order samples up to an allowed limit. If you enable this feature, it requires additional memory and disk space. This feature also enables a write-behind log, which might lead to longer ingester-start replays. When this feature is disabled, there is no overhead on memory, disk space, or startup times. #2187
  * `-ingester.out-of-order-time-window`, as duration string, allows you to set how back in time a sample can be. The default is `0s`, where `s` is seconds.
  * `cortex_ingester_tsdb_out_of_order_samples_appended_total` metric tracks the total number of out-of-order samples ingested by the ingester.
  * `cortex_discarded_samples_total` has a new label `reason="sample-too-old"`, when the `-ingester.out-of-order-time-window` flag is greater than zero. The label tracks the number of samples that were discarded for being too old; they were out of order, but beyond the time window allowed. The labels `reason="sample-out-of-order"` and `reason="sample-out-of-bounds"` are not used when out-of-order ingestion is enabled.
* [ENHANCEMENT] Distributor: Added limit to prevent tenants from sending excessive number of requests: #1843
  * The following CLI flags (and their respective YAML config options) have been added:
    * `-distributor.request-rate-limit`
    * `-distributor.request-burst-limit`
  * The following metric is exposed to tell how many requests have been rejected:
    * `cortex_discarded_requests_total`
* [ENHANCEMENT] Store-gateway: Add the experimental ability to run requests in a dedicated OS thread pool. This feature can be configured using `-store-gateway.thread-pool-size` and is disabled by default. Replaces the ability to run index header operations in a dedicated thread pool. #1660 #1812
* [ENHANCEMENT] Improved error messages to make them easier to understand; each now have a unique, global identifier that you can use to look up in the runbooks for more information. #1907 #1919 #1888 #1939 #1984 #2009 #2056 #2066 #2104 #2150 #2234
* [ENHANCEMENT] Memberlist KV: incoming messages are now processed on per-key goroutine. This may reduce loss of "maintanance" packets in busy memberlist installations, but use more CPU. New `memberlist_client_received_broadcasts_dropped_total` counter tracks number of dropped per-key messages. #1912
* [ENHANCEMENT] Blocks Storage, Alertmanager, Ruler: add support a prefix to the bucket store (`*_storage.storage_prefix`). This enables using the same bucket for the three components. #1686 #1951
* [ENHANCEMENT] Upgrade Docker base images to `alpine:3.16.0`. #2028
* [ENHANCEMENT] Store-gateway: Add experimental configuration option for the store-gateway to attempt to pre-populate the file system cache when memory-mapping index-header files. Enabled with `-blocks-storage.bucket-store.index-header.map-populate-enabled=true`. Note this flag only has an effect when running on Linux. #2019 #2054
* [ENHANCEMENT] Chunk Mapper: reduce memory usage of async chunk mapper. #2043
* [ENHANCEMENT] Ingester: reduce sleep time when reading WAL. #2098
* [ENHANCEMENT] Compactor: Run sanity check on blocks storage configuration at startup. #2144
* [ENHANCEMENT] Compactor: Add HTTP API for uploading TSDB blocks. Enabled with `-compactor.block-upload-enabled`. #1694 #2126
* [ENHANCEMENT] Ingester: Enable querying overlapping blocks by default. #2187
* [ENHANCEMENT] Distributor: Auto-forget unhealthy distributors after ten failed ring heartbeats. #2154
* [ENHANCEMENT] Distributor: Add new metric `cortex_distributor_forward_errors_total` for error codes resulting from forwarding requests. #2077
* [ENHANCEMENT] `/ready` endpoint now returns and logs detailed services information. #2055
* [ENHANCEMENT] Memcached client: Reduce number of connections required to fetch cached keys from memcached. #1920
* [ENHANCEMENT] Improved error message returned when `-querier.query-store-after` validation fails. #1914
* [BUGFIX] Fix regexp parsing panic for regexp label matchers with start/end quantifiers. #1883
* [BUGFIX] Ingester: fixed deceiving error log "failed to update cached shipped blocks after shipper initialisation", occurring for each new tenant in the ingester. #1893
* [BUGFIX] Ring: fix bug where instances may appear unhealthy in the hash ring web UI even though they are not. #1933
* [BUGFIX] API: gzip is now enforced when identity encoding is explicitly rejected. #1864
* [BUGFIX] Fix panic at startup when Mimir is running in monolithic mode and query sharding is enabled. #2036
* [BUGFIX] Ruler: report `cortex_ruler_queries_failed_total` metric for any remote query error except 4xx when remote operational mode is enabled. #2053 #2143
* [BUGFIX] Ingester: fix slow rollout when using `-ingester.ring.unregister-on-shutdown=false` with long `-ingester.ring.heartbeat-period`. #2085
* [BUGFIX] Ruler: add timeout for remote rule evaluation queries to prevent rule group evaluations getting stuck indefinitely. The duration is configurable with `-querier.timeout` (default `2m`). #2090 #2222
* [BUGFIX] Limits: Active series custom tracker configuration has been named back from `active_series_custom_trackers_config` to `active_series_custom_trackers`. For backwards compatibility both version is going to be supported for until Mimir v2.4. When both fields are specified, `active_series_custom_trackers_config` takes precedence over `active_series_custom_trackers`. #2101
* [BUGFIX] Ingester: fixed the order of labels applied when incrementing the `cortex_discarded_metadata_total` metric. #2096
* [BUGFIX] Ingester: fixed bug where retrieving metadata for a metric with multiple metadata entries would return multiple copies of a single metadata entry rather than all available entries. #2096
* [BUGFIX] Distributor: canceled requests are no longer accounted as internal errors. #2157
* [BUGFIX] Memberlist: Fix typo in memberlist admin UI. #2202
* [BUGFIX] Ruler: fixed typo in error message when ruler failed to decode a rule group. #2151
* [BUGFIX] Active series custom tracker configuration is now displayed properly on `/runtime_config` page. #2065
* [BUGFIX] Query-frontend: `vector` and `time` functions were sharded, which made expressions like `vector(1) > 0 and vector(1)` fail. #2355

### Mixin

* [CHANGE] Split `mimir_queries` rules group into `mimir_queries` and `mimir_ingester_queries` to keep number of rules per group within the default per-tenant limit. #1885
* [CHANGE] Dashboards: Expose full image tag in "Mimir / Rollout progress" dashboard's "Pod per version panel." #1932
* [CHANGE] Dashboards: Disabled gateway panels by default, because most users don't have a gateway exposing the metrics expected by Mimir dashboards. You can re-enable it setting `gateway_enabled: true` in the mixin config and recompiling the mixin running `make build-mixin`. #1955
* [CHANGE] Alerts: adapt `MimirFrontendQueriesStuck` and `MimirSchedulerQueriesStuck` to consider ruler query path components. #1949
* [CHANGE] Alerts: Change `MimirRulerTooManyFailedQueries` severity to `critical`. #2165
* [ENHANCEMENT] Dashboards: Add config option `datasource_regex` to customise the regular expression used to select valid datasources for Mimir dashboards. #1802
* [ENHANCEMENT] Dashboards: Added "Mimir / Remote ruler reads" and "Mimir / Remote ruler reads resources" dashboards. #1911 #1937
* [ENHANCEMENT] Dashboards: Make networking panels work for pods created by the mimir-distributed helm chart. #1927
* [ENHANCEMENT] Alerts: Add `MimirStoreGatewayNoSyncedTenants` alert that fires when there is a store-gateway owning no tenants. #1882
* [ENHANCEMENT] Rules: Make `recording_rules_range_interval` configurable for cases where Mimir metrics are scraped less often that every 30 seconds. #2118
* [ENHANCEMENT] Added minimum Grafana version to mixin dashboards. #1943
* [BUGFIX] Fix `container_memory_usage_bytes:sum` recording rule. #1865
* [BUGFIX] Fix `MimirGossipMembersMismatch` alerts if Mimir alertmanager is activated. #1870
* [BUGFIX] Fix `MimirRulerMissedEvaluations` to show % of missed alerts as a value between 0 and 100 instead of 0 and 1. #1895
* [BUGFIX] Fix `MimirCompactorHasNotUploadedBlocks` alert false positive when Mimir is deployed in monolithic mode. #1902
* [BUGFIX] Fix `MimirGossipMembersMismatch` to make it less sensitive during rollouts and fire one alert per installation, not per job. #1926
* [BUGFIX] Do not trigger `MimirAllocatingTooMuchMemory` alerts if no container limits are supplied. #1905
* [BUGFIX] Dashboards: Remove empty "Chunks per query" panel from `Mimir / Queries` dashboard. #1928
* [BUGFIX] Dashboards: Use Grafana's `$__rate_interval` for rate queries in dashboards to support scrape intervals of >15s. #2011
* [BUGFIX] Alerts: Make each version of `MimirCompactorHasNotUploadedBlocks` distinct to avoid rule evaluation failures due to duplicate series being generated. #2197
* [BUGFIX] Fix `MimirGossipMembersMismatch` alert when using remote ruler evaluation. #2159

### Jsonnet

* [CHANGE] Remove use of `-querier.query-store-after`, `-querier.shuffle-sharding-ingesters-lookback-period`, `-blocks-storage.bucket-store.ignore-blocks-within`, and `-blocks-storage.tsdb.close-idle-tsdb-timeout` CLI flags since the values now match defaults. #1915 #1921
* [CHANGE] Change default value for `-blocks-storage.bucket-store.chunks-cache.memcached.timeout` to `450ms` to increase use of cached data. #2035
* [CHANGE] The `memberlist_ring_enabled` configuration now applies to Alertmanager. #2102 #2103 #2107
* [CHANGE] Default value for `memberlist_ring_enabled` is now true. It means that all hash rings use Memberlist as default KV store instead of Consul (previous default). #2161
* [CHANGE] Configure `-ingester.max-global-metadata-per-user` to correspond to 20% of the configured max number of series per tenant. #2250
* [CHANGE] Configure `-ingester.max-global-metadata-per-metric` to be 10. #2250
* [CHANGE] Change `_config.multi_zone_ingester_max_unavailable` to 25. #2251
* [FEATURE] Added querier autoscaling support. It requires [KEDA](https://keda.sh) installed in the Kubernetes cluster and query-scheduler enabled in the Mimir cluster. Querier autoscaler can be enabled and configure through the following options in the jsonnet config: #2013 #2023
  * `autoscaling_querier_enabled`: `true` to enable autoscaling.
  * `autoscaling_querier_min_replicas`: minimum number of querier replicas.
  * `autoscaling_querier_max_replicas`: maximum number of querier replicas.
  * `autoscaling_prometheus_url`: Prometheus base URL from which to scrape Mimir metrics (e.g. `http://prometheus.default:9090/prometheus`).
* [FEATURE] Jsonnet: Add support for ruler remote evaluation mode (`ruler_remote_evaluation_enabled`), which deploys and uses a dedicated query path for rule evaluation. This enables the benefits of the query-frontend for rule evaluation, such as query sharding. #2073
* [ENHANCEMENT] Added `compactor` service, that can be used to route requests directly to compactor (e.g. admin UI). #2063
* [ENHANCEMENT] Added a `consul_enabled` configuration option to provide the ability to disable consul. It is automatically set to false when `memberlist_ring_enabled` is true and `multikv_migration_enabled` (used for migration from Consul to memberlist) is not set. #2093 #2152
* [BUGFIX] Querier: Fix disabling shuffle sharding on the read path whilst keeping it enabled on write path. #2164

### Mimirtool

* [CHANGE] mimirtool rules: `--use-legacy-routes` now toggles between using `/prometheus/config/v1/rules` (default) and `/api/v1/rules` (legacy) endpoints. #2182
* [FEATURE] Added bearer token support for when Mimir is behind a gateway authenticating by bearer token. #2146
* [BUGFIX] mimirtool analyze: Fix dashboard JSON unmarshalling errors (#1840). #1973
* [BUGFIX] Make mimirtool build for Windows work again. #2273

### Mimir Continuous Test

* [ENHANCEMENT] Added the `-tests.smoke-test` flag to run the `mimir-continuous-test` suite once and immediately exit. #2047 #2094

### Documentation

* [ENHANCEMENT] Published Grafana Mimir runbooks as part of documentation. #1970
* [ENHANCEMENT] Improved ruler's "remote operational mode" documentation. #1906
* [ENHANCEMENT] Recommend fast disks for ingesters and store-gateways in production tips. #1903
* [ENHANCEMENT] Explain the runtime override of active series matchers. #1868
* [ENHANCEMENT] Clarify "Set rule group" API specification. #1869
* [ENHANCEMENT] Published Mimir jsonnet documentation. #2024
* [ENHANCEMENT] Documented required scrape interval for using alerting and recording rules from Mimir jsonnet. #2147
* [ENHANCEMENT] Runbooks: Mention memberlist as possible source of problems for various alerts. #2158
* [ENHANCEMENT] Added step-by-step article about migrating from Consul to Memberlist KV store using jsonnet without downtime. #2166
* [ENHANCEMENT] Documented `/memberlist` admin page. #2166
* [ENHANCEMENT] Documented how to configure Grafana Mimir's ruler with Jsonnet. #2127
* [ENHANCEMENT] Documented how to configure queriers’ autoscaling with Jsonnet. #2128
* [ENHANCEMENT] Updated mixin building instructions in "Installing Grafana Mimir dashboards and alerts" article. #2015 #2163
* [ENHANCEMENT] Fix location of "Monitoring Grafana Mimir" article in the documentation hierarchy. #2130
* [ENHANCEMENT] Runbook for `MimirRequestLatency` was expanded with more practical advice. #1967
* [BUGFIX] Fixed ruler configuration used in the getting started guide. #2052
* [BUGFIX] Fixed Mimir Alertmanager datasource in Grafana used by "Play with Grafana Mimir" tutorial. #2115
* [BUGFIX] Fixed typos in "Scaling out Grafana Mimir" article. #2170
* [BUGFIX] Added missing ring endpoint exposed by Ingesters. #1918

## 2.1.0

### Grafana Mimir

* [CHANGE] Compactor: No longer upload debug meta files to object storage. #1257
* [CHANGE] Default values have changed for the following settings: #1547
    - `-alertmanager.alertmanager-client.grpc-max-recv-msg-size` now defaults to 100 MiB (previously was not configurable and set to 16 MiB)
    - `-alertmanager.alertmanager-client.grpc-max-send-msg-size` now defaults to 100 MiB (previously was not configurable and set to 4 MiB)
    - `-alertmanager.max-recv-msg-size` now defaults to 100 MiB (previously was 16 MiB)
* [CHANGE] Ingester: Add `user` label to metrics `cortex_ingester_ingested_samples_total` and `cortex_ingester_ingested_samples_failures_total`. #1533
* [CHANGE] Ingester: Changed `-blocks-storage.tsdb.isolation-enabled` default from `true` to `false`. The config option has also been deprecated and will be removed in 2 minor version. #1655
* [CHANGE] Query-frontend: results cache keys are now versioned, this will cause cache to be re-filled when rolling out this version. #1631
* [CHANGE] Store-gateway: enabled attributes in-memory cache by default. New default configuration is `-blocks-storage.bucket-store.chunks-cache.attributes-in-memory-max-items=50000`. #1727
* [CHANGE] Compactor: Removed the metric `cortex_compactor_garbage_collected_blocks_total` since it duplicates `cortex_compactor_blocks_marked_for_deletion_total`. #1728
* [CHANGE] All: Logs that used the`org_id` label now use `user` label. #1634 #1758
* [CHANGE] Alertmanager: the following metrics are not exported for a given `user` and `integration` when the metric value is zero: #1783
  * `cortex_alertmanager_notifications_total`
  * `cortex_alertmanager_notifications_failed_total`
  * `cortex_alertmanager_notification_requests_total`
  * `cortex_alertmanager_notification_requests_failed_total`
  * `cortex_alertmanager_notification_rate_limited_total`
* [CHANGE] Removed the following metrics exposed by the Mimir hash rings: #1791
  * `cortex_member_ring_tokens_owned`
  * `cortex_member_ring_tokens_to_own`
  * `cortex_ring_tokens_owned`
  * `cortex_ring_member_ownership_percent`
* [CHANGE] Querier / Ruler: removed the following metrics tracking number of query requests send to each ingester. You can use `cortex_request_duration_seconds_count{route=~"/cortex.Ingester/(QueryStream|QueryExemplars)"}` instead. #1797
  * `cortex_distributor_ingester_queries_total`
  * `cortex_distributor_ingester_query_failures_total`
* [CHANGE] Distributor: removed the following metrics tracking the number of requests from a distributor to ingesters: #1799
  * `cortex_distributor_ingester_appends_total`
  * `cortex_distributor_ingester_append_failures_total`
* [CHANGE] Distributor / Ruler: deprecated `-distributor.extend-writes`. Now Mimir always behaves as if this setting was set to `false`, which we expect to be safe for every Mimir cluster setup. #1856
* [FEATURE] Querier: Added support for [streaming remote read](https://prometheus.io/blog/2019/10/10/remote-read-meets-streaming/). Should be noted that benefits of chunking the response are partial here, since in a typical `query-frontend` setup responses will be buffered until they've been completed. #1735
* [FEATURE] Ruler: Allow setting `evaluation_delay` for each rule group via rules group configuration file. #1474
* [FEATURE] Ruler: Added support for expression remote evaluation. #1536 #1818
  * The following CLI flags (and their respective YAML config options) have been added:
    * `-ruler.query-frontend.address`
    * `-ruler.query-frontend.grpc-client-config.grpc-max-recv-msg-size`
    * `-ruler.query-frontend.grpc-client-config.grpc-max-send-msg-size`
    * `-ruler.query-frontend.grpc-client-config.grpc-compression`
    * `-ruler.query-frontend.grpc-client-config.grpc-client-rate-limit`
    * `-ruler.query-frontend.grpc-client-config.grpc-client-rate-limit-burst`
    * `-ruler.query-frontend.grpc-client-config.backoff-on-ratelimits`
    * `-ruler.query-frontend.grpc-client-config.backoff-min-period`
    * `-ruler.query-frontend.grpc-client-config.backoff-max-period`
    * `-ruler.query-frontend.grpc-client-config.backoff-retries`
    * `-ruler.query-frontend.grpc-client-config.tls-enabled`
    * `-ruler.query-frontend.grpc-client-config.tls-ca-path`
    * `-ruler.query-frontend.grpc-client-config.tls-cert-path`
    * `-ruler.query-frontend.grpc-client-config.tls-key-path`
    * `-ruler.query-frontend.grpc-client-config.tls-server-name`
    * `-ruler.query-frontend.grpc-client-config.tls-insecure-skip-verify`
* [FEATURE] Distributor: Added the ability to forward specifics metrics to alternative remote_write API endpoints. #1052
* [FEATURE] Ingester: Active series custom trackers now supports runtime tenant-specific overrides. The configuration has been moved to limit config, the ingester config has been deprecated.  #1188
* [ENHANCEMENT] Alertmanager API: Concurrency limit for GET requests is now configurable using `-alertmanager.max-concurrent-get-requests-per-tenant`. #1547
* [ENHANCEMENT] Alertmanager: Added the ability to configure additional gRPC client settings for the Alertmanager distributor #1547
  - `-alertmanager.alertmanager-client.backoff-max-period`
  - `-alertmanager.alertmanager-client.backoff-min-period`
  - `-alertmanager.alertmanager-client.backoff-on-ratelimits`
  - `-alertmanager.alertmanager-client.backoff-retries`
  - `-alertmanager.alertmanager-client.grpc-client-rate-limit`
  - `-alertmanager.alertmanager-client.grpc-client-rate-limit-burst`
  - `-alertmanager.alertmanager-client.grpc-compression`
  - `-alertmanager.alertmanager-client.grpc-max-recv-msg-size`
  - `-alertmanager.alertmanager-client.grpc-max-send-msg-size`
* [ENHANCEMENT] Ruler: Add more detailed query information to ruler query stats logging. #1411
* [ENHANCEMENT] Admin: Admin API now has some styling. #1482 #1549 #1821 #1824
* [ENHANCEMENT] Alertmanager: added `insight=true` field to alertmanager dispatch logs. #1379
* [ENHANCEMENT] Store-gateway: Add the experimental ability to run index header operations in a dedicated thread pool. This feature can be configured using `-blocks-storage.bucket-store.index-header-thread-pool-size` and is disabled by default. #1660
* [ENHANCEMENT] Store-gateway: don't drop all blocks if instance finds itself as unhealthy or missing in the ring. #1806 #1823
* [ENHANCEMENT] Querier: wait until inflight queries are completed when shutting down queriers. #1756 #1767
* [BUGFIX] Query-frontend: do not shard queries with a subquery unless the subquery is inside a shardable aggregation function call. #1542
* [BUGFIX] Query-frontend: added `component=query-frontend` label to results cache memcached metrics to fix a panic when Mimir is running in single binary mode and results cache is enabled. #1704
* [BUGFIX] Mimir: services' status content-type is now correctly set to `text/html`. #1575
* [BUGFIX] Multikv: Fix panic when using using runtime config to set primary KV store used by `multi` KV. #1587
* [BUGFIX] Multikv: Fix watching for runtime config changes in `multi` KV store in ruler and querier. #1665
* [BUGFIX] Memcached: allow to use CNAME DNS records for the memcached backend addresses. #1654
* [BUGFIX] Querier: fixed temporary partial query results when shuffle sharding is enabled and hash ring backend storage is flushed / reset. #1829
* [BUGFIX] Alertmanager: prevent more file traversal cases related to template names. #1833
* [BUGFUX] Alertmanager: Allow usage with `-alertmanager-storage.backend=local`. Note that when using this storage type, the Alertmanager is not able persist state remotely, so it not recommended for production use. #1836
* [BUGFIX] Alertmanager: Do not validate alertmanager configuration if it's not running. #1835

### Mixin

* [CHANGE] Dashboards: Remove per-user series legends from Tenants dashboard. #1605
* [CHANGE] Dashboards: Show in-memory series and the per-user series limit on Tenants dashboard. #1613
* [CHANGE] Dashboards: Slow-queries dashboard now uses `user` label from logs instead of `org_id`. #1634
* [CHANGE] Dashboards: changed all Grafana dashboards UIDs to not conflict with Cortex ones, to let people install both while migrating from Cortex to Mimir: #1801 #1808
  * Alertmanager from `a76bee5913c97c918d9e56a3cc88cc28` to `b0d38d318bbddd80476246d4930f9e55`
  * Alertmanager Resources from `68b66aed90ccab448009089544a8d6c6` to `a6883fb22799ac74479c7db872451092`
  * Compactor from `9c408e1d55681ecb8a22c9fab46875cc` to `1b3443aea86db629e6efdb7d05c53823`
  * Compactor Resources from `df9added6f1f4332f95848cca48ebd99` to `09a5c49e9cdb2f2b24c6d184574a07fd`
  * Config from `61bb048ced9817b2d3e07677fb1c6290` to `5d9d0b4724c0f80d68467088ec61e003`
  * Object Store from `d5a3a4489d57c733b5677fb55370a723` to `e1324ee2a434f4158c00a9ee279d3292`
  * Overrides from `b5c95fee2e5e7c4b5930826ff6e89a12` to `1e2c358600ac53f09faea133f811b5bb`
  * Queries from `d9931b1054053c8b972d320774bb8f1d` to `b3abe8d5c040395cc36615cb4334c92d`
  * Reads from `8d6ba60eccc4b6eedfa329b24b1bd339` to `e327503188913dc38ad571c647eef643`
  * Reads Networking from `c0464f0d8bd026f776c9006b05910000` to `54b2a0a4748b3bd1aefa92ce5559a1c2`
  * Reads Resources from `2fd2cda9eea8d8af9fbc0a5960425120` to `cc86fd5aa9301c6528986572ad974db9`
  * Rollout Progress from `7544a3a62b1be6ffd919fc990ab8ba8f` to `7f0b5567d543a1698e695b530eb7f5de`
  * Ruler from `44d12bcb1f95661c6ab6bc946dfc3473` to `631e15d5d85afb2ca8e35d62984eeaa0`
  * Scaling from `88c041017b96856c9176e07cf557bdcf` to `64bbad83507b7289b514725658e10352`
  * Slow queries from `e6f3091e29d2636e3b8393447e925668` to `6089e1ce1e678788f46312a0a1e647e6`
  * Tenants from `35fa247ce651ba189debf33d7ae41611` to `35fa247ce651ba189debf33d7ae41611`
  * Top Tenants from `bc6e12d4fe540e4a1785b9d3ca0ffdd9` to `bc6e12d4fe540e4a1785b9d3ca0ffdd9`
  * Writes from `0156f6d15aa234d452a33a4f13c838e3` to `8280707b8f16e7b87b840fc1cc92d4c5`
  * Writes Networking from `681cd62b680b7154811fe73af55dcfd4` to `978c1cb452585c96697a238eaac7fe2d`
  * Writes Resources from `c0464f0d8bd026f776c9006b0591bb0b` to `bc9160e50b52e89e0e49c840fea3d379`
* [FEATURE] Alerts: added the following alerts on `mimir-continuous-test` tool: #1676
  - `MimirContinuousTestNotRunningOnWrites`
  - `MimirContinuousTestNotRunningOnReads`
  - `MimirContinuousTestFailed`
* [ENHANCEMENT] Added `per_cluster_label` support to allow to change the label name used to differentiate between Kubernetes clusters. #1651
* [ENHANCEMENT] Dashboards: Show QPS and latency of the Alertmanager Distributor. #1696
* [ENHANCEMENT] Playbooks: Add Alertmanager suggestions for `MimirRequestErrors` and `MimirRequestLatency` #1702
* [ENHANCEMENT] Dashboards: Allow custom datasources. #1749
* [ENHANCEMENT] Dashboards: Add config option `gateway_enabled` (defaults to `true`) to disable gateway panels from dashboards. #1761
* [ENHANCEMENT] Dashboards: Extend Top tenants dashboard with queries for tenants with highest sample rate, discard rate, and discard rate growth. #1842
* [ENHANCEMENT] Dashboards: Show ingestion rate limit and rule group limit on Tenants dashboard. #1845
* [ENHANCEMENT] Dashboards: Add "last successful run" panel to compactor dashboard. #1628
* [BUGFIX] Dashboards: Fix "Failed evaluation rate" panel on Tenants dashboard. #1629
* [BUGFIX] Honor the configured `per_instance_label` in all dashboards and alerts. #1697

### Jsonnet

* [FEATURE] Added support for `mimir-continuous-test`. To deploy `mimir-continuous-test` you can use the following configuration: #1675 #1850
  ```jsonnet
  _config+: {
    continuous_test_enabled: true,
    continuous_test_tenant_id: 'type-tenant-id',
    continuous_test_write_endpoint: 'http://type-write-path-hostname',
    continuous_test_read_endpoint: 'http://type-read-path-hostname/prometheus',
  },
  ```
* [ENHANCEMENT] Ingester anti-affinity can now be disabled by using `ingester_allow_multiple_replicas_on_same_node` configuration key. #1581
* [ENHANCEMENT] Added `node_selector` configuration option to select Kubernetes nodes where Mimir should run. #1596
* [ENHANCEMENT] Alertmanager: Added a `PodDisruptionBudget` of `withMaxUnavailable = 1`, to ensure we maintain quorum during rollouts. #1683
* [ENHANCEMENT] Store-gateway anti-affinity can now be enabled/disabled using `store_gateway_allow_multiple_replicas_on_same_node` configuration key. #1730
* [ENHANCEMENT] Added `store_gateway_zone_a_args`, `store_gateway_zone_b_args` and `store_gateway_zone_c_args` configuration options. #1807
* [BUGFIX] Pass primary and secondary multikv stores via CLI flags. Introduced new `multikv_switch_primary_secondary` config option to flip primary and secondary in runtime config.

### Mimirtool

* [BUGFIX] `config convert`: Retain Cortex defaults for `blocks_storage.backend`, `ruler_storage.backend`, `alertmanager_storage.backend`, `auth.type`, `activity_tracker.filepath`, `alertmanager.data_dir`, `blocks_storage.filesystem.dir`, `compactor.data_dir`, `ruler.rule_path`, `ruler_storage.filesystem.dir`, and `graphite.querier.schemas.backend`. #1626 #1762

### Tools

* [FEATURE] Added a `markblocks` tool that creates `no-compact` and `delete` marks for the blocks. #1551
* [FEATURE] Added `mimir-continuous-test` tool to continuously run smoke tests on live Mimir clusters. #1535 #1540 #1653 #1603 #1630 #1691 #1675 #1676 #1692 #1706 #1709 #1775 #1777 #1778 #1795
* [FEATURE] Added `mimir-rules-action` GitHub action, located at `operations/mimir-rules-action/`, used to lint, prepare, verify, diff, and sync rules to a Mimir cluster. #1723

## 2.0.0

### Grafana Mimir

_Changes since Cortex 1.10.0._

* [CHANGE] Remove chunks storage engine. #86 #119 #510 #545 #743 #744 #748 #753 #755 #757 #758 #759 #760 #762 #764 #789 #812 #813
  * The following CLI flags (and their respective YAML config options) have been removed:
    * `-store.engine`
    * `-schema-config-file`
    * `-ingester.checkpoint-duration`
    * `-ingester.checkpoint-enabled`
    * `-ingester.chunk-encoding`
    * `-ingester.chunk-age-jitter`
    * `-ingester.concurrent-flushes`
    * `-ingester.flush-on-shutdown-with-wal-enabled`
    * `-ingester.flush-op-timeout`
    * `-ingester.flush-period`
    * `-ingester.max-chunk-age`
    * `-ingester.max-chunk-idle`
    * `-ingester.max-series-per-query` (and `max_series_per_query` from runtime config)
    * `-ingester.max-stale-chunk-idle`
    * `-ingester.max-transfer-retries`
    * `-ingester.min-chunk-length`
    * `-ingester.recover-from-wal`
    * `-ingester.retain-period`
    * `-ingester.spread-flushes`
    * `-ingester.wal-dir`
    * `-ingester.wal-enabled`
    * `-querier.query-parallelism`
    * `-querier.second-store-engine`
    * `-querier.use-second-store-before-time`
    * `-flusher.wal-dir`
    * `-flusher.concurrent-flushes`
    * `-flusher.flush-op-timeout`
    * All `-table-manager.*` flags
    * All `-deletes.*` flags
    * All `-purger.*` flags
    * All `-metrics.*` flags
    * All `-dynamodb.*` flags
    * All `-s3.*` flags
    * All `-azure.*` flags
    * All `-bigtable.*` flags
    * All `-gcs.*` flags
    * All `-cassandra.*` flags
    * All `-boltdb.*` flags
    * All `-local.*` flags
    * All `-swift.*` flags
    * All `-store.*` flags except `-store.engine`, `-store.max-query-length`, `-store.max-labels-query-length`
    * All `-grpc-store.*` flags
  * The following API endpoints have been removed:
    * `/api/v1/chunks` and `/chunks`
  * The following metrics have been removed:
    * `cortex_ingester_flush_queue_length`
    * `cortex_ingester_queried_chunks`
    * `cortex_ingester_chunks_created_total`
    * `cortex_ingester_wal_replay_duration_seconds`
    * `cortex_ingester_wal_corruptions_total`
    * `cortex_ingester_sent_chunks`
    * `cortex_ingester_received_chunks`
    * `cortex_ingester_flush_series_in_progress`
    * `cortex_ingester_chunk_utilization`
    * `cortex_ingester_chunk_length`
    * `cortex_ingester_chunk_size_bytes`
    * `cortex_ingester_chunk_age_seconds`
    * `cortex_ingester_memory_chunks`
    * `cortex_ingester_flushing_enqueued_series_total`
    * `cortex_ingester_flushing_dequeued_series_total`
    * `cortex_ingester_dropped_chunks_total`
    * `cortex_oldest_unflushed_chunk_timestamp_seconds`
    * `prometheus_local_storage_chunk_ops_total`
    * `prometheus_local_storage_chunkdesc_ops_total`
    * `prometheus_local_storage_memory_chunkdescs`
* [CHANGE] Changed default storage backends from `s3` to `filesystem` #833
  This effects the following flags:
  * `-blocks-storage.backend` now defaults to `filesystem`
  * `-blocks-storage.filesystem.dir` now defaults to `blocks`
  * `-alertmanager-storage.backend` now defaults to `filesystem`
  * `-alertmanager-storage.filesystem.dir` now defaults to `alertmanager`
  * `-ruler-storage.backend` now defaults to `filesystem`
  * `-ruler-storage.filesystem.dir` now defaults to `ruler`
* [CHANGE] Renamed metric `cortex_experimental_features_in_use_total` as `cortex_experimental_features_used_total` and added `feature` label. #32 #658
* [CHANGE] Removed `log_messages_total` metric. #32
* [CHANGE] Some files and directories created by Mimir components on local disk now have stricter permissions, and are only readable by owner, but not group or others. #58
* [CHANGE] Memcached client DNS resolution switched from golang built-in to [`miekg/dns`](https://github.com/miekg/dns). #142
* [CHANGE] The metric `cortex_deprecated_flags_inuse_total` has been renamed to `deprecated_flags_inuse_total` as part of using grafana/dskit functionality. #185
* [CHANGE] API: The `-api.response-compression-enabled` flag has been removed, and GZIP response compression is always enabled except on `/api/v1/push` and `/push` endpoints. #880
* [CHANGE] Update Go version to 1.17.3. #480
* [CHANGE] The `status_code` label on gRPC client metrics has changed from '200' and '500' to '2xx', '5xx', '4xx', 'cancel' or 'error'. #537
* [CHANGE] Removed the deprecated `-<prefix>.fifocache.size` flag. #618
* [CHANGE] Enable index header lazy loading by default. #693
  * `-blocks-storage.bucket-store.index-header-lazy-loading-enabled` default from `false` to `true`
  * `-blocks-storage.bucket-store.index-header-lazy-loading-idle-timeout` default from `20m` to `1h`
* [CHANGE] Shuffle-sharding:
  * `-distributor.sharding-strategy` option has been removed, and shuffle sharding is enabled by default. Default shard size is set to 0, which disables shuffle sharding for the tenant (all ingesters will receive tenants's samples). #888
  * `-ruler.sharding-strategy` option has been removed from ruler. Ruler now uses shuffle-sharding by default, but respects `ruler_tenant_shard_size`, which defaults to 0 (ie. use all rulers for tenant). #889
  * `-store-gateway.sharding-strategy` option has been removed store-gateways. Store-gateway now uses shuffle-sharding by default, but respects `store_gateway_tenant_shard_size` for tenant, and this value defaults to 0. #891
* [CHANGE] Server: `-server.http-listen-port` (yaml: `server.http_listen_port`) now defaults to `8080` (previously `80`). #871
* [CHANGE] Changed the default value of `-blocks-storage.bucket-store.ignore-deletion-marks-delay` from 6h to 1h. #892
* [CHANGE] Changed default settings for memcached clients: #959 #1000
  * The default value for the following config options has changed from `10000` to `25000`:
    * `-blocks-storage.bucket-store.chunks-cache.memcached.max-async-buffer-size`
    * `-blocks-storage.bucket-store.index-cache.memcached.max-async-buffer-size`
    * `-blocks-storage.bucket-store.metadata-cache.memcached.max-async-buffer-size`
    * `-query-frontend.results-cache.memcached.max-async-buffer-size`
  * The default value for the following config options has changed from `0` (unlimited) to `100`:
    * `-blocks-storage.bucket-store.chunks-cache.memcached.max-get-multi-batch-size`
    * `-blocks-storage.bucket-store.index-cache.memcached.max-get-multi-batch-size`
    * `-blocks-storage.bucket-store.metadata-cache.memcached.max-get-multi-batch-size`
    * `-query-frontend.results-cache.memcached.max-get-multi-batch-size`
  * The default value for the following config options has changed from `16` to `100`:
    * `-blocks-storage.bucket-store.chunks-cache.memcached.max-idle-connections`
    * `-blocks-storage.bucket-store.index-cache.memcached.max-idle-connections`
    * `-blocks-storage.bucket-store.metadata-cache.memcached.max-idle-connections`
    * `-query-frontend.results-cache.memcached.max-idle-connections`
  * The default value for the following config options has changed from `100ms` to `200ms`:
    * `-blocks-storage.bucket-store.metadata-cache.memcached.timeout`
    * `-blocks-storage.bucket-store.index-cache.memcached.timeout`
    * `-blocks-storage.bucket-store.chunks-cache.memcached.timeout`
    * `-query-frontend.results-cache.memcached.timeout`
* [CHANGE] Changed the default value of `-blocks-storage.bucket-store.bucket-index.enabled` to `true`. The default configuration must now run the compactor in order to write the bucket index or else queries to long term storage will fail. #924
* [CHANGE] Option `-auth.enabled` has been renamed to `-auth.multitenancy-enabled`. #1130
* [CHANGE] Default tenant ID used with disabled auth (`-auth.multitenancy-enabled=false`) has changed from `fake` to `anonymous`. This tenant ID can now be changed with `-auth.no-auth-tenant` option. #1063
* [CHANGE] The default values for the following local directories have changed: #1072
  * `-alertmanager.storage.path` default value changed to `./data-alertmanager/`
  * `-compactor.data-dir` default value changed to `./data-compactor/`
  * `-ruler.rule-path` default value changed to `./data-ruler/`
* [CHANGE] The default value for gRPC max send message size has been changed from 16MB to 100MB. This affects the following parameters: #1152
  * `-query-frontend.grpc-client-config.grpc-max-send-msg-size`
  * `-ingester.client.grpc-max-send-msg-size`
  * `-querier.frontend-client.grpc-max-send-msg-size`
  * `-query-scheduler.grpc-client-config.grpc-max-send-msg-size`
  * `-ruler.client.grpc-max-send-msg-size`
* [CHANGE] Remove `-http.prefix` flag (and `http_prefix` config file option). #763
* [CHANGE] Remove legacy endpoints. Please use their alternatives listed below. As part of the removal process we are
  introducing two new sets of endpoints for the ruler configuration API: `<prometheus-http-prefix>/rules` and
  `<prometheus-http-prefix>/config/v1/rules/**`. We are also deprecating `<prometheus-http-prefix>/rules` and `/api/v1/rules`;
  and will remove them in Mimir 2.2.0. #763 #1222
  * Query endpoints

    | Legacy                                                  | Alternative                                                |
    | ------------------------------------------------------- | ---------------------------------------------------------- |
    | `/<legacy-http-prefix>/api/v1/query`                    | `<prometheus-http-prefix>/api/v1/query`                    |
    | `/<legacy-http-prefix>/api/v1/query_range`              | `<prometheus-http-prefix>/api/v1/query_range`              |
    | `/<legacy-http-prefix>/api/v1/query_exemplars`          | `<prometheus-http-prefix>/api/v1/query_exemplars`          |
    | `/<legacy-http-prefix>/api/v1/series`                   | `<prometheus-http-prefix>/api/v1/series`                   |
    | `/<legacy-http-prefix>/api/v1/labels`                   | `<prometheus-http-prefix>/api/v1/labels`                   |
    | `/<legacy-http-prefix>/api/v1/label/{name}/values`      | `<prometheus-http-prefix>/api/v1/label/{name}/values`      |
    | `/<legacy-http-prefix>/api/v1/metadata`                 | `<prometheus-http-prefix>/api/v1/metadata`                 |
    | `/<legacy-http-prefix>/api/v1/read`                     | `<prometheus-http-prefix>/api/v1/read`                     |
    | `/<legacy-http-prefix>/api/v1/cardinality/label_names`  | `<prometheus-http-prefix>/api/v1/cardinality/label_names`  |
    | `/<legacy-http-prefix>/api/v1/cardinality/label_values` | `<prometheus-http-prefix>/api/v1/cardinality/label_values` |
    | `/api/prom/user_stats`                                  | `/api/v1/user_stats`                                       |

  * Distributor endpoints

    | Legacy endpoint               | Alternative                   |
    | ----------------------------- | ----------------------------- |
    | `/<legacy-http-prefix>/push`  | `/api/v1/push`                |
    | `/all_user_stats`             | `/distributor/all_user_stats` |
    | `/ha-tracker`                 | `/distributor/ha_tracker`     |

  * Ingester endpoints

    | Legacy          | Alternative           |
    | --------------- | --------------------- |
    | `/ring`         | `/ingester/ring`      |
    | `/shutdown`     | `/ingester/shutdown`  |
    | `/flush`        | `/ingester/flush`     |
    | `/push`         | `/ingester/push`      |

  * Ruler endpoints

    | Legacy                                                | Alternative                                         | Alternative #2 (not available before Mimir 2.0.0)                    |
    | ----------------------------------------------------- | --------------------------------------------------- | ------------------------------------------------------------------- |
    | `/<legacy-http-prefix>/api/v1/rules`                  | `<prometheus-http-prefix>/api/v1/rules`             |                                                                     |
    | `/<legacy-http-prefix>/api/v1/alerts`                 | `<prometheus-http-prefix>/api/v1/alerts`            |                                                                     |
    | `/<legacy-http-prefix>/rules`                         | `/api/v1/rules` (see below)                         |  `<prometheus-http-prefix>/config/v1/rules`                         |
    | `/<legacy-http-prefix>/rules/{namespace}`             | `/api/v1/rules/{namespace}` (see below)             |  `<prometheus-http-prefix>/config/v1/rules/{namespace}`             |
    | `/<legacy-http-prefix>/rules/{namespace}/{groupName}` | `/api/v1/rules/{namespace}/{groupName}` (see below) |  `<prometheus-http-prefix>/config/v1/rules/{namespace}/{groupName}` |
    | `/<legacy-http-prefix>/rules/{namespace}`             | `/api/v1/rules/{namespace}` (see below)             |  `<prometheus-http-prefix>/config/v1/rules/{namespace}`             |
    | `/<legacy-http-prefix>/rules/{namespace}/{groupName}` | `/api/v1/rules/{namespace}/{groupName}` (see below) |  `<prometheus-http-prefix>/config/v1/rules/{namespace}/{groupName}` |
    | `/<legacy-http-prefix>/rules/{namespace}`             | `/api/v1/rules/{namespace}` (see below)             |  `<prometheus-http-prefix>/config/v1/rules/{namespace}`             |
    | `/ruler_ring`                                         | `/ruler/ring`                                       |                                                                     |

    > __Note:__ The `/api/v1/rules/**` endpoints are considered deprecated with Mimir 2.0.0 and will be removed
    in Mimir 2.2.0. After upgrading to 2.0.0 we recommend switching uses to the equivalent
    `/<prometheus-http-prefix>/config/v1/**` endpoints that Mimir 2.0.0 introduces.

  * Alertmanager endpoints

    | Legacy                      | Alternative                        |
    | --------------------------- | ---------------------------------- |
    | `/<legacy-http-prefix>`     | `/alertmanager`                    |
    | `/status`                   | `/multitenant_alertmanager/status` |

* [CHANGE] Ingester: changed `-ingester.stream-chunks-when-using-blocks` default value from `false` to `true`. #717
* [CHANGE] Ingester: default `-ingester.ring.min-ready-duration` reduced from 1m to 15s. #126
* [CHANGE] Ingester: `-ingester.ring.min-ready-duration` now start counting the delay after the ring's health checks have passed instead of when the ring client was started. #126
* [CHANGE] Ingester: allow experimental ingester max-exemplars setting to be changed dynamically #144
  * CLI flag `-blocks-storage.tsdb.max-exemplars` is renamed to `-ingester.max-global-exemplars-per-user`.
  * YAML `max_exemplars` is moved from `tsdb` to `overrides` and renamed to `max_global_exemplars_per_user`.
* [CHANGE] Ingester: active series metrics `cortex_ingester_active_series` and `cortex_ingester_active_series_custom_tracker` are now removed when their value is zero. #672 #690
* [CHANGE] Ingester: changed default value of `-blocks-storage.tsdb.retention-period` from `6h` to `24h`. #966
* [CHANGE] Ingester: changed default value of `-blocks-storage.tsdb.close-idle-tsdb-timeout` from `0` to `13h`. #967
* [CHANGE] Ingester: changed default value of `-ingester.ring.final-sleep` from `30s` to `0s`. #981
* [CHANGE] Ingester: the following low level settings have been removed: #1153
  * `-ingester-client.expected-labels`
  * `-ingester-client.expected-samples-per-series`
  * `-ingester-client.expected-timeseries`
* [CHANGE] Ingester: following command line options related to ingester ring were renamed: #1155
  * `-consul.*` changed to `-ingester.ring.consul.*`
  * `-etcd.*` changed to `-ingester.ring.etcd.*`
  * `-multi.*` changed to `-ingester.ring.multi.*`
  * `-distributor.excluded-zones` changed to `-ingester.ring.excluded-zones`
  * `-distributor.replication-factor` changed to `-ingester.ring.replication-factor`
  * `-distributor.zone-awareness-enabled` changed to `-ingester.ring.zone-awareness-enabled`
  * `-ingester.availability-zone` changed to `-ingester.ring.instance-availability-zone`
  * `-ingester.final-sleep` changed to `-ingester.ring.final-sleep`
  * `-ingester.heartbeat-period` changed to `-ingester.ring.heartbeat-period`
  * `-ingester.join-after` changed to `-ingester.ring.join-after`
  * `-ingester.lifecycler.ID` changed to `-ingester.ring.instance-id`
  * `-ingester.lifecycler.addr` changed to `-ingester.ring.instance-addr`
  * `-ingester.lifecycler.interface` changed to `-ingester.ring.instance-interface-names`
  * `-ingester.lifecycler.port` changed to `-ingester.ring.instance-port`
  * `-ingester.min-ready-duration` changed to `-ingester.ring.min-ready-duration`
  * `-ingester.num-tokens` changed to `-ingester.ring.num-tokens`
  * `-ingester.observe-period` changed to `-ingester.ring.observe-period`
  * `-ingester.readiness-check-ring-health` changed to `-ingester.ring.readiness-check-ring-health`
  * `-ingester.tokens-file-path` changed to `-ingester.ring.tokens-file-path`
  * `-ingester.unregister-on-shutdown` changed to `-ingester.ring.unregister-on-shutdown`
  * `-ring.heartbeat-timeout` changed to `-ingester.ring.heartbeat-timeout`
  * `-ring.prefix` changed to `-ingester.ring.prefix`
  * `-ring.store` changed to `-ingester.ring.store`
* [CHANGE] Ingester: fields in YAML configuration for ingester ring have been changed: #1155
  * `ingester.lifecycler` changed to `ingester.ring`
  * Fields from `ingester.lifecycler.ring` moved to `ingester.ring`
  * `ingester.lifecycler.address` changed to `ingester.ring.instance_addr`
  * `ingester.lifecycler.id` changed to `ingester.ring.instance_id`
  * `ingester.lifecycler.port` changed to `ingester.ring.instance_port`
  * `ingester.lifecycler.availability_zone` changed to `ingester.ring.instance_availability_zone`
  * `ingester.lifecycler.interface_names` changed to `ingester.ring.instance_interface_names`
* [CHANGE] Distributor: removed the `-distributor.shard-by-all-labels` configuration option. It is now assumed to be true. #698
* [CHANGE] Distributor: change default value of `-distributor.instance-limits.max-inflight-push-requests` to `2000`. #964
* [CHANGE] Distributor: change default value of `-distributor.remote-timeout` from `2s` to `20s`. #970
* [CHANGE] Distributor: removed the `-distributor.extra-query-delay` flag (and its respective YAML config option). #1048
* [CHANGE] Query-frontend: Enable query stats by default, they can still be disabled with `-query-frontend.query-stats-enabled=false`. #83
* [CHANGE] Query-frontend: the `cortex_frontend_mapped_asts_total` metric has been renamed to `cortex_frontend_query_sharding_rewrites_attempted_total`. #150
* [CHANGE] Query-frontend: added `sharded` label to `cortex_query_seconds_total` metric. #235
* [CHANGE] Query-frontend: changed the flag name for controlling query sharding total shards from `-querier.total-shards` to `-query-frontend.query-sharding-total-shards`. #230
* [CHANGE] Query-frontend: flag `-querier.parallelise-shardable-queries` has been renamed to `-query-frontend.parallelize-shardable-queries` #284
* [CHANGE] Query-frontend: removed the deprecated (and unused) `-frontend.cache-split-interval`. Use `-query-frontend.split-queries-by-interval` instead. #587
* [CHANGE] Query-frontend: range query response now omits the `data` field when it's empty (error case) like Prometheus does, previously it was `"data":{"resultType":"","result":null}`. #629
* [CHANGE] Query-frontend: instant queries now honor the `-query-frontend.max-retries-per-request` flag. #630
* [CHANGE] Query-frontend: removed in-memory and Redis cache support. Reason is that these caching backends were just supported by query-frontend, while all other Mimir services only support memcached. #796
  * The following CLI flags (and their respective YAML config options) have been removed:
    * `-frontend.cache.enable-fifocache`
    * `-frontend.redis.*`
    * `-frontend.fifocache.*`
  * The following metrics have been removed:
    * `querier_cache_added_total`
    * `querier_cache_added_new_total`
    * `querier_cache_evicted_total`
    * `querier_cache_entries`
    * `querier_cache_gets_total`
    * `querier_cache_misses_total`
    * `querier_cache_stale_gets_total`
    * `querier_cache_memory_bytes`
    * `cortex_rediscache_request_duration_seconds`
* [CHANGE] Query-frontend: migrated memcached backend client to the same one used in other components (memcached config and metrics are now consistent across all Mimir services). #821
  * The following CLI flags (and their respective YAML config options) have been added:
    * `-query-frontend.results-cache.backend` (set it to `memcached` if `-query-frontend.cache-results=true`)
  * The following CLI flags (and their respective YAML config options) have been changed:
    * `-frontend.memcached.hostname` and `-frontend.memcached.service` have been removed: use `-query-frontend.results-cache.memcached.addresses` instead
  * The following CLI flags (and their respective YAML config options) have been renamed:
    * `-frontend.background.write-back-concurrency` renamed to `-query-frontend.results-cache.memcached.max-async-concurrency`
    * `-frontend.background.write-back-buffer` renamed to `-query-frontend.results-cache.memcached.max-async-buffer-size`
    * `-frontend.memcached.batchsize` renamed to `-query-frontend.results-cache.memcached.max-get-multi-batch-size`
    * `-frontend.memcached.parallelism` renamed to `-query-frontend.results-cache.memcached.max-get-multi-concurrency`
    * `-frontend.memcached.timeout` renamed to `-query-frontend.results-cache.memcached.timeout`
    * `-frontend.memcached.max-item-size` renamed to `-query-frontend.results-cache.memcached.max-item-size`
    * `-frontend.memcached.max-idle-conns` renamed to `-query-frontend.results-cache.memcached.max-idle-connections`
    * `-frontend.compression` renamed to `-query-frontend.results-cache.compression`
  * The following CLI flags (and their respective YAML config options) have been removed:
    * `-frontend.memcached.circuit-breaker-consecutive-failures`: feature removed
    * `-frontend.memcached.circuit-breaker-timeout`: feature removed
    * `-frontend.memcached.circuit-breaker-interval`: feature removed
    * `-frontend.memcached.update-interval`: new setting is hardcoded to 30s
    * `-frontend.memcached.consistent-hash`: new setting is always enabled
    * `-frontend.default-validity` and `-frontend.memcached.expiration`: new setting is hardcoded to 7 days
  * The following metrics have been changed:
    * `cortex_cache_dropped_background_writes_total{name}` changed to `thanos_memcached_operation_skipped_total{name, operation, reason}`
    * `cortex_cache_value_size_bytes{name, method}` changed to `thanos_memcached_operation_data_size_bytes{name}`
    * `cortex_cache_request_duration_seconds{name, method, status_code}` changed to `thanos_memcached_operation_duration_seconds{name, operation}`
    * `cortex_cache_fetched_keys{name}` changed to `thanos_cache_memcached_requests_total{name}`
    * `cortex_cache_hits{name}` changed to `thanos_cache_memcached_hits_total{name}`
    * `cortex_memcache_request_duration_seconds{name, method, status_code}` changed to `thanos_memcached_operation_duration_seconds{name, operation}`
    * `cortex_memcache_client_servers{name}` changed to `thanos_memcached_dns_provider_results{name, addr}`
    * `cortex_memcache_client_set_skip_total{name}` changed to `thanos_memcached_operation_skipped_total{name, operation, reason}`
    * `cortex_dns_lookups_total` changed to `thanos_memcached_dns_lookups_total`
    * For all metrics the value of the "name" label has changed from `frontend.memcached` to `frontend-cache`
  * The following metrics have been removed:
    * `cortex_cache_background_queue_length{name}`
* [CHANGE] Query-frontend: merged `query_range` into `frontend` in the YAML config (keeping the same keys) and renamed flags: #825
  * `-querier.max-retries-per-request` renamed to `-query-frontend.max-retries-per-request`
  * `-querier.split-queries-by-interval` renamed to `-query-frontend.split-queries-by-interval`
  * `-querier.align-querier-with-step` renamed to `-query-frontend.align-querier-with-step`
  * `-querier.cache-results` renamed to `-query-frontend.cache-results`
  * `-querier.parallelise-shardable-queries` renamed to `-query-frontend.parallelize-shardable-queries`
* [CHANGE] Query-frontend: the default value of `-query-frontend.split-queries-by-interval` has changed from `0` to `24h`. #1131
* [CHANGE] Query-frontend: `-frontend.` flags were renamed to `-query-frontend.`: #1167
* [CHANGE] Query-frontend / Query-scheduler: classified the `-query-frontend.querier-forget-delay` and `-query-scheduler.querier-forget-delay` flags (and their respective YAML config options) as experimental. #1208
* [CHANGE] Querier / ruler: Change `-querier.max-fetched-chunks-per-query` configuration to limit to maximum number of chunks that can be fetched in a single query. The number of chunks fetched by ingesters AND long-term storare combined should not exceed the value configured on `-querier.max-fetched-chunks-per-query`. [#4260](https://github.com/cortexproject/cortex/pull/4260)
* [CHANGE] Querier / ruler: Option `-querier.ingester-streaming` has been removed. Querier/ruler now always use streaming method to query ingesters. #204
* [CHANGE] Querier: always fetch labels from store and respect start/end times in request; the option `-querier.query-store-for-labels-enabled` has been removed and is now always on. #518 #1132
* [CHANGE] Querier / ruler: removed the `-store.query-chunk-limit` flag (and its respective YAML config option `max_chunks_per_query`). `-querier.max-fetched-chunks-per-query` (and its respective YAML config option `max_fetched_chunks_per_query`) should be used instead. #705
* [CHANGE] Querier/Ruler: `-querier.active-query-tracker-dir` option has been removed. Active query tracking is now done via Activity tracker configured by `-activity-tracker.filepath` and enabled by default. Limit for max number of concurrent queries (`-querier.max-concurrent`) is now respected even if activity tracking is not enabled. #661 #822
* [CHANGE] Querier/ruler/query-frontend: the experimental `-querier.at-modifier-enabled` CLI flag has been removed and the PromQL `@` modifier is always enabled. #941
* [CHANGE] Querier: removed `-querier.worker-match-max-concurrent` and `-querier.worker-parallelism` CLI flags (and their respective YAML config options). Mimir now behaves like if `-querier.worker-match-max-concurrent` is always enabled and you should configure the max concurrency per querier process using `-querier.max-concurrent` instead. #958
* [CHANGE] Querier: changed default value of `-querier.query-ingesters-within` from `0` to `13h`. #967
* [CHANGE] Querier: rename metric `cortex_query_fetched_chunks_bytes_total` to `cortex_query_fetched_chunk_bytes_total` to be consistent with the limit name. #476
* [CHANGE] Ruler: add two new metrics `cortex_ruler_list_rules_seconds` and `cortex_ruler_load_rule_groups_seconds` to the ruler. #906
* [CHANGE] Ruler: endpoints for listing configured rules now return HTTP status code 200 and an empty map when there are no rules instead of an HTTP 404 and plain text error message. The following endpoints are affected: #456
  * `<prometheus-http-prefix>/config/v1/rules`
  * `<prometheus-http-prefix>/config/v1/rules/{namespace}`
  * `<prometheus-http-prefix>/rules` (deprecated)
  * `<prometheus-http-prefix>/rules/{namespace}` (deprecated)
  * `/api/v1/rules` (deprecated)
  * `/api/v1/rules/{namespace}` (deprecated)
* [CHANGE] Ruler: removed `configdb` support from Ruler backend storages. #15 #38 #819
* [CHANGE] Ruler: removed the support for the deprecated storage configuration via `-ruler.storage.*` CLI flags (and their respective YAML config options). Use `-ruler-storage.*` instead. #628
* [CHANGE] Ruler: set new default limits for rule groups: `-ruler.max-rules-per-rule-group` to 20 (previously 0, disabled) and `-ruler.max-rule-groups-per-tenant` to 70 (previously 0, disabled). #847
* [CHANGE] Ruler: removed `-ruler.enable-sharding` option, and changed default value of `-ruler.ring.store` to `memberlist`. #943
* [CHANGE] Ruler: `-ruler.alertmanager-use-v2` has been removed. The ruler will always use the `v2` endpoints. #954 #1100
* [CHANGE] Ruler: `-experimental.ruler.enable-api` flag has been renamed to `-ruler.enable-api` and is now stable. The default value has also changed from `false` to `true`, so both ruler and alertmanager API are enabled by default. #913 #1065
* [CHANGE] Ruler: add support for [DNS service discovery format](./docs/sources/configuration/arguments.md#dns-service-discovery) for `-ruler.alertmanager-url`. `-ruler.alertmanager-discovery` flag has been removed. URLs following the prior SRV format, will be treated as a static target. To continue using service discovery for these URLs prepend `dnssrvnoa+` to them. #993
  * The following metrics for Alertmanager DNS service discovery are replaced:
    * `prometheus_sd_dns_lookups_total` replaced by `cortex_dns_lookups_total{component="ruler"}`
    * `prometheus_sd_dns_lookup_failures_total` replaced by `cortex_dns_failures_total{component="ruler"}`
* [CHANGE] Ruler: deprecate `/api/v1/rules/**` and `<prometheus-http-prefix/rules/**` configuration API endpoints in favour of `/<prometheus-http-prefix>/config/v1/rules/**`. Deprecated endpoints will be removed in Mimir 2.2.0. Main configuration API endpoints are now `/<prometheus-http-prefix>/config/api/v1/rules/**` introduced in Mimir 2.0.0. #1222
* [CHANGE] Store-gateway: index cache now includes tenant in cache keys, this invalidates previous cached entries. #607
* [CHANGE] Store-gateway: increased memcached index caching TTL from 1 day to 7 days. #718
* [CHANGE] Store-gateway: options `-store-gateway.sharding-enabled` and `-querier.store-gateway-addresses` were removed. Default value of `-store-gateway.sharding-ring.store` is now `memberlist` and default value for `-store-gateway.sharding-ring.wait-stability-min-duration` changed from `1m` to `0` (disabled). #976
* [CHANGE] Compactor: compactor will no longer try to compact blocks that are already marked for deletion. Previously compactor would consider blocks marked for deletion within `-compactor.deletion-delay / 2` period as eligible for compaction. [#4328](https://github.com/cortexproject/cortex/pull/4328)
* [CHANGE] Compactor: Removed support for block deletion marks migration. If you're upgrading from Cortex < 1.7.0 to Mimir, you should upgrade the compactor to Cortex >= 1.7.0 first, run it at least once and then upgrade to Mimir. #122
* [CHANGE] Compactor: removed the `cortex_compactor_group_vertical_compactions_total` metric. #278
* [CHANGE] Compactor: no longer waits for initial blocks cleanup to finish before starting compactions. #282
* [CHANGE] Compactor: removed overlapping sources detection. Overlapping sources may exist due to edge cases (timing issues) when horizontally sharding compactor, but are correctly handled by compactor. #494
* [CHANGE] Compactor: compactor now uses deletion marks from `<tenant>/markers` location in the bucket. Marker files are no longer fetched, only listed. #550
* [CHANGE] Compactor: Default value of `-compactor.block-sync-concurrency` has changed from 20 to 8. This flag is now only used to control number of goroutines for downloading and uploading blocks during compaction. #552
* [CHANGE] Compactor is now included in `all` target (single-binary). #866
* [CHANGE] Compactor: Removed `-compactor.sharding-enabled` option. Sharding in compactor is now always enabled. Default value of `-compactor.ring.store` has changed from `consul` to `memberlist`. Default value of `-compactor.ring.wait-stability-min-duration` is now 0, which disables the feature. #956
* [CHANGE] Alertmanager: removed `-alertmanager.configs.auto-webhook-root` #977
* [CHANGE] Alertmanager: removed `configdb` support from Alertmanager backend storages. #15 #38 #819
* [CHANGE] Alertmanager: Don't count user-not-found errors from replicas as failures in the `cortex_alertmanager_state_fetch_replica_state_failed_total` metric. #190
* [CHANGE] Alertmanager: Use distributor for non-API routes. #213
* [CHANGE] Alertmanager: removed `-alertmanager.storage.*` configuration options, with the exception of the CLI flags `-alertmanager.storage.path` and `-alertmanager.storage.retention`. Use `-alertmanager-storage.*` instead. #632
* [CHANGE] Alertmanager: set default value for `-alertmanager.web.external-url=http://localhost:8080/alertmanager` to match the default configuration. #808 #1067
* [CHANGE] Alertmanager: `-experimental.alertmanager.enable-api` flag has been renamed to `-alertmanager.enable-api` and is now stable. #913
* [CHANGE] Alertmanager: now always runs with sharding enabled; other modes of operation are removed. #1044 #1126
  * The following configuration options are removed:
    * `-alertmanager.sharding-enabled`
    * `-alertmanager.cluster.advertise-address`
    * `-alertmanager.cluster.gossip-interval`
    * `-alertmanager.cluster.listen-address`
    * `-alertmanager.cluster.peers`
    * `-alertmanager.cluster.push-pull-interval`
  * The following configuration options are renamed:
    * `-alertmanager.cluster.peer-timeout` to `-alertmanager.peer-timeout`
* [CHANGE] Alertmanager: the default value of `-alertmanager.sharding-ring.store` is now `memberlist`. #1171
* [CHANGE] Ring: changed default value of `-distributor.ring.store` (Distributor ring) and `-ring.store` (Ingester ring) to `memberlist`. #1046
* [CHANGE] Memberlist: the `memberlist_kv_store_value_bytes` metric has been removed due to values no longer being stored in-memory as encoded bytes. [#4345](https://github.com/cortexproject/cortex/pull/4345)
* [CHANGE] Memberlist: forward only changes, not entire original message. [#4419](https://github.com/cortexproject/cortex/pull/4419)
* [CHANGE] Memberlist: don't accept old tombstones as incoming change, and don't forward such messages to other gossip members. [#4420](https://github.com/cortexproject/cortex/pull/4420)
* [CHANGE] Memberlist: changed probe interval from `1s` to `5s` and probe timeout from `500ms` to `2s`. #563
* [CHANGE] Memberlist: the `name` label on metrics `cortex_dns_failures_total`, `cortex_dns_lookups_total` and `cortex_dns_provider_results` was renamed to `component`. #993
* [CHANGE] Limits: removed deprecated limits for rejecting old samples #799
  This removes the following flags:
  * `-validation.reject-old-samples`
  * `-validation.reject-old-samples.max-age`
* [CHANGE] Limits: removed local limit-related flags in favor of global limits. #725
  The distributor ring is now required, and can be configured via the `distributor.ring.*` flags.
  This removes the following flags:
  * `-distributor.ingestion-rate-strategy` -> will now always use the "global" strategy
  * `-ingester.max-series-per-user` -> set `-ingester.max-global-series-per-user` to `N` times the existing value of `-ingester.max-series-per-user` instead
  * `-ingester.max-series-per-metric` -> set `-ingester.max-global-series-per-metric`  to `N` times the existing value of `-ingester.max-series-per-metric` instead
  * `-ingester.max-metadata-per-user` -> set `-ingester.max-global-metadata-per-user` to `N` times the existing value of `-ingester.max-metadata-per-user` instead
  * `-ingester.max-metadata-per-metric` -> set `-ingester.max-global-metadata-per-metric` to `N` times the existing value of `-ingester.max-metadata-per-metric` instead
  * In the above notes, `N` refers to the number of ingester replicas
  Additionally, default values for the following flags have changed:
  * `-ingester.max-global-series-per-user` from `0` to `150000`
  * `-ingester.max-global-series-per-metric` from `0` to `20000`
  * `-distributor.ingestion-rate-limit` from `25000` to `10000`
  * `-distributor.ingestion-burst-size` from `50000` to `200000`
* [CHANGE] Limits: removed limit `enforce_metric_name`, now behave as if set to `true` always. #686
* [CHANGE] Limits: Option `-ingester.max-samples-per-query` and its YAML field `max_samples_per_query` have been removed. It required `-querier.ingester-streaming` option to be set to false, but since `-querier.ingester-streaming` is removed (always defaulting to true), the limit using it was removed as well. #204 #1132
* [CHANGE] Limits: Set the default max number of inflight ingester push requests (`-ingester.instance-limits.max-inflight-push-requests`) to 30000 in order to prevent clusters from being overwhelmed by request volume or temporary slow-downs. #259
* [CHANGE] Overrides exporter: renamed metric `cortex_overrides` to `cortex_limits_overrides`. #173 #407
* [FEATURE] The following features have been moved from experimental to stable: #913 #1002
  * Alertmanager config API
  * Alertmanager receiver firewall
  * Alertmanager sharding
  * Azure blob storage support
  * Blocks storage bucket index
  * Disable the ring health check in the readiness endpoint (`-ingester.readiness-check-ring-health=false`)
  * Distributor: do not extend writes on unhealthy ingesters
  * Do not unregister ingesters from ring on shutdown (`-ingester.unregister-on-shutdown=false`)
  * HA Tracker: cleanup of old replicas from KV Store
  * Instance limits in ingester and distributor
  * OpenStack Swift storage support
  * Query-frontend: query stats tracking
  * Query-scheduler
  * Querier: tenant federation
  * Ruler config API
  * S3 Server Side Encryption (SSE) using KMS
  * TLS configuration for gRPC, HTTP and etcd clients
  * Zone-aware replication
  * `/labels` API using matchers
  * The following querier limits:
    * `-querier.max-fetched-chunks-per-query`
    * `-querier.max-fetched-chunk-bytes-per-query`
    * `-querier.max-fetched-series-per-query`
  * The following alertmanager limits:
    * Notification rate (`-alertmanager.notification-rate-limit` and `-alertmanager.notification-rate-limit-per-integration`)
    * Dispatcher groups (`-alertmanager.max-dispatcher-aggregation-groups`)
    * User config size (`-alertmanager.max-config-size-bytes`)
    * Templates count in user config (`-alertmanager.max-templates-count`)
    * Max template size (`-alertmanager.max-template-size-bytes`)
* [FEATURE] The endpoints `/api/v1/status/buildinfo`, `<prometheus-http-prefix>/api/v1/status/buildinfo`, and `<alertmanager-http-prefix>/api/v1/status/buildinfo` have been added to display build information and enabled features. #1219 #1240
* [FEATURE] PromQL: added `present_over_time` support. #139
* [FEATURE] Added "Activity tracker" feature which can log ongoing activities from previous Mimir run in case of a crash. It is enabled by default and controlled by the `-activity-tracker.filepath` flag. It can be disabled by setting this path to an empty string. Currently, the Store-gateway, Ruler, Querier, Query-frontend and Ingester components use this feature to track queries. #631 #782 #822 #1121
* [FEATURE] Divide configuration parameters into categories "basic", "advanced", and "experimental". Only flags in the basic category are shown when invoking `-help`, whereas `-help-all` will include flags in all categories (basic, advanced, experimental). #840
* [FEATURE] Querier: Added support for tenant federation to exemplar endpoints. #927
* [FEATURE] Ingester: can expose metrics on active series matching custom trackers configured via `-ingester.active-series-custom-trackers` (or its respective YAML config option). When configured, active series for custom trackers are exposed by the `cortex_ingester_active_series_custom_tracker` metric. #42 #672
* [FEATURE] Ingester: Enable snapshotting of in-memory TSDB on disk during shutdown via `-blocks-storage.tsdb.memory-snapshot-on-shutdown` (experimental). #249
* [FEATURE] Ingester: Added `-blocks-storage.tsdb.isolation-enabled` flag, which allows disabling TSDB isolation feature. This is enabled by default (per TSDB default), but disabling can improve performance of write requests. #512
* [FEATURE] Ingester: Added `-blocks-storage.tsdb.head-chunks-write-queue-size` flag, which allows setting the size of the queue used by the TSDB before m-mapping chunks (experimental). #591
  * Added `cortex_ingester_tsdb_mmap_chunk_write_queue_operations_total` metric to track different operations of this queue.
* [FEATURE] Distributor: Added `-api.skip-label-name-validation-header-enabled` option to allow skipping label name validation on the HTTP write path based on `X-Mimir-SkipLabelNameValidation` header being `true` or not. #390
* [FEATURE] Query-frontend: Add `cortex_query_fetched_series_total` and `cortex_query_fetched_chunks_bytes_total` per-user counters to expose the number of series and bytes fetched as part of queries. These metrics can be enabled with the `-frontend.query-stats-enabled` flag (or its respective YAML config option `query_stats_enabled`). [#4343](https://github.com/cortexproject/cortex/pull/4343)
* [FEATURE] Query-frontend: Add `cortex_query_fetched_chunks_total` per-user counter to expose the number of chunks fetched as part of queries. This metric can be enabled with the `-query-frontend.query-stats-enabled` flag (or its respective YAML config option `query_stats_enabled`). #31
* [FEATURE] Query-frontend: Add query sharding for instant and range queries. You can enable querysharding by setting `-query-frontend.parallelize-shardable-queries` to `true`. The following additional config and exported metrics have been added. #79 #80 #100 #124 #140 #148 #150 #151 #153 #154 #155 #156 #157 #158 #159 #160 #163 #169 #172 #196 #205 #225 #226 #227 #228 #230 #235 #240 #239 #246 #244 #319 #330 #371 #385 #400 #458 #586 #630 #660 #707 #1542
  * New config options:
    * `-query-frontend.query-sharding-total-shards`: The amount of shards to use when doing parallelisation via query sharding.
    * `-query-frontend.query-sharding-max-sharded-queries`: The max number of sharded queries that can be run for a given received query. 0 to disable limit.
    * `-blocks-storage.bucket-store.series-hash-cache-max-size-bytes`: Max size - in bytes - of the in-memory series hash cache in the store-gateway.
    * `-blocks-storage.tsdb.series-hash-cache-max-size-bytes`: Max size - in bytes - of the in-memory series hash cache in the ingester.
  * New exported metrics:
    * `cortex_bucket_store_series_hash_cache_requests_total`
    * `cortex_bucket_store_series_hash_cache_hits_total`
    * `cortex_frontend_query_sharding_rewrites_succeeded_total`
    * `cortex_frontend_sharded_queries_per_query`
  * Renamed metrics:
    * `cortex_frontend_mapped_asts_total` to `cortex_frontend_query_sharding_rewrites_attempted_total`
  * Modified metrics:
    * added `sharded` label to `cortex_query_seconds_total`
  * When query sharding is enabled, the following querier config must be set on query-frontend too:
    * `-querier.max-concurrent`
    * `-querier.timeout`
    * `-querier.max-samples`
    * `-querier.at-modifier-enabled`
    * `-querier.default-evaluation-interval`
    * `-querier.active-query-tracker-dir`
    * `-querier.lookback-delta`
  * Sharding can be dynamically controlled per request using the `Sharding-Control: 64` header. (0 to disable)
  * Sharding can be dynamically controlled per tenant using the limit `query_sharding_total_shards`. (0 to disable)
  * Added `sharded_queries` count to the "query stats" log.
  * The number of shards is adjusted to be compatible with number of compactor shards that are used by a split-and-merge compactor. The querier can use this to avoid querying blocks that cannot have series in a given query shard.
* [FEATURE] Query-Frontend: Added `-query-frontend.cache-unaligned-requests` option to cache responses for requests that do not have step-aligned start and end times. This can improve speed of repeated queries, but can also pollute cache with results that are never reused. #432
* [FEATURE] Querier: Added label names cardinality endpoint `<prefix>/api/v1/cardinality/label_names` that is disabled by default. Can be enabled/disabled via the CLI flag `-querier.cardinality-analysis-enabled` or its respective YAML config option. Configurable on a per-tenant basis. #301 #377 #474
* [FEATURE] Querier: Added label values cardinality endpoint `<prefix>/api/v1/cardinality/label_values` that is disabled by default. Can be enabled/disabled via the CLI flag `-querier.cardinality-analysis-enabled` or its respective YAML config option, and configurable on a per-tenant basis. The maximum number of label names allowed to be queried in a single API call can be controlled via `-querier.label-values-max-cardinality-label-names-per-request`. #332 #395 #474
* [FEATURE] Querier: Added `-store.max-labels-query-length` to restrict the range of `/series`, label-names and label-values requests. #507
* [FEATURE] Ruler: Add new `-ruler.query-stats-enabled` which when enabled will report the `cortex_ruler_query_seconds_total` as a per-user metric that tracks the sum of the wall time of executing queries in the ruler in seconds. [#4317](https://github.com/cortexproject/cortex/pull/4317)
* [FEATURE] Ruler: Added federated rule groups. #533
  * Added `-ruler.tenant-federation.enabled` config flag.
  * Added support for `source_tenants` field on rule groups.
* [FEATURE] Store-gateway: Added `/store-gateway/tenants` and `/store-gateway/tenant/{tenant}/blocks` endpoints that provide functionality that was provided by `tools/listblocks`. #911 #973
* [FEATURE] Compactor: compactor now uses new algorithm that we call "split-and-merge". Previous compaction strategy was removed. With the `split-and-merge` compactor source blocks for a given tenant are grouped into `-compactor.split-groups` number of groups. Each group of blocks is then compacted separately, and is split into `-compactor.split-and-merge-shards` shards (configurable on a per-tenant basis). Compaction of each tenant shards can be horizontally scaled. Number of compactors that work on jobs for single tenant can be limited by using `-compactor.compactor-tenant-shard-size` parameter, or per-tenant `compactor_tenant_shard_size` override.  #275 #281 #282 #283 #288 #290 #303 #307 #317 #323 #324 #328 #353 #368 #479 #820
* [FEATURE] Compactor: Added `-compactor.max-compaction-time` to control how long can compaction for a single tenant take. If compactions for a tenant take longer, no new compactions are started in the same compaction cycle. Running compactions are not stopped however, and may take much longer. #523
* [FEATURE] Compactor: When compactor finds blocks with out-of-order chunks, it will mark them for no-compaction. Blocks marked for no-compaction are ignored in future compactions too. Added metric `cortex_compactor_blocks_marked_for_no_compaction_total` to track number of blocks marked for no-compaction. Added `CortexCompactorSkippedBlocksWithOutOfOrderChunks` alert based on new metric. Markers are only checked from `<tenant>/markers` location, but uploaded to the block directory too. #520 #535 #550
* [FEATURE] Compactor: multiple blocks are now downloaded and uploaded at once, which can shorten compaction process. #552
* [ENHANCEMENT] Exemplars are now emitted for all gRPC calls and many operations tracked by histograms. #180
* [ENHANCEMENT] New options `-server.http-listen-network` and `-server.grpc-listen-network` allow binding as 'tcp4' or 'tcp6'. #180
* [ENHANCEMENT] Query federation: improve performance in MergeQueryable by memoizing labels. #312
* [ENHANCEMENT] Add histogram metrics `cortex_distributor_sample_delay_seconds` and `cortex_ingester_tsdb_sample_out_of_order_delta_seconds` #488
* [ENHANCEMENT] Check internal directory access before starting up. #1217
* [ENHANCEMENT] Azure client: expose option to configure MSI URL and user-assigned identity. #584
* [ENHANCEMENT] Added a new metric `mimir_build_info` to coincide with `cortex_build_info`. The metric `cortex_build_info` has not been removed. #1022
* [ENHANCEMENT] Mimir runs a sanity check of storage config at startup and will fail to start if the sanity check doesn't pass. This is done to find potential config issues before starting up. #1180
* [ENHANCEMENT] Validate alertmanager and ruler storage configurations to ensure they don't use same bucket name and region values as those configured for the blocks storage. #1214
* [ENHANCEMENT] Ingester: added option `-ingester.readiness-check-ring-health` to disable the ring health check in the readiness endpoint. When disabled, the health checks are run against only the ingester itself instead of all ingesters in the ring. #48 #126
* [ENHANCEMENT] Ingester: reduce CPU and memory utilization if remote write requests contains a large amount of "out of bounds" samples. #413
* [ENHANCEMENT] Ingester: reduce CPU and memory utilization when querying chunks from ingesters. #430
* [ENHANCEMENT] Ingester: Expose ingester ring page on ingesters. #654
* [ENHANCEMENT] Distributor: added option `-distributor.excluded-zones` to exclude ingesters running in specific zones both on write and read path. #51
* [ENHANCEMENT] Distributor: add tags to tracing span for distributor push with user, cluster and replica. #210
* [ENHANCEMENT] Distributor: performance optimisations. #212 #217 #242
* [ENHANCEMENT] Distributor: reduce latency when HA-Tracking by doing KVStore updates in the background. #271
* [ENHANCEMENT] Distributor: make distributor inflight push requests count include background calls to ingester. #398
* [ENHANCEMENT] Distributor: silently drop exemplars more than 5 minutes older than samples in the same batch. #544
* [ENHANCEMENT] Distributor: reject exemplars with blank label names or values. The `cortex_discarded_exemplars_total` metric will use the `exemplar_labels_blank` reason in this case. #873
* [ENHANCEMENT] Query-frontend: added `cortex_query_frontend_workers_enqueued_requests_total` metric to track the number of requests enqueued in each query-scheduler. #384
* [ENHANCEMENT] Query-frontend: added `cortex_query_frontend_non_step_aligned_queries_total` to track the total number of range queries with start/end not aligned to step. #347 #357 #582
* [ENHANCEMENT] Query-scheduler: exported summary `cortex_query_scheduler_inflight_requests` tracking total number of inflight requests (both enqueued and processing) in percentile buckets. #675
* [ENHANCEMENT] Querier: can use the `LabelNames` call with matchers, if matchers are provided in the `/labels` API call, instead of using the more expensive `MetricsForLabelMatchers` call as before. #3 #1186
* [ENHANCEMENT] Querier / store-gateway: optimized regex matchers. #319 #334 #355
* [ENHANCEMENT] Querier: when fetching data for specific query-shard, we can ignore some blocks based on compactor-shard ID, since sharding of series by query sharding and compactor is the same. Added metrics: #438 #450
  * `cortex_querier_blocks_found_total`
  * `cortex_querier_blocks_queried_total`
  * `cortex_querier_blocks_with_compactor_shard_but_incompatible_query_shard_total`
* [ENHANCEMENT] Querier / ruler: reduce cpu usage, latency and peak memory consumption. #459 #463 #589
* [ENHANCEMENT] Querier: labels requests now obey `-querier.query-ingesters-within`, making them a little more efficient. #518
* [ENHANCEMENT] Querier: retry store-gateway in case of unexpected failure, instead of failing the query. #1003
* [ENHANCEMENT] Querier / ruler: reduce memory used by streaming queries, particularly in ruler. [#4341](https://github.com/cortexproject/cortex/pull/4341)
* [ENHANCEMENT] Ruler: Using shuffle sharding subring on GetRules API. [#4466](https://github.com/cortexproject/cortex/pull/4466)
* [ENHANCEMENT] Ruler: wait for ruler ring client to self-detect during startup. #990
* [ENHANCEMENT] Store-gateway: added `cortex_bucket_store_sent_chunk_size_bytes` metric, tracking the size of chunks sent from store-gateway to querier. #123
* [ENHANCEMENT] Store-gateway: reduced CPU and memory utilization due to exported metrics aggregation for instances with a large number of tenants. #123 #142
* [ENHANCEMENT] Store-gateway: added an in-memory LRU cache for chunks attributes. Can be enabled setting `-blocks-storage.bucket-store.chunks-cache.attributes-in-memory-max-items=X` where `X` is the max number of items to keep in the in-memory cache. The following new metrics are exposed: #279 #415 #437
  * `cortex_cache_memory_requests_total`
  * `cortex_cache_memory_hits_total`
  * `cortex_cache_memory_items_count`
* [ENHANCEMENT] Store-gateway: log index cache requests to tracing spans. #419
* [ENHANCEMENT] Store-gateway: store-gateway can now ignore blocks with minimum time within `-blocks-storage.bucket-store.ignore-blocks-within` duration. Useful when used together with `-querier.query-store-after`. #502
* [ENHANCEMENT] Store-gateway: label values with matchers now doesn't preload or list series, reducing latency and memory consumption. #534
* [ENHANCEMENT] Store-gateway: the results of `LabelNames()`, `LabelValues()` and `Series(skipChunks=true)` calls are now cached in the index cache. #590
* [ENHANCEMENT] Store-gateway: Added `-store-gateway.sharding-ring.unregister-on-shutdown` option that allows store-gateway to stay in the ring even after shutdown. Defaults to `true`, which is the same as current behaviour. #610 #614
* [ENHANCEMENT] Store-gateway: wait for ring tokens stability instead of ring stability to speed up startup and tests. #620
* [ENHANCEMENT] Compactor: add timeout for waiting on compactor to become ACTIVE in the ring. [#4262](https://github.com/cortexproject/cortex/pull/4262)
* [ENHANCEMENT] Compactor: skip already planned compaction jobs if the tenant doesn't belong to the compactor instance anymore. #303
* [ENHANCEMENT] Compactor: Blocks cleaner will ignore users that it no longer "owns" when sharding is enabled, and user ownership has changed since last scan. #325
* [ENHANCEMENT] Compactor: added `-compactor.compaction-jobs-order` support to configure which compaction jobs should run first for a given tenant (in case there are multiple ones). Supported values are: `smallest-range-oldest-blocks-first` (default), `newest-blocks-first`. #364
* [ENHANCEMENT] Compactor: delete blocks marked for deletion faster. #490
* [ENHANCEMENT] Compactor: expose low-level concurrency options for compactor: `-compactor.max-opening-blocks-concurrency`, `-compactor.max-closing-blocks-concurrency`, `-compactor.symbols-flushers-concurrency`. #569 #701
* [ENHANCEMENT] Compactor: expand compactor logs to include total compaction job time, total time for uploads and block counts. #549
* [ENHANCEMENT] Ring: allow experimental configuration of disabling of heartbeat timeouts by setting the relevant configuration value to zero. Applies to the following: [#4342](https://github.com/cortexproject/cortex/pull/4342)
  * `-distributor.ring.heartbeat-timeout`
  * `-ingester.ring.heartbeat-timeout`
  * `-ruler.ring.heartbeat-timeout`
  * `-alertmanager.sharding-ring.heartbeat-timeout`
  * `-compactor.ring.heartbeat-timeout`
  * `-store-gateway.sharding-ring.heartbeat-timeout`
* [ENHANCEMENT] Ring: allow heartbeats to be explicitly disabled by setting the interval to zero. This is considered experimental. This applies to the following configuration options: [#4344](https://github.com/cortexproject/cortex/pull/4344)
  * `-distributor.ring.heartbeat-period`
  * `-ingester.ring.heartbeat-period`
  * `-ruler.ring.heartbeat-period`
  * `-alertmanager.sharding-ring.heartbeat-period`
  * `-compactor.ring.heartbeat-period`
  * `-store-gateway.sharding-ring.heartbeat-period`
* [ENHANCEMENT] Memberlist: optimized receive path for processing ring state updates, to help reduce CPU utilization in large clusters. [#4345](https://github.com/cortexproject/cortex/pull/4345)
* [ENHANCEMENT] Memberlist: expose configuration of memberlist packet compression via `-memberlist.compression-enabled`. [#4346](https://github.com/cortexproject/cortex/pull/4346)
* [ENHANCEMENT] Memberlist: Add `-memberlist.advertise-addr` and `-memberlist.advertise-port` options for setting the address to advertise to other members of the cluster to enable NAT traversal. #260
* [ENHANCEMENT] Memberlist: reduce CPU utilization for rings with a large number of members. #537 #563 #634
* [ENHANCEMENT] Overrides exporter: include additional limits in the per-tenant override exporter. The following limits have been added to the `cortex_limit_overrides` metric: #21
  * `max_fetched_series_per_query`
  * `max_fetched_chunk_bytes_per_query`
  * `ruler_max_rules_per_rule_group`
  * `ruler_max_rule_groups_per_tenant`
* [ENHANCEMENT] Overrides exporter: add a metrics `cortex_limits_defaults` to expose the default values of limits. #173
* [ENHANCEMENT] Overrides exporter: Add `max_fetched_chunks_per_query` and `max_global_exemplars_per_user` limits to the default and per-tenant limits exported as metrics. #471 #515
* [ENHANCEMENT] Upgrade Go to 1.17.8. #1347 #1381
* [ENHANCEMENT] Upgrade Docker base images to `alpine:3.15.0`. #1348
* [BUGFIX] Azure storage: only create HTTP client once, to reduce memory utilization. #605
* [BUGFIX] Ingester: fixed ingester stuck on start up (LEAVING ring state) when `-ingester.ring.heartbeat-period=0` and `-ingester.unregister-on-shutdown=false`. [#4366](https://github.com/cortexproject/cortex/pull/4366)
* [BUGFIX] Ingester: prevent any reads or writes while the ingester is stopping. This will prevent accessing TSDB blocks once they have been already closed. [#4304](https://github.com/cortexproject/cortex/pull/4304)
* [BUGFIX] Ingester: TSDB now waits for pending readers before truncating Head block, fixing the `chunk not found` error and preventing wrong query results. #16
* [BUGFIX] Ingester: don't create TSDB or appender if no samples are sent by a tenant. #162
* [BUGFIX] Ingester: fix out-of-order chunks in TSDB head in-memory series after WAL replay in case some samples were appended to TSDB WAL before series. #530
* [BUGFIX] Distributor: when cleaning up obsolete elected replicas from KV store, HA tracker didn't update number of cluster per user correctly. [#4336](https://github.com/cortexproject/cortex/pull/4336)
* [BUGFIX] Distributor: fix bug in query-exemplar where some results would get dropped. #583
* [BUGFIX] Query-frontend: Fixes @ modifier functions (start/end) when splitting queries by time. #206
* [BUGFIX] Query-frontend: Ensure query_range requests handled by the query-frontend return JSON formatted errors. #360 #499
* [BUGFIX] Query-frontend: don't reuse cached results for queries that are not step-aligned. #424
* [BUGFIX] Query-frontend: fix API error messages that were mentioning Prometheus `--enable-feature=promql-negative-offset` and `--enable-feature=promql-at-modifier` flags. #688
* [BUGFIX] Query-frontend: worker's cancellation channels are now buffered to ensure that all request cancellations are properly handled. #741
* [BUGFIX] Querier: fixed `/api/v1/user_stats` endpoint. When zone-aware replication is enabled, `MaxUnavailableZones` param is used instead of `MaxErrors`, so setting `MaxErrors = 0` doesn't make the Querier wait for all Ingesters responses. #474
* [BUGFIX] Querier: Disable query scheduler SRV DNS lookup. #689
* [BUGFIX] Ruler: fixed counting of PromQL evaluation errors as user-errors when updating `cortex_ruler_queries_failed_total`. [#4335](https://github.com/cortexproject/cortex/pull/4335)
* [BUGFIX] Ruler: fix formatting of rule groups in `/ruler/rule_groups` endpoint. #655
* [BUGFIX] Ruler: do not log `unable to read rules directory` at startup if the directory hasn't been created yet. #1058
* [BUGFIX] Ruler: enable Prometheus-compatible endpoints regardless of `-ruler.enable-api`. The flag now only controls the configuration API. This is what the config flag description stated, but not what was happening. #1216
* [BUGFIX] Compactor: fixed panic while collecting Prometheus metrics. #28
* [BUGFIX] Compactor: compactor should now be able to correctly mark blocks for deletion and no-compaction, if such marking was previously interrupted. #1015
* [BUGFIX] Alertmanager: remove stale template files. #4495
* [BUGFIX] Alertmanager: don't replace user configurations with blank fallback configurations (when enabled), particularly during scaling up/down instances when sharding is enabled. #224
* [BUGFIX] Ring: multi KV runtime config changes are now propagated to all rings, not just ingester ring. #1047
* [BUGFIX] Memberlist: fixed corrupted packets when sending compound messages with more than 255 messages or messages bigger than 64KB. #551
* [BUGFIX] Overrides exporter: successfully startup even if runtime config is not set. #1056
* [BUGFIX] Fix internal modules to wait for other modules depending on them before stopping. #1472

### Mixin

_Changes since `grafana/cortex-jsonnet` `1.9.0`._

* [CHANGE] Removed chunks storage support from mixin. #641 #643 #645 #811 #812 #813
  * Removed `tsdb.libsonnet`: no need to import it anymore (its content is already automatically included when using Jsonnet)
  * Removed the following fields from `_config`:
    * `storage_engine` (defaults to `blocks`)
    * `chunk_index_backend`
    * `chunk_store_backend`
  * Removed schema config map
  * Removed the following dashboards:
    * "Cortex / Chunks"
    * "Cortex / WAL"
    * "Cortex / Blocks vs Chunks"
  * Removed the following alerts:
    * `CortexOldChunkInMemory`
    * `CortexCheckpointCreationFailed`
    * `CortexCheckpointDeletionFailed`
    * `CortexProvisioningMemcachedTooSmall`
    * `CortexWALCorruption`
    * `CortexTableSyncFailure`
    * `CortexTransferFailed`
  * Removed the following recording rules:
    * `cortex_chunk_store_index_lookups_per_query`
    * `cortex_chunk_store_series_pre_intersection_per_query`
    * `cortex_chunk_store_series_post_intersection_per_query`
    * `cortex_chunk_store_chunks_per_query`
    * `cortex_bigtable_request_duration_seconds`
    * `cortex_cassandra_request_duration_seconds`
    * `cortex_dynamo_request_duration_seconds`
    * `cortex_database_request_duration_seconds`
    * `cortex_gcs_request_duration_seconds`
* [CHANGE] Update grafana-builder dependency: use $__rate_interval in qpsPanel and latencyPanel. [#372](https://github.com/grafana/cortex-jsonnet/pull/372)
* [CHANGE] `namespace` template variable in dashboards now only selects namespaces for selected clusters. [#311](https://github.com/grafana/cortex-jsonnet/pull/311)
* [CHANGE] `CortexIngesterRestarts` alert severity changed from `critical` to `warning`. [#321](https://github.com/grafana/cortex-jsonnet/pull/321)
* [CHANGE] Dashboards: added overridable `job_labels` and `cluster_labels` to the configuration object as label lists to uniquely identify jobs and clusters in the metric names and group-by lists in dashboards. [#319](https://github.com/grafana/cortex-jsonnet/pull/319)
* [CHANGE] Dashboards: `alert_aggregation_labels` has been removed from the configuration and overriding this value has been deprecated. Instead the labels are now defined by the `cluster_labels` list, and should be overridden accordingly through that list. [#319](https://github.com/grafana/cortex-jsonnet/pull/319)
* [CHANGE] Renamed `CortexCompactorHasNotUploadedBlocksSinceStart` to `CortexCompactorHasNotUploadedBlocks`. [#334](https://github.com/grafana/cortex-jsonnet/pull/334)
* [CHANGE] Renamed `CortexCompactorRunFailed` to `CortexCompactorHasNotSuccessfullyRunCompaction`. [#334](https://github.com/grafana/cortex-jsonnet/pull/334)
* [CHANGE] Renamed `CortexInconsistentConfig` alert to `CortexInconsistentRuntimeConfig` and increased severity to `critical`. [#335](https://github.com/grafana/cortex-jsonnet/pull/335)
* [CHANGE] Increased `CortexBadRuntimeConfig` alert severity to `critical` and removed support for `cortex_overrides_last_reload_successful` metric (was removed in Cortex 1.3.0). [#335](https://github.com/grafana/cortex-jsonnet/pull/335)
* [CHANGE] Grafana 'min step' changed to 15s so dashboard show better detail. [#340](https://github.com/grafana/cortex-jsonnet/pull/340)
* [CHANGE] Replace `CortexRulerFailedEvaluations` with two new alerts: `CortexRulerTooManyFailedPushes` and `CortexRulerTooManyFailedQueries`. [#347](https://github.com/grafana/cortex-jsonnet/pull/347)
* [CHANGE] Removed `CortexCacheRequestErrors` alert. This alert was not working because the legacy Cortex cache client instrumentation doesn't track errors. [#346](https://github.com/grafana/cortex-jsonnet/pull/346)
* [CHANGE] Removed `CortexQuerierCapacityFull` alert. [#342](https://github.com/grafana/cortex-jsonnet/pull/342)
* [CHANGE] Changes blocks storage alerts to group metrics by the configured `cluster_labels` (supporting the deprecated `alert_aggregation_labels`). [#351](https://github.com/grafana/cortex-jsonnet/pull/351)
* [CHANGE] Increased `CortexIngesterReachingSeriesLimit` critical alert threshold from 80% to 85%. [#363](https://github.com/grafana/cortex-jsonnet/pull/363)
* [CHANGE] Changed default `job_names` for query-frontend, query-scheduler and querier to match custom deployments too. [#376](https://github.com/grafana/cortex-jsonnet/pull/376)
* [CHANGE] Split `cortex_api` recording rule group into three groups. This is a workaround for large clusters where this group can become slow to evaluate. [#401](https://github.com/grafana/cortex-jsonnet/pull/401)
* [CHANGE] Increased `CortexIngesterReachingSeriesLimit` warning threshold from 70% to 80% and critical threshold from 85% to 90%. [#404](https://github.com/grafana/cortex-jsonnet/pull/404)
* [CHANGE] Raised `CortexKVStoreFailure` alert severity from warning to critical. #493
* [CHANGE] Increase `CortexRolloutStuck` alert "for" duration from 15m to 30m. #493 #573
* [CHANGE] The Alertmanager and Ruler compiled dashboards (`alertmanager.json` and `ruler.json`) have been respectively renamed to `mimir-alertmanager.json` and `mimir-ruler.json`. #869
* [CHANGE] Removed `cortex_overrides_metric` from `_config`. #871
* [CHANGE] Renamed recording rule groups (`cortex_` prefix changed to `mimir_`). #871
* [CHANGE] Alerts name prefix has been changed from `Cortex` to `Mimir` (eg. alert `CortexIngesterUnhealthy` has been renamed to `MimirIngesterUnhealthy`). #879
* [CHANGE] Enabled resources dashboards by default. Can be disabled setting `resources_dashboards_enabled` config field to `false`. #920
* [FEATURE] Added `Cortex / Overrides` dashboard, displaying default limits and per-tenant overrides applied to Mimir. #673
* [FEATURE] Added `Mimir / Tenants` and `Mimir / Top tenants` dashboards, displaying user-based metrics. #776
* [FEATURE] Added querier autoscaling panels and alerts. #1006 #1016
* [FEATURE] Mimir / Top tenants dashboard now has tenants ranked by rule group size and evaluation time. #1338
* [ENHANCEMENT] cortex-mixin: Make `cluster_namespace_deployment:kube_pod_container_resource_requests_{cpu_cores,memory_bytes}:sum` backwards compatible with `kube-state-metrics` v2.0.0. [#317](https://github.com/grafana/cortex-jsonnet/pull/317)
* [ENHANCEMENT] Cortex-mixin: Include `cortex-gw-internal` naming variation in default `gateway` job names. [#328](https://github.com/grafana/cortex-jsonnet/pull/328)
* [ENHANCEMENT] Ruler dashboard: added object storage metrics. [#354](https://github.com/grafana/cortex-jsonnet/pull/354)
* [ENHANCEMENT] Alertmanager dashboard: added object storage metrics. [#354](https://github.com/grafana/cortex-jsonnet/pull/354)
* [ENHANCEMENT] Added documentation text panels and descriptions to reads and writes dashboards. [#324](https://github.com/grafana/cortex-jsonnet/pull/324)
* [ENHANCEMENT] Dashboards: defined container functions for common resources panels: containerDiskWritesPanel, containerDiskReadsPanel, containerDiskSpaceUtilization. [#331](https://github.com/grafana/cortex-jsonnet/pull/331)
* [ENHANCEMENT] cortex-mixin: Added `alert_excluded_routes` config to exclude specific routes from alerts. [#338](https://github.com/grafana/cortex-jsonnet/pull/338)
* [ENHANCEMENT] Added `CortexMemcachedRequestErrors` alert. [#346](https://github.com/grafana/cortex-jsonnet/pull/346)
* [ENHANCEMENT] Ruler dashboard: added "Per route p99 latency" panel in the "Configuration API" row. [#353](https://github.com/grafana/cortex-jsonnet/pull/353)
* [ENHANCEMENT] Increased the `for` duration of the `CortexIngesterReachingSeriesLimit` warning alert to 3h. [#362](https://github.com/grafana/cortex-jsonnet/pull/362)
* [ENHANCEMENT] Added a new tier (`medium_small_user`) so we have another tier between 100K and 1Mil active series. [#364](https://github.com/grafana/cortex-jsonnet/pull/364)
* [ENHANCEMENT] Extend Alertmanager dashboard: [#313](https://github.com/grafana/cortex-jsonnet/pull/313)
  * "Tenants" stat panel - shows number of discovered tenant configurations.
  * "Replication" row - information about the replication of tenants/alerts/silences over instances.
  * "Tenant Configuration Sync" row - information about the configuration sync procedure.
  * "Sharding Initial State Sync" row - information about the initial state sync procedure when sharding is enabled.
  * "Sharding Runtime State Sync" row - information about various state operations which occur when sharding is enabled (replication, fetch, marge, persist).
* [ENHANCEMENT] Update gsutil command for `not healthy index found` playbook [#370](https://github.com/grafana/cortex-jsonnet/pull/370)
* [ENHANCEMENT] Added Alertmanager alerts and playbooks covering configuration syncs and sharding operation: [#377 [#378](https://github.com/grafana/cortex-jsonnet/pull/378)
  * `CortexAlertmanagerSyncConfigsFailing`
  * `CortexAlertmanagerRingCheckFailing`
  * `CortexAlertmanagerPartialStateMergeFailing`
  * `CortexAlertmanagerReplicationFailing`
  * `CortexAlertmanagerPersistStateFailing`
  * `CortexAlertmanagerInitialSyncFailed`
* [ENHANCEMENT] Add recording rules to improve responsiveness of Alertmanager dashboard. [#387](https://github.com/grafana/cortex-jsonnet/pull/387)
* [ENHANCEMENT] Add `CortexRolloutStuck` alert. [#405](https://github.com/grafana/cortex-jsonnet/pull/405)
* [ENHANCEMENT] Added `CortexKVStoreFailure` alert. [#406](https://github.com/grafana/cortex-jsonnet/pull/406)
* [ENHANCEMENT] Use configured `ruler` jobname for ruler dashboard panels. [#409](https://github.com/grafana/cortex-jsonnet/pull/409)
* [ENHANCEMENT] Add ability to override `datasource` for generated dashboards. [#407](https://github.com/grafana/cortex-jsonnet/pull/407)
* [ENHANCEMENT] Use alertmanager jobname for alertmanager dashboard panels [#411](https://github.com/grafana/cortex-jsonnet/pull/411)
* [ENHANCEMENT] Added `CortexDistributorReachingInflightPushRequestLimit` alert. [#408](https://github.com/grafana/cortex-jsonnet/pull/408)
* [ENHANCEMENT] Added `CortexReachingTCPConnectionsLimit` alert. #403
* [ENHANCEMENT] Added "Cortex / Writes Networking" and "Cortex / Reads Networking" dashboards. #405
* [ENHANCEMENT] Improved "Queue length" panel in "Cortex / Queries" dashboard. #408
* [ENHANCEMENT] Add `CortexDistributorReachingInflightPushRequestLimit` alert and playbook. #401
* [ENHANCEMENT] Added "Recover accidentally deleted blocks (Google Cloud specific)" playbook. #475
* [ENHANCEMENT] Added support to multi-zone store-gateway deployments. #608 #615
* [ENHANCEMENT] Show supplementary alertmanager services in the Rollout Progress dashboard. #738 #855
* [ENHANCEMENT] Added `mimir` to default job names. This makes dashboards and alerts working when Mimir is installed in single-binary mode and the deployment is named `mimir`. #921
* [ENHANCEMENT] Introduced a new alert for the Alertmanager: `MimirAlertmanagerAllocatingTooMuchMemory`. It has two severities based on the memory usage against limits, a `warning` level at 80% and a `critical` level at 90%. #1206
* [ENHANCEMENT] Faster memcached cache requests. #2720
* [BUGFIX] Fixed `CortexIngesterHasNotShippedBlocks` alert false positive in case an ingester instance had ingested samples in the past, then no traffic was received for a long period and then it started receiving samples again. [#308](https://github.com/grafana/cortex-jsonnet/pull/308)
* [BUGFIX] Fixed `CortexInconsistentRuntimeConfig` metric. [#335](https://github.com/grafana/cortex-jsonnet/pull/335)
* [BUGFIX] Fixed scaling dashboard to correctly work when a Cortex service deployment spans across multiple zones (a zone is expected to have the `zone-[a-z]` suffix). [#365](https://github.com/grafana/cortex-jsonnet/pull/365)
* [BUGFIX] Fixed rollout progress dashboard to correctly work when a Cortex service deployment spans across multiple zones (a zone is expected to have the `zone-[a-z]` suffix). [#366](https://github.com/grafana/cortex-jsonnet/pull/366)
* [BUGFIX] Fixed rollout progress dashboard to include query-scheduler too. [#376](https://github.com/grafana/cortex-jsonnet/pull/376)
* [BUGFIX] Upstream recording rule `node_namespace_pod_container:container_cpu_usage_seconds_total:sum_irate` renamed. [#379](https://github.com/grafana/cortex-jsonnet/pull/379)
* [BUGFIX] Fixed writes/reads/alertmanager resources dashboards to use `$._config.job_names.gateway`. [#403](https://github.com/grafana/cortex-jsonnet/pull/403)
* [BUGFIX] Span the annotation.message in alerts as YAML multiline strings. [#412](https://github.com/grafana/cortex-jsonnet/pull/412)
* [BUGFIX] Fixed "Instant queries / sec" in "Cortex / Reads" dashboard. #445
* [BUGFIX] Fixed and added missing KV store panels in Writes, Reads, Ruler and Compactor dashboards. #448
* [BUGFIX] Fixed Alertmanager dashboard when alertmanager is running as part of single binary. #1064
* [BUGFIX] Fixed Ruler dashboard when ruler is running as part of single binary. #1260
* [BUGFIX] Query-frontend: fixed bad querier status code mapping with query-sharding enabled. #1227

### Jsonnet

_Changes since `grafana/cortex-jsonnet` `1.9.0`._

* [CHANGE] Removed chunks storage support. #639
  * Removed the following fields from `_config`:
    * `storage_engine` (defaults to `blocks`)
    * `querier_second_storage_engine` (not supported anymore)
    * `table_manager_enabled`, `table_prefix`
    * `memcached_index_writes_enabled` and `memcached_index_writes_max_item_size_mb`
    * `storeMemcachedChunksConfig`
    * `storeConfig`
    * `max_chunk_idle`
    * `schema` (the schema configmap is still added for backward compatibility reasons)
    * `bigtable_instance` and `bigtable_project`
    * `client_configs`
    * `enabledBackends`
    * `storage_backend`
    * `cassandra_addresses`
    * `s3_bucket_name`
    * `ingester_deployment_without_wal` (was only used by chunks storage)
    * `ingester` (was only used to configure chunks storage WAL)
  * Removed the following CLI flags from `ingester_args`:
    * `ingester.max-chunk-age`
    * `ingester.max-stale-chunk-idle`
    * `ingester.max-transfer-retries`
    * `ingester.retain-period`
* [CHANGE] Changed `overrides-exporter.libsonnet` from being based on cortex-tools to Mimir `overrides-exporter` target. #646
* [CHANGE] Store gateway: set `-blocks-storage.bucket-store.index-cache.memcached.max-get-multi-concurrency`,
  `-blocks-storage.bucket-store.chunks-cache.memcached.max-get-multi-concurrency`,
  `-blocks-storage.bucket-store.metadata-cache.memcached.max-get-multi-concurrency`,
  `-blocks-storage.bucket-store.index-cache.memcached.max-idle-connections`,
  `-blocks-storage.bucket-store.chunks-cache.memcached.max-idle-connections`,
  `-blocks-storage.bucket-store.metadata-cache.memcached.max-idle-connections` to 100 [#414](https://github.com/grafana/cortex-jsonnet/pull/414)
* [CHANGE] Alertmanager: mounted overrides configmap to alertmanager too. [#315](https://github.com/grafana/cortex-jsonnet/pull/315)
* [CHANGE] Memcached: upgraded memcached from `1.5.17` to `1.6.9`. [#316](https://github.com/grafana/cortex-jsonnet/pull/316)
* [CHANGE] Store-gateway: increased memory request and limit respectively from 6GB / 6GB to 12GB / 18GB. [#322](https://github.com/grafana/cortex-jsonnet/pull/322)
* [CHANGE] Store-gateway: increased `-blocks-storage.bucket-store.max-chunk-pool-bytes` from 2GB (default) to 12GB. [#322](https://github.com/grafana/cortex-jsonnet/pull/322)
* [CHANGE] Ingester/Ruler: set `-server.grpc-max-send-msg-size-bytes` and `-server.grpc-max-send-msg-size-bytes` to sensible default values (10MB). [#326](https://github.com/grafana/cortex-jsonnet/pull/326)
* [CHANGE] Decreased `-server.grpc-max-concurrent-streams` from 100k to 10k. [#369](https://github.com/grafana/cortex-jsonnet/pull/369)
* [CHANGE] Decreased blocks storage ingesters graceful termination period from 80m to 20m. [#369](https://github.com/grafana/cortex-jsonnet/pull/369)
* [CHANGE] Increase the rules per group and rule groups limits on different tiers. [#396](https://github.com/grafana/cortex-jsonnet/pull/396)
* [CHANGE] Removed `max_samples_per_query` limit, since it only works with chunks and only when using `-distributor.shard-by-all-labels=false`. [#397](https://github.com/grafana/cortex-jsonnet/pull/397)
* [CHANGE] Removed chunks storage query sharding config support. The following config options have been removed: [#398](https://github.com/grafana/cortex-jsonnet/pull/398)
  * `_config` > `queryFrontend` > `shard_factor`
  * `_config` > `queryFrontend` > `sharded_queries_enabled`
  * `_config` > `queryFrontend` > `query_split_factor`
* [CHANGE] Rename ruler_s3_bucket_name and ruler_gcs_bucket_name to ruler_storage_bucket_name: [#415](https://github.com/grafana/cortex-jsonnet/pull/415)
* [CHANGE] Fine-tuned rolling update policy for distributor, querier, query-frontend, query-scheduler. [#420](https://github.com/grafana/cortex-jsonnet/pull/420)
* [CHANGE] Increased memcached metadata/chunks/index-queries max connections from 4k to 16k. [#420](https://github.com/grafana/cortex-jsonnet/pull/420)
* [CHANGE] Disabled step alignment in query-frontend to be compliant with PromQL. [#420](https://github.com/grafana/cortex-jsonnet/pull/420)
* [CHANGE] Do not limit compactor CPU and request a number of cores equal to the configured concurrency. [#420](https://github.com/grafana/cortex-jsonnet/pull/420)
* [CHANGE] Configured split-and-merge compactor. #853
  * The following CLI flags are set on compactor:
    * `-compactor.split-and-merge-shards=0`
    * `-compactor.compactor-tenant-shard-size=1`
    * `-compactor.split-groups=1`
    * `-compactor.max-opening-blocks-concurrency=4`
    * `-compactor.max-closing-blocks-concurrency=2`
    * `-compactor.symbols-flushers-concurrency=4`
  * The following per-tenant overrides have been set on `super_user` and `mega_user` classes:
    ```
    compactor_split_and_merge_shards: 2,
    compactor_tenant_shard_size: 2,
    compactor_split_groups: 2,
    ```
* [CHANGE] The entrypoint file to include has been renamed from `cortex.libsonnet` to `mimir.libsonnet`. #897
* [CHANGE] The default image config field has been renamed from `cortex` to `mimir`. #896
   ```
   {
     _images+:: {
       mimir: '...',
     },
   }
   ```
* [CHANGE] Removed `cortex_` prefix from config fields. #898
  * The following config fields have been renamed:
    * `cortex_bucket_index_enabled` renamed to `bucket_index_enabled`
    * `cortex_compactor_cleanup_interval` renamed to `compactor_cleanup_interval`
    * `cortex_compactor_data_disk_class` renamed to `compactor_data_disk_class`
    * `cortex_compactor_data_disk_size` renamed to `compactor_data_disk_size`
    * `cortex_compactor_max_concurrency` renamed to `compactor_max_concurrency`
    * `cortex_distributor_allow_multiple_replicas_on_same_node` renamed to `distributor_allow_multiple_replicas_on_same_node`
    * `cortex_ingester_data_disk_class` renamed to `ingester_data_disk_class`
    * `cortex_ingester_data_disk_size` renamed to `ingester_data_disk_size`
    * `cortex_querier_allow_multiple_replicas_on_same_node` renamed to `querier_allow_multiple_replicas_on_same_node`
    * `cortex_query_frontend_allow_multiple_replicas_on_same_node` renamed to `query_frontend_allow_multiple_replicas_on_same_node`
    * `cortex_query_sharding_enabled` renamed to `query_sharding_enabled`
    * `cortex_query_sharding_msg_size_factor` renamed to `query_sharding_msg_size_factor`
    * `cortex_ruler_allow_multiple_replicas_on_same_node` renamed to `ruler_allow_multiple_replicas_on_same_node`
    * `cortex_store_gateway_data_disk_class` renamed to `store_gateway_data_disk_class`
    * `cortex_store_gateway_data_disk_size` renamed to `store_gateway_data_disk_size`
* [CHANGE] The overrides configmap default mountpoint has changed from `/etc/cortex` to `/etc/mimir`. It can be customized via the `overrides_configmap_mountpoint` config field. #899
* [CHANGE] Enabled in the querier the features to query label names with matchers, PromQL at modifier and query long-term storage for labels. #905
* [CHANGE] Reduced TSDB blocks retention on ingesters disk from 96h to 24h. #905
* [CHANGE] Enabled closing of idle TSDB in ingesters. #905
* [CHANGE] Disabled TSDB isolation in ingesters for better performances. #905
* [CHANGE] Changed log level of querier, query-frontend, query-scheduler and alertmanager from `debug` to `info`. #905
* [CHANGE] Enabled attributes in-memory cache in store-gateway. #905
* [CHANGE] Configured store-gateway to not load blocks containing samples more recent than 10h (because such samples are queried from ingesters). #905
* [CHANGE] Dynamically compute `-compactor.deletion-delay` based on other settings, in order to reduce the deletion delay as much as possible and lower the number of live blocks in the storage. #907
* [CHANGE] The config field `distributorConfig` has been renamed to `ingesterRingClientConfig`. Config field `ringClient` has been removed in favor of `ingesterRingClientConfig`. #997 #1057
* [CHANGE] Gossip.libsonnet has been fixed to modify all ring configurations, not only the ingester ring config. Furthermore it now supports migration via multi KV store. #1057 #1099
* [CHANGE] Changed the default of `bucket_index_enabled` to `true`. #924
* [CHANGE] Remove the support for the test-exporter. #1133
* [CHANGE] Removed `$.distributor_deployment_labels`, `$.ingester_deployment_labels` and `$.querier_deployment_labels` fields, that were used by gossip.libsonnet to inject additional label. Now the label is injected directly into pods of statefulsets and deployments. #1297
* [CHANGE] Disabled `-ingester.readiness-check-ring-health`. #1352
* [CHANGE] Changed Alertmanager CPU request from `100m` to `2` cores, and memory request from `1Gi` to `10Gi`. Set Alertmanager memory limit to `15Gi`. #1206
* [CHANGE] gossip.libsonnet has been renamed to memberlist.libsonnet, and is now imported by default. Use of memberlist for ring is enabled by setting `_config.memberlist_ring_enabled` to true. #1526
* [FEATURE] Added query sharding support. It can be enabled setting `cortex_query_sharding_enabled: true` in the `_config` object. #653
* [FEATURE] Added shuffle-sharding support. It can be enabled and configured using the following config: #902
   ```
   _config+:: {
     shuffle_sharding:: {
       ingester_write_path_enabled: true,
       ingester_read_path_enabled: true,
       querier_enabled: true,
       ruler_enabled: true,
       store_gateway_enabled: true,
     },
   }
   ```
* [FEATURE] Added multi-zone ingesters and store-gateways support. #1352 #1552
* [ENHANCEMENT] Add overrides config to compactor. This allows setting retention configs per user. [#386](https://github.com/grafana/cortex-jsonnet/pull/386)
* [ENHANCEMENT] Added 256MB memory ballast to querier. [#369](https://github.com/grafana/cortex-jsonnet/pull/369)
* [ENHANCEMENT] Update `etcd-operator` to latest version (see https://github.com/grafana/jsonnet-libs/pull/480). [#263](https://github.com/grafana/cortex-jsonnet/pull/263)
* [ENHANCEMENT] Add support for Azure storage in Alertmanager configuration. [#381](https://github.com/grafana/cortex-jsonnet/pull/381)
* [ENHANCEMENT] Add support for running Alertmanager in sharding mode. [#394](https://github.com/grafana/cortex-jsonnet/pull/394)
* [ENHANCEMENT] Allow to customize PromQL engine settings via `queryEngineConfig`. [#399](https://github.com/grafana/cortex-jsonnet/pull/399)
* [ENHANCEMENT] Define Azure object storage ruler args. [#416](https://github.com/grafana/cortex-jsonnet/pull/416)
* [ENHANCEMENT] Added the following config options to allow to schedule multiple replicas of the same service on the same node: [#418](https://github.com/grafana/cortex-jsonnet/pull/418)
  * `cortex_distributor_allow_multiple_replicas_on_same_node`
  * `cortex_ruler_allow_multiple_replicas_on_same_node`
  * `cortex_querier_allow_multiple_replicas_on_same_node`
  * `cortex_query_frontend_allow_multiple_replicas_on_same_node`
* [BUGFIX] Alertmanager: fixed `--alertmanager.cluster.peers` CLI flag passed to alertmanager when HA is enabled. [#329](https://github.com/grafana/cortex-jsonnet/pull/329)
* [BUGFIX] Fixed `-distributor.extend-writes` setting on ruler when `unregister_ingesters_on_shutdown` is disabled. [#369](https://github.com/grafana/cortex-jsonnet/pull/369)
* [BUGFIX] Treat `compactor_blocks_retention_period` type as string rather than int.[#395](https://github.com/grafana/cortex-jsonnet/pull/395)
* [BUGFIX] Pass `-ruler-storage.s3.endpoint` to ruler when using S3. [#421](https://github.com/grafana/cortex-jsonnet/pull/421)
* [BUGFIX] Remove service selector on label `gossip_ring_member` from other services than `gossip-ring`. [#1008](https://github.com/grafana/mimir/pull/1008)
* [BUGFIX] Rename `-ingester.readiness-check-ring-health` to `-ingester.ring.readiness-check-ring-health`, to reflect current name of flag. #1460

### Mimirtool

_Changes since cortextool `0.10.7`._

* [CHANGE] The following environment variables have been renamed: #883
  * `CORTEX_ADDRESS` to `MIMIR_ADDRESS`
  * `CORTEX_API_USER` to `MIMIR_API_USER`
  * `CORTEX_API_KEY` to `MIMIR_API_KEY`
  * `CORTEX_TENANT_ID` to `MIMIR_TENANT_ID`
  * `CORTEX_TLS_CA_PATH` to `MIMIR_TLS_CA_PATH`
  * `CORTEX_TLS_CERT_PATH` to `MIMIR_TLS_CERT_PATH`
  * `CORTEX_TLS_KEY_PATH` to `MIMIR_TLS_KEY_PATH`
* [CHANGE] Change `cortex` backend to `mimir`. #883
* [CHANGE] Do not publish `mimirtool` binary for 386 windows architecture. #1263
* [CHANGE] `analyse` command has been renamed to `analyze`. #1318
* [FEATURE] Support Arm64 on Darwin for all binaries (benchtool etc). https://github.com/grafana/cortex-tools/pull/215
* [ENHANCEMENT] Correctly support federated rules. #823
* [BUGFIX] Fix `cortextool rules` legends displaying wrong symbols for updates and deletions. https://github.com/grafana/cortex-tools/pull/226

### Query-tee

_Changes since Cortex `1.10.0`._

* [ENHANCEMENT] Added `/api/v1/query_exemplars` API endpoint support (no results comparison). #168
* [ENHANCEMENT] Add a flag (`--proxy.compare-use-relative-error`) in the query-tee to compare floating point values using relative error. #208
* [ENHANCEMENT] Add a flag (`--proxy.compare-skip-recent-samples`) in the query-tee to skip comparing recent samples. By default samples not older than 1 minute are skipped. #234
* [BUGFIX] Fixes a panic in the query-tee when comparing result. #207
* [BUGFIX] Ensure POST requests are handled correctly #286

### Blocksconvert

_Changes since Cortex `1.10.0`._

* [CHANGE] Blocksconvert tool was removed from Mimir. #637

### Metaconvert

_Changes since Cortex `1.10.0`._

* [CHANGE] `thanosconvert` tool has been renamed to `metaconvert`. `-config.file` option has been removed, while it now requires `-tenant` option to work on single tenant only. It now also preserves labels recognized by Mimir. #1120

### Test-exporter

_Changes since Cortex `1.10.0`._

* [CHANGE] Removed the test-exporter tool. #1133

### Tools

_Changes since Cortex `1.10.0`._

* [CHANGE] Removed `query-audit`. You can use `query-tee` to compare query results and performances of two Grafana Mimir backends. #1380

## Cortex 1.10.0 / 2021-08-03

* [CHANGE] Prevent path traversal attack from users able to control the HTTP header `X-Scope-OrgID`. #4375 (CVE-2021-36157)
  * Users only have control of the HTTP header when Cortex is not frontend by an auth proxy validating the tenant IDs
* [CHANGE] Enable strict JSON unmarshal for `pkg/util/validation.Limits` struct. The custom `UnmarshalJSON()` will now fail if the input has unknown fields. #4298
* [CHANGE] Cortex chunks storage has been deprecated and it's now in maintenance mode: all Cortex users are encouraged to migrate to the blocks storage. No new features will be added to the chunks storage. The default Cortex configuration still runs the chunks engine; please check out the [blocks storage doc](https://cortexmetrics.io/docs/blocks-storage/) on how to configure Cortex to run with the blocks storage.  #4268
* [CHANGE] The example Kubernetes manifests (stored at `k8s/`) have been removed due to a lack of proper support and maintenance. #4268
* [CHANGE] Querier / ruler: deprecated `-store.query-chunk-limit` CLI flag (and its respective YAML config option `max_chunks_per_query`) in favour of `-querier.max-fetched-chunks-per-query` (and its respective YAML config option `max_fetched_chunks_per_query`). The new limit specifies the maximum number of chunks that can be fetched in a single query from ingesters and long-term storage: the total number of actual fetched chunks could be 2x the limit, being independently applied when querying ingesters and long-term storage. #4125
* [CHANGE] Alertmanager: allowed to configure the experimental receivers firewall on a per-tenant basis. The following CLI flags (and their respective YAML config options) have been changed and moved to the limits config section: #4143
  - `-alertmanager.receivers-firewall.block.cidr-networks` renamed to `-alertmanager.receivers-firewall-block-cidr-networks`
  - `-alertmanager.receivers-firewall.block.private-addresses` renamed to `-alertmanager.receivers-firewall-block-private-addresses`
* [CHANGE] Change default value of `-server.grpc.keepalive.min-time-between-pings` from `5m` to `10s` and `-server.grpc.keepalive.ping-without-stream-allowed` to `true`. #4168
* [CHANGE] Ingester: Change default value of `-ingester.active-series-metrics-enabled` to `true`. This incurs a small increase in memory usage, between 1.2% and 1.6% as measured on ingesters with 1.3M active series. #4257
* [CHANGE] Dependency: update go-redis from v8.2.3 to v8.9.0. #4236
* [FEATURE] Querier: Added new `-querier.max-fetched-series-per-query` flag. When Cortex is running with blocks storage, the max series per query limit is enforced in the querier and applies to unique series received from ingesters and store-gateway (long-term storage). #4179
* [FEATURE] Querier/Ruler: Added new `-querier.max-fetched-chunk-bytes-per-query` flag. When Cortex is running with blocks storage, the max chunk bytes limit is enforced in the querier and ruler and limits the size of all aggregated chunks returned from ingesters and storage as bytes for a query. #4216
* [FEATURE] Alertmanager: support negative matchers, time-based muting - [upstream release notes](https://github.com/prometheus/alertmanager/releases/tag/v0.22.0). #4237
* [FEATURE] Alertmanager: Added rate-limits to notifiers. Rate limits used by all integrations can be configured using `-alertmanager.notification-rate-limit`, while per-integration rate limits can be specified via `-alertmanager.notification-rate-limit-per-integration` parameter. Both shared and per-integration limits can be overwritten using overrides mechanism. These limits are applied on individual (per-tenant) alertmanagers. Rate-limited notifications are failed notifications. It is possible to monitor rate-limited notifications via new `cortex_alertmanager_notification_rate_limited_total` metric. #4135 #4163
* [FEATURE] Alertmanager: Added `-alertmanager.max-config-size-bytes` limit to control size of configuration files that Cortex users can upload to Alertmanager via API. This limit is configurable per-tenant. #4201
* [FEATURE] Alertmanager: Added `-alertmanager.max-templates-count` and `-alertmanager.max-template-size-bytes` options to control number and size of templates uploaded to Alertmanager via API. These limits are configurable per-tenant. #4223
* [FEATURE] Added flag `-debug.block-profile-rate` to enable goroutine blocking events profiling. #4217
* [FEATURE] Alertmanager: The experimental sharding feature is now considered complete. Detailed information about the configuration options can be found [here for alertmanager](https://cortexmetrics.io/docs/configuration/configuration-file/#alertmanager_config) and [here for the alertmanager storage](https://cortexmetrics.io/docs/configuration/configuration-file/#alertmanager_storage_config). To use the feature: #3925 #4020 #4021 #4031 #4084 #4110 #4126 #4127 #4141 #4146 #4161 #4162 #4222
  * Ensure that a remote storage backend is configured for Alertmanager to store state using `-alertmanager-storage.backend`, and flags related to the backend. Note that the `local` and `configdb` storage backends are not supported.
  * Ensure that a ring store is configured using `-alertmanager.sharding-ring.store`, and set the flags relevant to the chosen store type.
  * Enable the feature using `-alertmanager.sharding-enabled`.
  * Note the prior addition of a new configuration option `-alertmanager.persist-interval`. This sets the interval between persisting the current alertmanager state (notification log and silences) to object storage. See the [configuration file reference](https://cortexmetrics.io/docs/configuration/configuration-file/#alertmanager_config) for more information.
* [ENHANCEMENT] Alertmanager: Cleanup persisted state objects from remote storage when a tenant configuration is deleted. #4167
* [ENHANCEMENT] Storage: Added the ability to disable Open Census within GCS client (e.g `-gcs.enable-opencensus=false`). #4219
* [ENHANCEMENT] Etcd: Added username and password to etcd config. #4205
* [ENHANCEMENT] Alertmanager: introduced new metrics to monitor operation when using `-alertmanager.sharding-enabled`: #4149
  * `cortex_alertmanager_state_fetch_replica_state_total`
  * `cortex_alertmanager_state_fetch_replica_state_failed_total`
  * `cortex_alertmanager_state_initial_sync_total`
  * `cortex_alertmanager_state_initial_sync_completed_total`
  * `cortex_alertmanager_state_initial_sync_duration_seconds`
  * `cortex_alertmanager_state_persist_total`
  * `cortex_alertmanager_state_persist_failed_total`
* [ENHANCEMENT] Blocks storage: support ingesting exemplars and querying of exemplars.  Enabled by setting new CLI flag `-blocks-storage.tsdb.max-exemplars=<n>` or config option `blocks_storage.tsdb.max_exemplars` to positive value. #4124 #4181
* [ENHANCEMENT] Distributor: Added distributors ring status section in the admin page. #4151
* [ENHANCEMENT] Added zone-awareness support to alertmanager for use when sharding is enabled. When zone-awareness is enabled, alerts will be replicated across availability zones. #4204
* [ENHANCEMENT] Added `tenant_ids` tag to tracing spans #4186
* [ENHANCEMENT] Ring, query-frontend: Avoid using automatic private IPs (APIPA) when discovering IP address from the interface during the registration of the instance in the ring, or by query-frontend when used with query-scheduler. APIPA still used as last resort with logging indicating usage. #4032
* [ENHANCEMENT] Memberlist: introduced new metrics to aid troubleshooting tombstone convergence: #4231
  * `memberlist_client_kv_store_value_tombstones`
  * `memberlist_client_kv_store_value_tombstones_removed_total`
  * `memberlist_client_messages_to_broadcast_dropped_total`
* [ENHANCEMENT] Alertmanager: Added `-alertmanager.max-dispatcher-aggregation-groups` option to control max number of active dispatcher groups in Alertmanager (per tenant, also overrideable). When the limit is reached, Dispatcher produces log message and increases `cortex_alertmanager_dispatcher_aggregation_group_limit_reached_total` metric. #4254
* [ENHANCEMENT] Alertmanager: Added `-alertmanager.max-alerts-count` and `-alertmanager.max-alerts-size-bytes` to control max number of alerts and total size of alerts that a single user can have in Alertmanager's memory. Adding more alerts will fail with a log message and incrementing `cortex_alertmanager_alerts_insert_limited_total` metric (per-user). These limits can be overrided by using per-tenant overrides. Current values are tracked in `cortex_alertmanager_alerts_limiter_current_alerts` and `cortex_alertmanager_alerts_limiter_current_alerts_size_bytes` metrics. #4253
* [ENHANCEMENT] Store-gateway: added `-store-gateway.sharding-ring.wait-stability-min-duration` and `-store-gateway.sharding-ring.wait-stability-max-duration` support to store-gateway, to wait for ring stability at startup. #4271
* [ENHANCEMENT] Ruler: added `rule_group` label to metrics `cortex_prometheus_rule_group_iterations_total` and `cortex_prometheus_rule_group_iterations_missed_total`. #4121
* [ENHANCEMENT] Ruler: added new metrics for tracking total number of queries and push requests sent to ingester, as well as failed queries and push requests. Failures are only counted for internal errors, but not user-errors like limits or invalid query. This is in contrast to existing `cortex_prometheus_rule_evaluation_failures_total`, which is incremented also when query or samples appending fails due to user-errors. #4281
  * `cortex_ruler_write_requests_total`
  * `cortex_ruler_write_requests_failed_total`
  * `cortex_ruler_queries_total`
  * `cortex_ruler_queries_failed_total`
* [ENHANCEMENT] Ingester: Added option `-ingester.ignore-series-limit-for-metric-names` with comma-separated list of metric names that will be ignored in max series per metric limit. #4302
* [ENHANCEMENT] Added instrumentation to Redis client, with the following metrics: #3976
  - `cortex_rediscache_request_duration_seconds`
* [BUGFIX] Purger: fix `Invalid null value in condition for column range` caused by `nil` value in range for WriteBatch query. #4128
* [BUGFIX] Ingester: fixed infrequent panic caused by a race condition between TSDB mmap-ed head chunks truncation and queries. #4176
* [BUGFIX] Alertmanager: fix Alertmanager status page if clustering via gossip is disabled or sharding is enabled. #4184
* [BUGFIX] Ruler: fix `/ruler/rule_groups` endpoint doesn't work when used with object store. #4182
* [BUGFIX] Ruler: Honor the evaluation delay for the `ALERTS` and `ALERTS_FOR_STATE` series. #4227
* [BUGFIX] Make multiple Get requests instead of MGet on Redis Cluster. #4056
* [BUGFIX] Ingester: fix issue where runtime limits erroneously override default limits. #4246
* [BUGFIX] Ruler: fix startup in single-binary mode when the new `ruler_storage` is used. #4252
* [BUGFIX] Querier: fix queries failing with "at least 1 healthy replica required, could only find 0" error right after scaling up store-gateways until they're ACTIVE in the ring. #4263
* [BUGFIX] Store-gateway: when blocks sharding is enabled, do not load all blocks in each store-gateway in case of a cold startup, but load only blocks owned by the store-gateway replica. #4271
* [BUGFIX] Memberlist: fix to setting the default configuration value for `-memberlist.retransmit-factor` when not provided. This should improve propagation delay of the ring state (including, but not limited to, tombstones). Note that if the configuration is already explicitly given, this fix has no effect. #4269
* [BUGFIX] Querier: Fix issue where samples in a chunk might get skipped by batch iterator. #4218

### Blocksconvert

* [ENHANCEMENT] Scanner: add support for DynamoDB (v9 schema only). #3828
* [ENHANCEMENT] Add Cassandra support. #3795
* [ENHANCEMENT] Scanner: retry failed uploads. #4188

## Cortex 1.9.0 / 2021-05-14

* [CHANGE] Alertmanager now removes local files after Alertmanager is no longer running for removed or resharded user. #3910
* [CHANGE] Alertmanager now stores local files in per-tenant folders. Files stored by Alertmanager previously are migrated to new hierarchy. Support for this migration will be removed in Cortex 1.11. #3910
* [CHANGE] Ruler: deprecated `-ruler.storage.*` CLI flags (and their respective YAML config options) in favour of `-ruler-storage.*`. The deprecated config will be removed in Cortex 1.11. #3945
* [CHANGE] Alertmanager: deprecated `-alertmanager.storage.*` CLI flags (and their respective YAML config options) in favour of `-alertmanager-storage.*`. This change doesn't apply to `alertmanager.storage.path` and `alertmanager.storage.retention`. The deprecated config will be removed in Cortex 1.11. #4002
* [CHANGE] Alertmanager: removed `-cluster.` CLI flags deprecated in Cortex 1.7. The new config options to use are: #3946
  * `-alertmanager.cluster.listen-address` instead of `-cluster.listen-address`
  * `-alertmanager.cluster.advertise-address` instead of `-cluster.advertise-address`
  * `-alertmanager.cluster.peers` instead of `-cluster.peer`
  * `-alertmanager.cluster.peer-timeout` instead of `-cluster.peer-timeout`
* [CHANGE] Blocks storage: removed the config option `-blocks-storage.bucket-store.index-cache.postings-compression-enabled`, which was deprecated in Cortex 1.6. Postings compression is always enabled. #4101
* [CHANGE] Querier: removed the config option `-store.max-look-back-period`, which was deprecated in Cortex 1.6 and was used only by the chunks storage. You should use `-querier.max-query-lookback` instead. #4101
* [CHANGE] Query Frontend: removed the config option `-querier.compress-http-responses`, which was deprecated in Cortex 1.6. You should use`-api.response-compression-enabled` instead. #4101
* [CHANGE] Runtime-config / overrides: removed the config options `-limits.per-user-override-config` (use `-runtime-config.file`) and `-limits.per-user-override-period` (use `-runtime-config.reload-period`), both deprecated since Cortex 0.6.0. #4112
* [CHANGE] Cortex now fails fast on startup if unable to connect to the ring backend. #4068
* [FEATURE] The following features have been marked as stable: #4101
  - Shuffle-sharding
  - Querier support for querying chunks and blocks store at the same time
  - Tracking of active series and exporting them as metrics (`-ingester.active-series-metrics-enabled` and related flags)
  - Blocks storage: lazy mmap of block indexes in the store-gateway (`-blocks-storage.bucket-store.index-header-lazy-loading-enabled`)
  - Ingester: close idle TSDB and remove them from local disk (`-blocks-storage.tsdb.close-idle-tsdb-timeout`)
* [FEATURE] Memberlist: add TLS configuration options for the memberlist transport layer used by the gossip KV store. #4046
  * New flags added for memberlist communication:
    * `-memberlist.tls-enabled`
    * `-memberlist.tls-cert-path`
    * `-memberlist.tls-key-path`
    * `-memberlist.tls-ca-path`
    * `-memberlist.tls-server-name`
    * `-memberlist.tls-insecure-skip-verify`
* [FEATURE] Ruler: added `local` backend support to the ruler storage configuration under the `-ruler-storage.` flag prefix. #3932
* [ENHANCEMENT] Store-gateway: cache object attributes looked up when fetching chunks in the metadata cache when configured (`-blocks-storage.bucket-store.metadata-cache.backend`) instead of the chunk cache. #270
* [ENHANCEMENT] Upgraded Docker base images to `alpine:3.13`. #4042
* [ENHANCEMENT] Blocks storage: reduce ingester memory by eliminating series reference cache. #3951
* [ENHANCEMENT] Ruler: optimized `<prefix>/api/v1/rules` and `<prefix>/api/v1/alerts` when ruler sharding is enabled. #3916
* [ENHANCEMENT] Ruler: added the following metrics when ruler sharding is enabled: #3916
  * `cortex_ruler_clients`
  * `cortex_ruler_client_request_duration_seconds`
* [ENHANCEMENT] Alertmanager: Add API endpoint to list all tenant alertmanager configs: `GET /multitenant_alertmanager/configs`. #3529
* [ENHANCEMENT] Ruler: Add API endpoint to list all tenant ruler rule groups: `GET /ruler/rule_groups`. #3529
* [ENHANCEMENT] Query-frontend/scheduler: added querier forget delay (`-query-frontend.querier-forget-delay` and `-query-scheduler.querier-forget-delay`) to mitigate the blast radius in the event queriers crash because of a repeatedly sent "query of death" when shuffle-sharding is enabled. #3901
* [ENHANCEMENT] Query-frontend: reduced memory allocations when serializing query response. #3964
* [ENHANCEMENT] Querier / ruler: some optimizations to PromQL query engine. #3934 #3989
* [ENHANCEMENT] Ingester: reduce CPU and memory when an high number of errors are returned by the ingester on the write path with the blocks storage. #3969 #3971 #3973
* [ENHANCEMENT] Distributor: reduce CPU and memory when an high number of errors are returned by the distributor on the write path. #3990
* [ENHANCEMENT] Put metric before label value in the "label value too long" error message. #4018
* [ENHANCEMENT] Allow use of `y|w|d` suffixes for duration related limits and per-tenant limits. #4044
* [ENHANCEMENT] Query-frontend: Small optimization on top of PR #3968 to avoid unnecessary Extents merging. #4026
* [ENHANCEMENT] Add a metric `cortex_compactor_compaction_interval_seconds` for the compaction interval config value. #4040
* [ENHANCEMENT] Ingester: added following per-ingester (instance) experimental limits: max number of series in memory (`-ingester.instance-limits.max-series`), max number of users in memory (`-ingester.instance-limits.max-tenants`), max ingestion rate (`-ingester.instance-limits.max-ingestion-rate`), and max inflight requests (`-ingester.instance-limits.max-inflight-push-requests`). These limits are only used when using blocks storage. Limits can also be configured using runtime-config feature, and current values are exported as `cortex_ingester_instance_limits` metric. #3992.
* [ENHANCEMENT] Cortex is now built with Go 1.16. #4062
* [ENHANCEMENT] Distributor: added per-distributor experimental limits: max number of inflight requests (`-distributor.instance-limits.max-inflight-push-requests`) and max ingestion rate in samples/sec (`-distributor.instance-limits.max-ingestion-rate`). If not set, these two are unlimited. Also added metrics to expose current values (`cortex_distributor_inflight_push_requests`, `cortex_distributor_ingestion_rate_samples_per_second`) as well as limits (`cortex_distributor_instance_limits` with various `limit` label values). #4071
* [ENHANCEMENT] Ruler: Added `-ruler.enabled-tenants` and `-ruler.disabled-tenants` to explicitly enable or disable rules processing for specific tenants. #4074
* [ENHANCEMENT] Block Storage Ingester: `/flush` now accepts two new parameters: `tenant` to specify tenant to flush and `wait=true` to make call synchronous. Multiple tenants can be specified by repeating `tenant` parameter. If no `tenant` is specified, all tenants are flushed, as before. #4073
* [ENHANCEMENT] Alertmanager: validate configured `-alertmanager.web.external-url` and fail if ends with `/`. #4081
* [ENHANCEMENT] Alertmanager: added `-alertmanager.receivers-firewall.block.cidr-networks` and `-alertmanager.receivers-firewall.block.private-addresses` to block specific network addresses in HTTP-based Alertmanager receiver integrations. #4085
* [ENHANCEMENT] Allow configuration of Cassandra's host selection policy. #4069
* [ENHANCEMENT] Store-gateway: retry synching blocks if a per-tenant sync fails. #3975 #4088
* [ENHANCEMENT] Add metric `cortex_tcp_connections` exposing the current number of accepted TCP connections. #4099
* [ENHANCEMENT] Querier: Allow federated queries to run concurrently. #4065
* [ENHANCEMENT] Label Values API call now supports `match[]` parameter when querying blocks on storage (assuming `-querier.query-store-for-labels-enabled` is enabled). #4133
* [BUGFIX] Ruler-API: fix bug where `/api/v1/rules/<namespace>/<group_name>` endpoint return `400` instead of `404`. #4013
* [BUGFIX] Distributor: reverted changes done to rate limiting in #3825. #3948
* [BUGFIX] Ingester: Fix race condition when opening and closing tsdb concurrently. #3959
* [BUGFIX] Querier: streamline tracing spans. #3924
* [BUGFIX] Ruler Storage: ignore objects with empty namespace or group in the name. #3999
* [BUGFIX] Distributor: fix issue causing distributors to not extend the replication set because of failing instances when zone-aware replication is enabled. #3977
* [BUGFIX] Query-frontend: Fix issue where cached entry size keeps increasing when making tiny query repeatedly. #3968
* [BUGFIX] Compactor: `-compactor.blocks-retention-period` now supports weeks (`w`) and years (`y`). #4027
* [BUGFIX] Querier: returning 422 (instead of 500) when query hits `max_chunks_per_query` limit with block storage, when the limit is hit in the store-gateway. #3937
* [BUGFIX] Ruler: Rule group limit enforcement should now allow the same number of rules in a group as the limit. #3616
* [BUGFIX] Frontend, Query-scheduler: allow querier to notify about shutdown without providing any authentication. #4066
* [BUGFIX] Querier: fixed race condition causing queries to fail right after querier startup with the "empty ring" error. #4068
* [BUGFIX] Compactor: Increment `cortex_compactor_runs_failed_total` if compactor failed compact a single tenant. #4094
* [BUGFIX] Tracing: hot fix to avoid the Jaeger tracing client to indefinitely block the Cortex process shutdown in case the HTTP connection to the tracing backend is blocked. #4134
* [BUGFIX] Forward proper EndsAt from ruler to Alertmanager inline with Prometheus behaviour. #4017
* [BUGFIX] Querier: support filtering LabelValues with matchers when using tenant federation. #4277

### Blocksconvert

* [ENHANCEMENT] Builder: add `-builder.timestamp-tolerance` option which may reduce block size by rounding timestamps to make difference whole seconds. #3891

## Cortex 1.8.1 / 2021-04-27

* [CHANGE] Fix for CVE-2021-31232: Local file disclosure vulnerability when `-experimental.alertmanager.enable-api` is used. The HTTP basic auth `password_file` can be used as an attack vector to send any file content via a webhook. The alertmanager templates can be used as an attack vector to send any file content because the alertmanager can load any text file specified in the templates list.

## Cortex 1.8.0 / 2021-03-24

* [CHANGE] Alertmanager: Don't expose cluster information to tenants via the `/alertmanager/api/v1/status` API endpoint when operating with clustering enabled. #3903
* [CHANGE] Ingester: don't update internal "last updated" timestamp of TSDB if tenant only sends invalid samples. This affects how "idle" time is computed. #3727
* [CHANGE] Require explicit flag `-<prefix>.tls-enabled` to enable TLS in GRPC clients. Previously it was enough to specify a TLS flag to enable TLS validation. #3156
* [CHANGE] Query-frontend: removed `-querier.split-queries-by-day` (deprecated in Cortex 0.4.0). Please use `-querier.split-queries-by-interval` instead. #3813
* [CHANGE] Store-gateway: the chunks pool controlled by `-blocks-storage.bucket-store.max-chunk-pool-bytes` is now shared across all tenants. #3830
* [CHANGE] Ingester: return error code 400 instead of 429 when per-user/per-tenant series/metadata limits are reached. #3833
* [CHANGE] Compactor: add `reason` label to `cortex_compactor_blocks_marked_for_deletion_total` metric. Source blocks marked for deletion by compactor are labelled as `compaction`, while blocks passing the retention period are labelled as `retention`. #3879
* [CHANGE] Alertmanager: the `DELETE /api/v1/alerts` is now idempotent. No error is returned if the alertmanager config doesn't exist. #3888
* [FEATURE] Experimental Ruler Storage: Add a separate set of configuration options to configure the ruler storage backend under the `-ruler-storage.` flag prefix. All blocks storage bucket clients and the config service are currently supported. Clients using this implementation will only be enabled if the existing `-ruler.storage` flags are left unset. #3805 #3864
* [FEATURE] Experimental Alertmanager Storage: Add a separate set of configuration options to configure the alertmanager storage backend under the `-alertmanager-storage.` flag prefix. All blocks storage bucket clients and the config service are currently supported. Clients using this implementation will only be enabled if the existing `-alertmanager.storage` flags are left unset. #3888
* [FEATURE] Adds support to S3 server-side encryption using KMS. The S3 server-side encryption config can be overridden on a per-tenant basis for the blocks storage, ruler and alertmanager. Deprecated `-<prefix>.s3.sse-encryption`, please use the following CLI flags that have been added. #3651 #3810 #3811 #3870 #3886 #3906
  - `-<prefix>.s3.sse.type`
  - `-<prefix>.s3.sse.kms-key-id`
  - `-<prefix>.s3.sse.kms-encryption-context`
* [FEATURE] Querier: Enable `@ <timestamp>` modifier in PromQL using the new `-querier.at-modifier-enabled` flag. #3744
* [FEATURE] Overrides Exporter: Add `overrides-exporter` module for exposing per-tenant resource limit overrides as metrics. It is not included in `all` target (single-binary mode), and must be explicitly enabled. #3785
* [FEATURE] Experimental thanosconvert: introduce an experimental tool `thanosconvert` to migrate Thanos block metadata to Cortex metadata. #3770
* [FEATURE] Alertmanager: It now shards the `/api/v1/alerts` API using the ring when sharding is enabled. #3671
  * Added `-alertmanager.max-recv-msg-size` (defaults to 16M) to limit the size of HTTP request body handled by the alertmanager.
  * New flags added for communication between alertmanagers:
    * `-alertmanager.max-recv-msg-size`
    * `-alertmanager.alertmanager-client.remote-timeout`
    * `-alertmanager.alertmanager-client.tls-enabled`
    * `-alertmanager.alertmanager-client.tls-cert-path`
    * `-alertmanager.alertmanager-client.tls-key-path`
    * `-alertmanager.alertmanager-client.tls-ca-path`
    * `-alertmanager.alertmanager-client.tls-server-name`
    * `-alertmanager.alertmanager-client.tls-insecure-skip-verify`
* [FEATURE] Compactor: added blocks storage per-tenant retention support. This is configured via `-compactor.retention-period`, and can be overridden on a per-tenant basis. #3879
* [ENHANCEMENT] Queries: Instrument queries that were discarded due to the configured `max_outstanding_requests_per_tenant`. #3894
  * `cortex_query_frontend_discarded_requests_total`
  * `cortex_query_scheduler_discarded_requests_total`
* [ENHANCEMENT] Ruler: Add TLS and explicit basis authentication configuration options for the HTTP client the ruler uses to communicate with the alertmanager. #3752
  * `-ruler.alertmanager-client.basic-auth-username`: Configure the basic authentication username used by the client. Takes precedent over a URL configured username.
  * `-ruler.alertmanager-client.basic-auth-password`: Configure the basic authentication password used by the client. Takes precedent over a URL configured password.
  * `-ruler.alertmanager-client.tls-ca-path`: File path to the CA file.
  * `-ruler.alertmanager-client.tls-cert-path`: File path to the TLS certificate.
  * `-ruler.alertmanager-client.tls-insecure-skip-verify`: Boolean to disable verifying the certificate.
  * `-ruler.alertmanager-client.tls-key-path`: File path to the TLS key certificate.
  * `-ruler.alertmanager-client.tls-server-name`: Expected name on the TLS certificate.
* [ENHANCEMENT] Ingester: exposed metric `cortex_ingester_oldest_unshipped_block_timestamp_seconds`, tracking the unix timestamp of the oldest TSDB block not shipped to the storage yet. #3705
* [ENHANCEMENT] Prometheus upgraded. #3739 #3806
  * Avoid unnecessary `runtime.GC()` during compactions.
  * Prevent compaction loop in TSDB on data gap.
* [ENHANCEMENT] Query-Frontend now returns server side performance metrics using `Server-Timing` header when query stats is enabled. #3685
* [ENHANCEMENT] Runtime Config: Add a `mode` query parameter for the runtime config endpoint. `/runtime_config?mode=diff` now shows the YAML runtime configuration with all values that differ from the defaults. #3700
* [ENHANCEMENT] Distributor: Enable downstream projects to wrap distributor push function and access the deserialized write requests berfore/after they are pushed. #3755
* [ENHANCEMENT] Add flag `-<prefix>.tls-server-name` to require a specific server name instead of the hostname on the certificate. #3156
* [ENHANCEMENT] Alertmanager: Remove a tenant's alertmanager instead of pausing it as we determine it is no longer needed. #3722
* [ENHANCEMENT] Blocks storage: added more configuration options to S3 client. #3775
  * `-blocks-storage.s3.tls-handshake-timeout`: Maximum time to wait for a TLS handshake. 0 means no limit.
  * `-blocks-storage.s3.expect-continue-timeout`: The time to wait for a server's first response headers after fully writing the request headers if the request has an Expect header. 0 to send the request body immediately.
  * `-blocks-storage.s3.max-idle-connections`: Maximum number of idle (keep-alive) connections across all hosts. 0 means no limit.
  * `-blocks-storage.s3.max-idle-connections-per-host`: Maximum number of idle (keep-alive) connections to keep per-host. If 0, a built-in default value is used.
  * `-blocks-storage.s3.max-connections-per-host`: Maximum number of connections per host. 0 means no limit.
* [ENHANCEMENT] Ingester: when tenant's TSDB is closed, Ingester now removes pushed metrics-metadata from memory, and removes metadata (`cortex_ingester_memory_metadata`, `cortex_ingester_memory_metadata_created_total`, `cortex_ingester_memory_metadata_removed_total`) and validation metrics (`cortex_discarded_samples_total`, `cortex_discarded_metadata_total`). #3782
* [ENHANCEMENT] Distributor: cleanup metrics for inactive tenants. #3784
* [ENHANCEMENT] Ingester: Have ingester to re-emit following TSDB metrics. #3800
  * `cortex_ingester_tsdb_blocks_loaded`
  * `cortex_ingester_tsdb_reloads_total`
  * `cortex_ingester_tsdb_reloads_failures_total`
  * `cortex_ingester_tsdb_symbol_table_size_bytes`
  * `cortex_ingester_tsdb_storage_blocks_bytes`
  * `cortex_ingester_tsdb_time_retentions_total`
* [ENHANCEMENT] Querier: distribute workload across `-store-gateway.sharding-ring.replication-factor` store-gateway replicas when querying blocks and `-store-gateway.sharding-enabled=true`. #3824
* [ENHANCEMENT] Distributor / HA Tracker: added cleanup of unused elected HA replicas from KV store. Added following metrics to monitor this process: #3809
  * `cortex_ha_tracker_replicas_cleanup_started_total`
  * `cortex_ha_tracker_replicas_cleanup_marked_for_deletion_total`
  * `cortex_ha_tracker_replicas_cleanup_deleted_total`
  * `cortex_ha_tracker_replicas_cleanup_delete_failed_total`
* [ENHANCEMENT] Ruler now has new API endpoint `/ruler/delete_tenant_config` that can be used to delete all ruler groups for tenant. It is intended to be used by administrators who wish to clean up state after removed user. Note that this endpoint is enabled regardless of `-experimental.ruler.enable-api`. #3750 #3899
* [ENHANCEMENT] Query-frontend, query-scheduler: cleanup metrics for inactive tenants. #3826
* [ENHANCEMENT] Blocks storage: added `-blocks-storage.s3.region` support to S3 client configuration. #3811
* [ENHANCEMENT] Distributor: Remove cached subrings for inactive users when using shuffle sharding. #3849
* [ENHANCEMENT] Store-gateway: Reduced memory used to fetch chunks at query time. #3855
* [ENHANCEMENT] Ingester: attempt to prevent idle compaction from happening in concurrent ingesters by introducing a 25% jitter to the configured idle timeout (`-blocks-storage.tsdb.head-compaction-idle-timeout`). #3850
* [ENHANCEMENT] Compactor: cleanup local files for users that are no longer owned by compactor. #3851
* [ENHANCEMENT] Store-gateway: close empty bucket stores, and delete leftover local files for tenants that no longer belong to store-gateway. #3853
* [ENHANCEMENT] Store-gateway: added metrics to track partitioner behaviour. #3877
  * `cortex_bucket_store_partitioner_requested_bytes_total`
  * `cortex_bucket_store_partitioner_requested_ranges_total`
  * `cortex_bucket_store_partitioner_expanded_bytes_total`
  * `cortex_bucket_store_partitioner_expanded_ranges_total`
* [ENHANCEMENT] Store-gateway: added metrics to monitor chunk buffer pool behaviour. #3880
  * `cortex_bucket_store_chunk_pool_requested_bytes_total`
  * `cortex_bucket_store_chunk_pool_returned_bytes_total`
* [ENHANCEMENT] Alertmanager: load alertmanager configurations from object storage concurrently, and only load necessary configurations, speeding configuration synchronization process and executing fewer "GET object" operations to the storage when sharding is enabled. #3898
* [ENHANCEMENT] Ingester (blocks storage): Ingester can now stream entire chunks instead of individual samples to the querier. At the moment this feature must be explicitly enabled either by using `-ingester.stream-chunks-when-using-blocks` flag or `ingester_stream_chunks_when_using_blocks` (boolean) field in runtime config file, but these configuration options are temporary and will be removed when feature is stable. #3889
* [ENHANCEMENT] Alertmanager: New endpoint `/multitenant_alertmanager/delete_tenant_config` to delete configuration for tenant identified by `X-Scope-OrgID` header. This is an internal endpoint, available even if Alertmanager API is not enabled by using `-experimental.alertmanager.enable-api`. #3900
* [ENHANCEMENT] MemCached: Add `max_item_size` support. #3929
* [BUGFIX] Cortex: Fixed issue where fatal errors and various log messages where not logged. #3778
* [BUGFIX] HA Tracker: don't track as error in the `cortex_kv_request_duration_seconds` metric a CAS operation intentionally aborted. #3745
* [BUGFIX] Querier / ruler: do not log "error removing stale clients" if the ring is empty. #3761
* [BUGFIX] Store-gateway: fixed a panic caused by a race condition when the index-header lazy loading is enabled. #3775 #3789
* [BUGFIX] Compactor: fixed "could not guess file size" log when uploading blocks deletion marks to the global location. #3807
* [BUGFIX] Prevent panic at start if the http_prefix setting doesn't have a valid value. #3796
* [BUGFIX] Memberlist: fixed panic caused by race condition in `armon/go-metrics` used by memberlist client. #3725
* [BUGFIX] Querier: returning 422 (instead of 500) when query hits `max_chunks_per_query` limit with block storage. #3895
* [BUGFIX] Alertmanager: Ensure that experimental `/api/v1/alerts` endpoints work when `-http.prefix` is empty. #3905
* [BUGFIX] Chunk store: fix panic in inverted index when deleted fingerprint is no longer in the index. #3543

## Cortex 1.7.1 / 2021-04-27

* [CHANGE] Fix for CVE-2021-31232: Local file disclosure vulnerability when `-experimental.alertmanager.enable-api` is used. The HTTP basic auth `password_file` can be used as an attack vector to send any file content via a webhook. The alertmanager templates can be used as an attack vector to send any file content because the alertmanager can load any text file specified in the templates list.

## Cortex 1.7.0 / 2021-02-23

Note the blocks storage compactor runs a migration task at startup in this version, which can take many minutes and use a lot of RAM.
[Turn this off after first run](https://cortexmetrics.io/docs/blocks-storage/production-tips/#ensure-deletion-marks-migration-is-disabled-after-first-run).

* [CHANGE] FramedSnappy encoding support has been removed from Push and Remote Read APIs. This means Prometheus 1.6 support has been removed and the oldest Prometheus version supported in the remote write is 1.7. #3682
* [CHANGE] Ruler: removed the flag `-ruler.evaluation-delay-duration-deprecated` which was deprecated in 1.4.0. Please use the `ruler_evaluation_delay_duration` per-tenant limit instead. #3694
* [CHANGE] Removed the flags `-<prefix>.grpc-use-gzip-compression` which were deprecated in 1.3.0: #3694
  * `-query-scheduler.grpc-client-config.grpc-use-gzip-compression`: use `-query-scheduler.grpc-client-config.grpc-compression` instead
  * `-frontend.grpc-client-config.grpc-use-gzip-compression`: use `-frontend.grpc-client-config.grpc-compression` instead
  * `-ruler.client.grpc-use-gzip-compression`: use `-ruler.client.grpc-compression` instead
  * `-bigtable.grpc-use-gzip-compression`: use `-bigtable.grpc-compression` instead
  * `-ingester.client.grpc-use-gzip-compression`: use `-ingester.client.grpc-compression` instead
  * `-querier.frontend-client.grpc-use-gzip-compression`: use `-querier.frontend-client.grpc-compression` instead
* [CHANGE] Querier: it's not required to set `-frontend.query-stats-enabled=true` in the querier anymore to enable query statistics logging in the query-frontend. The flag is now required to be configured only in the query-frontend and it will be propagated to the queriers. #3595 #3695
* [CHANGE] Blocks storage: compactor is now required when running a Cortex cluster with the blocks storage, because it also keeps the bucket index updated. #3583
* [CHANGE] Blocks storage: block deletion marks are now stored in a per-tenant global markers/ location too, other than within the block location. The compactor, at startup, will copy deletion marks from the block location to the global location. This migration is required only once, so it can be safely disabled via `-compactor.block-deletion-marks-migration-enabled=false` after new compactor has successfully started at least once in the cluster. #3583
* [CHANGE] OpenStack Swift: the default value for the `-ruler.storage.swift.container-name` and `-swift.container-name` config options has changed from `cortex` to empty string. If you were relying on the default value, please set it back to `cortex`. #3660
* [CHANGE] HA Tracker: configured replica label is now verified against label value length limit (`-validation.max-length-label-value`). #3668
* [CHANGE] Distributor: `extend_writes` field in YAML configuration has moved from `lifecycler` (inside `ingester_config`) to `distributor_config`. This doesn't affect command line option `-distributor.extend-writes`, which stays the same. #3719
* [CHANGE] Alertmanager: Deprecated `-cluster.` CLI flags in favor of their `-alertmanager.cluster.` equivalent. The deprecated flags (and their respective YAML config options) are: #3677
  * `-cluster.listen-address` in favor of `-alertmanager.cluster.listen-address`
  * `-cluster.advertise-address` in favor of `-alertmanager.cluster.advertise-address`
  * `-cluster.peer` in favor of `-alertmanager.cluster.peers`
  * `-cluster.peer-timeout` in favor of `-alertmanager.cluster.peer-timeout`
* [CHANGE] Blocks storage: the default value of `-blocks-storage.bucket-store.sync-interval` has been changed from `5m` to `15m`. #3724
* [FEATURE] Querier: Queries can be federated across multiple tenants. The tenants IDs involved need to be specified separated by a `|` character in the `X-Scope-OrgID` request header. This is an experimental feature, which can be enabled by setting `-tenant-federation.enabled=true` on all Cortex services. #3250
* [FEATURE] Alertmanager: introduced the experimental option `-alertmanager.sharding-enabled` to shard tenants across multiple Alertmanager instances. This feature is still under heavy development and its usage is discouraged. The following new metrics are exported by the Alertmanager: #3664
  * `cortex_alertmanager_ring_check_errors_total`
  * `cortex_alertmanager_sync_configs_total`
  * `cortex_alertmanager_sync_configs_failed_total`
  * `cortex_alertmanager_tenants_discovered`
  * `cortex_alertmanager_tenants_owned`
* [ENHANCEMENT] Allow specifying JAEGER_ENDPOINT instead of sampling server or local agent port. #3682
* [ENHANCEMENT] Blocks storage: introduced a per-tenant bucket index, periodically updated by the compactor, used to avoid full bucket scanning done by queriers, store-gateways and rulers. The bucket index is updated by the compactor during blocks cleanup, on every `-compactor.cleanup-interval`. #3553 #3555 #3561 #3583 #3625 #3711 #3715
* [ENHANCEMENT] Blocks storage: introduced an option `-blocks-storage.bucket-store.bucket-index.enabled` to enable the usage of the bucket index in the querier, store-gateway and ruler. When enabled, the querier, store-gateway and ruler will use the bucket index to find a tenant's blocks instead of running the periodic bucket scan. The following new metrics are exported by the querier and ruler: #3614 #3625
  * `cortex_bucket_index_loads_total`
  * `cortex_bucket_index_load_failures_total`
  * `cortex_bucket_index_load_duration_seconds`
  * `cortex_bucket_index_loaded`
* [ENHANCEMENT] Compactor: exported the following metrics. #3583 #3625
  * `cortex_bucket_blocks_count`: Total number of blocks per tenant in the bucket. Includes blocks marked for deletion, but not partial blocks.
  * `cortex_bucket_blocks_marked_for_deletion_count`: Total number of blocks per tenant marked for deletion in the bucket.
  * `cortex_bucket_blocks_partials_count`: Total number of partial blocks.
  * `cortex_bucket_index_last_successful_update_timestamp_seconds`: Timestamp of the last successful update of a tenant's bucket index.
* [ENHANCEMENT] Ruler: Add `cortex_prometheus_last_evaluation_samples` to expose the number of samples generated by a rule group per tenant. #3582
* [ENHANCEMENT] Memberlist: add status page (/memberlist) with available details about memberlist-based KV store and memberlist cluster. It's also possible to view KV values in Go struct or JSON format, or download for inspection. #3575
* [ENHANCEMENT] Memberlist: client can now keep a size-bounded buffer with sent and received messages and display them in the admin UI (/memberlist) for troubleshooting. #3581 #3602
* [ENHANCEMENT] Blocks storage: added block index attributes caching support to metadata cache. The TTL can be configured via `-blocks-storage.bucket-store.metadata-cache.block-index-attributes-ttl`. #3629
* [ENHANCEMENT] Alertmanager: Add support for Azure blob storage. #3634
* [ENHANCEMENT] Compactor: tenants marked for deletion will now be fully cleaned up after some delay since deletion of last block. Cleanup includes removal of remaining marker files (including tenant deletion mark file) and files under `debug/metas`. #3613
* [ENHANCEMENT] Compactor: retry compaction of a single tenant on failure instead of re-running compaction for all tenants. #3627
* [ENHANCEMENT] Querier: Implement result caching for tenant query federation. #3640
* [ENHANCEMENT] API: Add a `mode` query parameter for the config endpoint: #3645
  * `/config?mode=diff`: Shows the YAML configuration with all values that differ from the defaults.
  * `/config?mode=defaults`: Shows the YAML configuration with all the default values.
* [ENHANCEMENT] OpenStack Swift: added the following config options to OpenStack Swift backend client: #3660
  - Chunks storage: `-swift.auth-version`, `-swift.max-retries`, `-swift.connect-timeout`, `-swift.request-timeout`.
  - Blocks storage: ` -blocks-storage.swift.auth-version`, ` -blocks-storage.swift.max-retries`, ` -blocks-storage.swift.connect-timeout`, ` -blocks-storage.swift.request-timeout`.
  - Ruler: `-ruler.storage.swift.auth-version`, `-ruler.storage.swift.max-retries`, `-ruler.storage.swift.connect-timeout`, `-ruler.storage.swift.request-timeout`.
* [ENHANCEMENT] Disabled in-memory shuffle-sharding subring cache in the store-gateway, ruler and compactor. This should reduce the memory utilisation in these services when shuffle-sharding is enabled, without introducing a significantly increase CPU utilisation. #3601
* [ENHANCEMENT] Shuffle sharding: optimised subring generation used by shuffle sharding. #3601
* [ENHANCEMENT] New /runtime_config endpoint that returns the defined runtime configuration in YAML format. The returned configuration includes overrides. #3639
* [ENHANCEMENT] Query-frontend: included the parameter name failed to validate in HTTP 400 message. #3703
* [ENHANCEMENT] Fail to startup Cortex if provided runtime config is invalid. #3707
* [ENHANCEMENT] Alertmanager: Add flags to customize the cluster configuration: #3667
  * `-alertmanager.cluster.gossip-interval`: The interval between sending gossip messages. By lowering this value (more frequent) gossip messages are propagated across cluster more quickly at the expense of increased bandwidth usage.
  * `-alertmanager.cluster.push-pull-interval`: The interval between gossip state syncs. Setting this interval lower (more frequent) will increase convergence speeds across larger clusters at the expense of increased bandwidth usage.
* [ENHANCEMENT] Distributor: change the error message returned when a received series has too many label values. The new message format has the series at the end and this plays better with Prometheus logs truncation. #3718
  - From: `sample for '<series>' has <value> label names; limit <value>`
  - To: `series has too many labels (actual: <value>, limit: <value>) series: '<series>'`
* [ENHANCEMENT] Improve bucket index loader to handle edge case where new tenant has not had blocks uploaded to storage yet. #3717
* [BUGFIX] Allow `-querier.max-query-lookback` use `y|w|d` suffix like deprecated `-store.max-look-back-period`. #3598
* [BUGFIX] Memberlist: Entry in the ring should now not appear again after using "Forget" feature (unless it's still heartbeating). #3603
* [BUGFIX] Ingester: do not close idle TSDBs while blocks shipping is in progress. #3630 #3632
* [BUGFIX] Ingester: correctly update `cortex_ingester_memory_users` and `cortex_ingester_active_series` when a tenant's idle TSDB is closed, when running Cortex with the blocks storage. #3646
* [BUGFIX] Querier: fix default value incorrectly overriding `-querier.frontend-address` in single-binary mode. #3650
* [BUGFIX] Compactor: delete `deletion-mark.json` at last when deleting a block in order to not leave partial blocks without deletion mark in the bucket if the compactor is interrupted while deleting a block. #3660
* [BUGFIX] Blocks storage: do not cleanup a partially uploaded block when `meta.json` upload fails. Despite failure to upload `meta.json`, this file may in some cases still appear in the bucket later. By skipping early cleanup, we avoid having corrupted blocks in the storage. #3660
* [BUGFIX] Alertmanager: disable access to `/alertmanager/metrics` (which exposes all Cortex metrics), `/alertmanager/-/reload` and `/alertmanager/debug/*`, which were available to any authenticated user with enabled AlertManager. #3678
* [BUGFIX] Query-Frontend: avoid creating many small sub-queries by discarding cache extents under 5 minutes #3653
* [BUGFIX] Ruler: Ensure the stale markers generated for evaluated rules respect the configured `-ruler.evaluation-delay-duration`. This will avoid issues with samples with NaN be persisted with timestamps set ahead of the next rule evaluation. #3687
* [BUGFIX] Alertmanager: don't serve HTTP requests until Alertmanager has fully started. Serving HTTP requests earlier may result in loss of configuration for the user. #3679
* [BUGFIX] Do not log "failed to load config" if runtime config file is empty. #3706
* [BUGFIX] Do not allow to use a runtime config file containing multiple YAML documents. #3706
* [BUGFIX] HA Tracker: don't track as error in the `cortex_kv_request_duration_seconds` metric a CAS operation intentionally aborted. #3745

## Cortex 1.6.0 / 2020-12-29

* [CHANGE] Query Frontend: deprecate `-querier.compress-http-responses` in favour of `-api.response-compression-enabled`. #3544
* [CHANGE] Querier: deprecated `-store.max-look-back-period`. You should use `-querier.max-query-lookback` instead. #3452
* [CHANGE] Blocks storage: increased `-blocks-storage.bucket-store.chunks-cache.attributes-ttl` default from `24h` to `168h` (1 week). #3528
* [CHANGE] Blocks storage: the config option `-blocks-storage.bucket-store.index-cache.postings-compression-enabled` has been deprecated and postings compression is always enabled. #3538
* [CHANGE] Ruler: gRPC message size default limits on the Ruler-client side have changed: #3523
  - limit for outgoing gRPC messages has changed from 2147483647 to 16777216 bytes
  - limit for incoming gRPC messages has changed from 4194304 to 104857600 bytes
* [FEATURE] Distributor/Ingester: Provide ability to not overflow writes in the presence of a leaving or unhealthy ingester. This allows for more efficient ingester rolling restarts. #3305
* [FEATURE] Query-frontend: introduced query statistics logged in the query-frontend when enabled via `-frontend.query-stats-enabled=true`. When enabled, the metric `cortex_query_seconds_total` is tracked, counting the sum of the wall time spent across all queriers while running queries (on a per-tenant basis). The metrics `cortex_request_duration_seconds` and `cortex_query_seconds_total` are different: the first one tracks the request duration (eg. HTTP request from the client), while the latter tracks the sum of the wall time on all queriers involved executing the query. #3539
* [ENHANCEMENT] API: Add GZIP HTTP compression to the API responses. Compression can be enabled via `-api.response-compression-enabled`. #3536
* [ENHANCEMENT] Added zone-awareness support on queries. When zone-awareness is enabled, queries will still succeed if all ingesters in a single zone will fail. #3414
* [ENHANCEMENT] Blocks storage ingester: exported more TSDB-related metrics. #3412
  - `cortex_ingester_tsdb_wal_corruptions_total`
  - `cortex_ingester_tsdb_head_truncations_failed_total`
  - `cortex_ingester_tsdb_head_truncations_total`
  - `cortex_ingester_tsdb_head_gc_duration_seconds`
* [ENHANCEMENT] Enforced keepalive on all gRPC clients used for inter-service communication. #3431
* [ENHANCEMENT] Added `cortex_alertmanager_config_hash` metric to expose hash of Alertmanager Config loaded per user. #3388
* [ENHANCEMENT] Query-Frontend / Query-Scheduler: New component called "Query-Scheduler" has been introduced. Query-Scheduler is simply a queue of requests, moved outside of Query-Frontend. This allows Query-Frontend to be scaled separately from number of queues. To make Query-Frontend and Querier use Query-Scheduler, they need to be started with `-frontend.scheduler-address` and `-querier.scheduler-address` options respectively. #3374 #3471
* [ENHANCEMENT] Query-frontend / Querier / Ruler: added `-querier.max-query-lookback` to limit how long back data (series and metadata) can be queried. This setting can be overridden on a per-tenant basis and is enforced in the query-frontend, querier and ruler. #3452 #3458
* [ENHANCEMENT] Querier: added `-querier.query-store-for-labels-enabled` to query store for label names, label values and series APIs. Only works with blocks storage engine. #3461 #3520
* [ENHANCEMENT] Ingester: exposed `-blocks-storage.tsdb.wal-segment-size-bytes` config option to customise the TSDB WAL segment max size. #3476
* [ENHANCEMENT] Compactor: concurrently run blocks cleaner for multiple tenants. Concurrency can be configured via `-compactor.cleanup-concurrency`. #3483
* [ENHANCEMENT] Compactor: shuffle tenants before running compaction. #3483
* [ENHANCEMENT] Compactor: wait for a stable ring at startup, when sharding is enabled. #3484
* [ENHANCEMENT] Store-gateway: added `-blocks-storage.bucket-store.index-header-lazy-loading-enabled` to enable index-header lazy loading (experimental). When enabled, index-headers will be mmap-ed only once required by a query and will be automatically released after `-blocks-storage.bucket-store.index-header-lazy-loading-idle-timeout` time of inactivity. #3498
* [ENHANCEMENT] Alertmanager: added metrics `cortex_alertmanager_notification_requests_total` and `cortex_alertmanager_notification_requests_failed_total`. #3518
* [ENHANCEMENT] Ingester: added `-blocks-storage.tsdb.head-chunks-write-buffer-size-bytes` to fine-tune the TSDB head chunks write buffer size when running Cortex blocks storage. #3518
* [ENHANCEMENT] /metrics now supports OpenMetrics output. HTTP and gRPC servers metrics can now include exemplars. #3524
* [ENHANCEMENT] Expose gRPC keepalive policy options by gRPC server. #3524
* [ENHANCEMENT] Blocks storage: enabled caching of `meta.json` attributes, configurable via `-blocks-storage.bucket-store.metadata-cache.metafile-attributes-ttl`. #3528
* [ENHANCEMENT] Compactor: added a config validation check to fail fast if the compactor has been configured invalid block range periods (each period is expected to be a multiple of the previous one). #3534
* [ENHANCEMENT] Blocks storage: concurrently fetch deletion marks from object storage. #3538
* [ENHANCEMENT] Blocks storage ingester: ingester can now close idle TSDB and delete local data. #3491 #3552
* [ENHANCEMENT] Blocks storage: add option to use V2 signatures for S3 authentication. #3540
* [ENHANCEMENT] Exported process metrics to monitor the number of memory map areas allocated. #3537
  * - `process_memory_map_areas`
  * - `process_memory_map_areas_limit`
* [ENHANCEMENT] Ruler: Expose gRPC client options. #3523
* [ENHANCEMENT] Compactor: added metrics to track on-going compaction. #3535
  * `cortex_compactor_tenants_discovered`
  * `cortex_compactor_tenants_skipped`
  * `cortex_compactor_tenants_processing_succeeded`
  * `cortex_compactor_tenants_processing_failed`
* [ENHANCEMENT] Added new experimental API endpoints: `POST /purger/delete_tenant` and `GET /purger/delete_tenant_status` for deleting all tenant data. Only works with blocks storage. Compactor removes blocks that belong to user marked for deletion. #3549 #3558
* [ENHANCEMENT] Chunks storage: add option to use V2 signatures for S3 authentication. #3560
* [ENHANCEMENT] HA Tracker: Added new limit `ha_max_clusters` to set the max number of clusters tracked for single user. This limit is disabled by default. #3668
* [BUGFIX] Query-Frontend: `cortex_query_seconds_total` now return seconds not nanoseconds. #3589
* [BUGFIX] Blocks storage ingester: fixed some cases leading to a TSDB WAL corruption after a partial write to disk. #3423
* [BUGFIX] Blocks storage: Fix the race between ingestion and `/flush` call resulting in overlapping blocks. #3422
* [BUGFIX] Querier: fixed `-querier.max-query-into-future` which wasn't correctly enforced on range queries. #3452
* [BUGFIX] Fixed float64 precision stability when aggregating metrics before exposing them. This could have lead to false counters resets when querying some metrics exposed by Cortex. #3506
* [BUGFIX] Querier: the meta.json sync concurrency done when running Cortex with the blocks storage is now controlled by `-blocks-storage.bucket-store.meta-sync-concurrency` instead of the incorrect `-blocks-storage.bucket-store.block-sync-concurrency` (default values are the same). #3531
* [BUGFIX] Querier: fixed initialization order of querier module when using blocks storage. It now (again) waits until blocks have been synchronized. #3551

### Blocksconvert

* [ENHANCEMENT] Scheduler: ability to ignore users based on regexp, using `-scheduler.ignore-users-regex` flag. #3477
* [ENHANCEMENT] Builder: Parallelize reading chunks in the final stage of building block. #3470
* [ENHANCEMENT] Builder: remove duplicate label names from chunk. #3547

## Cortex 1.5.0 / 2020-11-09

* [CHANGE] Blocks storage: update the default HTTP configuration values for the S3 client to the upstream Thanos default values. #3244
  - `-blocks-storage.s3.http.idle-conn-timeout` is set 90 seconds.
  - `-blocks-storage.s3.http.response-header-timeout` is set to 2 minutes.
* [CHANGE] Improved shuffle sharding support in the write path. This work introduced some config changes: #3090
  * Introduced `-distributor.sharding-strategy` CLI flag (and its respective `sharding_strategy` YAML config option) to explicitly specify which sharding strategy should be used in the write path
  * `-experimental.distributor.user-subring-size` flag renamed to `-distributor.ingestion-tenant-shard-size`
  * `user_subring_size` limit YAML config option renamed to `ingestion_tenant_shard_size`
* [CHANGE] Dropped "blank Alertmanager configuration; using fallback" message from Info to Debug level. #3205
* [CHANGE] Zone-awareness replication for time-series now should be explicitly enabled in the distributor via the `-distributor.zone-awareness-enabled` CLI flag (or its respective YAML config option). Before, zone-aware replication was implicitly enabled if a zone was set on ingesters. #3200
* [CHANGE] Removed the deprecated CLI flag `-config-yaml`. You should use `-schema-config-file` instead. #3225
* [CHANGE] Enforced the HTTP method required by some API endpoints which did (incorrectly) allow any method before that. #3228
  - `GET /`
  - `GET /config`
  - `GET /debug/fgprof`
  - `GET /distributor/all_user_stats`
  - `GET /distributor/ha_tracker`
  - `GET /all_user_stats`
  - `GET /ha-tracker`
  - `GET /api/v1/user_stats`
  - `GET /api/v1/chunks`
  - `GET <legacy-http-prefix>/user_stats`
  - `GET <legacy-http-prefix>/chunks`
  - `GET /services`
  - `GET /multitenant_alertmanager/status`
  - `GET /status` (alertmanager microservice)
  - `GET|POST /ingester/ring`
  - `GET|POST /ring`
  - `GET|POST /store-gateway/ring`
  - `GET|POST /compactor/ring`
  - `GET|POST /ingester/flush`
  - `GET|POST /ingester/shutdown`
  - `GET|POST /flush`
  - `GET|POST /shutdown`
  - `GET|POST /ruler/ring`
  - `POST /api/v1/push`
  - `POST <legacy-http-prefix>/push`
  - `POST /push`
  - `POST /ingester/push`
* [CHANGE] Renamed CLI flags to configure the network interface names from which automatically detect the instance IP. #3295
  - `-compactor.ring.instance-interface` renamed to `-compactor.ring.instance-interface-names`
  - `-store-gateway.sharding-ring.instance-interface` renamed to `-store-gateway.sharding-ring.instance-interface-names`
  - `-distributor.ring.instance-interface` renamed to `-distributor.ring.instance-interface-names`
  - `-ruler.ring.instance-interface` renamed to `-ruler.ring.instance-interface-names`
* [CHANGE] Renamed `-<prefix>.redis.enable-tls` CLI flag to `-<prefix>.redis.tls-enabled`, and its respective YAML config option from `enable_tls` to `tls_enabled`. #3298
* [CHANGE] Increased default `-<prefix>.redis.timeout` from `100ms` to `500ms`. #3301
* [CHANGE] `cortex_alertmanager_config_invalid` has been removed in favor of `cortex_alertmanager_config_last_reload_successful`. #3289
* [CHANGE] Query-frontend: POST requests whose body size exceeds 10MiB will be rejected. The max body size can be customised via `-frontend.max-body-size`. #3276
* [FEATURE] Shuffle sharding: added support for shuffle-sharding queriers in the query-frontend. When configured (`-frontend.max-queriers-per-tenant` globally, or using per-tenant limit `max_queriers_per_tenant`), each tenants's requests will be handled by different set of queriers. #3113 #3257
* [FEATURE] Shuffle sharding: added support for shuffle-sharding ingesters on the read path. When ingesters shuffle-sharding is enabled and `-querier.shuffle-sharding-ingesters-lookback-period` is set, queriers will fetch in-memory series from the minimum set of required ingesters, selecting only ingesters which may have received series since 'now - lookback period'. #3252
* [FEATURE] Query-frontend: added `compression` config to support results cache with compression. #3217
* [FEATURE] Add OpenStack Swift support to blocks storage. #3303
* [FEATURE] Added support for applying Prometheus relabel configs on series received by the distributor. A `metric_relabel_configs` field has been added to the per-tenant limits configuration. #3329
* [FEATURE] Support for Cassandra client SSL certificates. #3384
* [ENHANCEMENT] Ruler: Introduces two new limits `-ruler.max-rules-per-rule-group` and `-ruler.max-rule-groups-per-tenant` to control the number of rules per rule group and the total number of rule groups for a given user. They are disabled by default. #3366
* [ENHANCEMENT] Allow to specify multiple comma-separated Cortex services to `-target` CLI option (or its respective YAML config option). For example, `-target=all,compactor` can be used to start Cortex single-binary with compactor as well. #3275
* [ENHANCEMENT] Expose additional HTTP configs for the S3 backend client. New flag are listed below: #3244
  - `-blocks-storage.s3.http.idle-conn-timeout`
  - `-blocks-storage.s3.http.response-header-timeout`
  - `-blocks-storage.s3.http.insecure-skip-verify`
* [ENHANCEMENT] Added `cortex_query_frontend_connected_clients` metric to show the number of workers currently connected to the frontend. #3207
* [ENHANCEMENT] Shuffle sharding: improved shuffle sharding in the write path. Shuffle sharding now should be explicitly enabled via `-distributor.sharding-strategy` CLI flag (or its respective YAML config option) and guarantees stability, consistency, shuffling and balanced zone-awareness properties. #3090 #3214
* [ENHANCEMENT] Ingester: added new metric `cortex_ingester_active_series` to track active series more accurately. Also added options to control whether active series tracking is enabled (`-ingester.active-series-metrics-enabled`, defaults to false), and how often this metric is updated (`-ingester.active-series-metrics-update-period`) and max idle time for series to be considered inactive (`-ingester.active-series-metrics-idle-timeout`). #3153
* [ENHANCEMENT] Store-gateway: added zone-aware replication support to blocks replication in the store-gateway. #3200
* [ENHANCEMENT] Store-gateway: exported new metrics. #3231
  - `cortex_bucket_store_cached_series_fetch_duration_seconds`
  - `cortex_bucket_store_cached_postings_fetch_duration_seconds`
  - `cortex_bucket_stores_gate_queries_max`
* [ENHANCEMENT] Added `-version` flag to Cortex. #3233
* [ENHANCEMENT] Hash ring: added instance registered timestamp to the ring. #3248
* [ENHANCEMENT] Reduce tail latency by smoothing out spikes in rate of chunk flush operations. #3191
* [ENHANCEMENT] User Cortex as User Agent in http requests issued by Configs DB client. #3264
* [ENHANCEMENT] Experimental Ruler API: Fetch rule groups from object storage in parallel. #3218
* [ENHANCEMENT] Chunks GCS object storage client uses the `fields` selector to limit the payload size when listing objects in the bucket. #3218 #3292
* [ENHANCEMENT] Added shuffle sharding support to ruler. Added new metric `cortex_ruler_sync_rules_total`. #3235
* [ENHANCEMENT] Return an explicit error when the store-gateway is explicitly requested without a blocks storage engine. #3287
* [ENHANCEMENT] Ruler: only load rules that belong to the ruler. Improves rules synching performances when ruler sharding is enabled. #3269
* [ENHANCEMENT] Added `-<prefix>.redis.tls-insecure-skip-verify` flag. #3298
* [ENHANCEMENT] Added `cortex_alertmanager_config_last_reload_successful_seconds` metric to show timestamp of last successful AM config reload. #3289
* [ENHANCEMENT] Blocks storage: reduced number of bucket listing operations to list block content (applies to newly created blocks only). #3363
* [ENHANCEMENT] Ruler: Include the tenant ID on the notifier logs. #3372
* [ENHANCEMENT] Blocks storage Compactor: Added `-compactor.enabled-tenants` and `-compactor.disabled-tenants` to explicitly enable or disable compaction of specific tenants. #3385
* [ENHANCEMENT] Blocks storage ingester: Creating checkpoint only once even when there are multiple Head compactions in a single `Compact()` call. #3373
* [BUGFIX] Blocks storage ingester: Read repair memory-mapped chunks file which can end up being empty on abrupt shutdowns combined with faulty disks. #3373
* [BUGFIX] Blocks storage ingester: Close TSDB resources on failed startup preventing ingester OOMing. #3373
* [BUGFIX] No-longer-needed ingester operations for queries triggered by queriers and rulers are now canceled. #3178
* [BUGFIX] Ruler: directories in the configured `rules-path` will be removed on startup and shutdown in order to ensure they don't persist between runs. #3195
* [BUGFIX] Handle hash-collisions in the query path. #3192
* [BUGFIX] Check for postgres rows errors. #3197
* [BUGFIX] Ruler Experimental API: Don't allow rule groups without names or empty rule groups. #3210
* [BUGFIX] Experimental Alertmanager API: Do not allow empty Alertmanager configurations or bad template filenames to be submitted through the configuration API. #3185
* [BUGFIX] Reduce failures to update heartbeat when using Consul. #3259
* [BUGFIX] When using ruler sharding, moving all user rule groups from ruler to a different one and then back could end up with some user groups not being evaluated at all. #3235
* [BUGFIX] Fixed shuffle sharding consistency when zone-awareness is enabled and the shard size is increased or instances in a new zone are added. #3299
* [BUGFIX] Use a valid grpc header when logging IP addresses. #3307
* [BUGFIX] Fixed the metric `cortex_prometheus_rule_group_duration_seconds` in the Ruler, it wouldn't report any values. #3310
* [BUGFIX] Fixed gRPC connections leaking in rulers when rulers sharding is enabled and APIs called. #3314
* [BUGFIX] Fixed shuffle sharding consistency when zone-awareness is enabled and the shard size is increased or instances in a new zone are added. #3299
* [BUGFIX] Fixed Gossip memberlist members joining when addresses are configured using DNS-based service discovery. #3360
* [BUGFIX] Ingester: fail to start an ingester running the blocks storage, if unable to load any existing TSDB at startup. #3354
* [BUGFIX] Blocks storage: Avoid deletion of blocks in the ingester which are not shipped to the storage yet. #3346
* [BUGFIX] Fix common prefixes returned by List method of S3 client. #3358
* [BUGFIX] Honor configured timeout in Azure and GCS object clients. #3285
* [BUGFIX] Blocks storage: Avoid creating blocks larger than configured block range period on forced compaction and when TSDB is idle. #3344
* [BUGFIX] Shuffle sharding: fixed max global series per user/metric limit when shuffle sharding and `-distributor.shard-by-all-labels=true` are both enabled in distributor. When using these global limits you should now set `-distributor.sharding-strategy` and `-distributor.zone-awareness-enabled` to ingesters too. #3369
* [BUGFIX] Slow query logging: when using downstream server request parameters were not logged. #3276
* [BUGFIX] Fixed tenant detection in the ruler and alertmanager API when running without auth. #3343

### Blocksconvert

* [ENHANCEMENT] Blocksconvert – Builder: download plan file locally before processing it. #3209
* [ENHANCEMENT] Blocksconvert – Cleaner: added new tool for deleting chunks data. #3283
* [ENHANCEMENT] Blocksconvert – Scanner: support for scanning specific date-range only. #3222
* [ENHANCEMENT] Blocksconvert – Scanner: metrics for tracking progress. #3222
* [ENHANCEMENT] Blocksconvert – Builder: retry block upload before giving up. #3245
* [ENHANCEMENT] Blocksconvert – Scanner: upload plans concurrently. #3340
* [BUGFIX] Blocksconvert: fix chunks ordering in the block. Chunks in different order than series work just fine in TSDB blocks at the moment, but it's not consistent with what Prometheus does and future Prometheus and Cortex optimizations may rely on this ordering. #3371

## Cortex 1.4.0 / 2020-10-02

* [CHANGE] TLS configuration for gRPC, HTTP and etcd clients is now marked as experimental. These features are not yet fully baked, and we expect possible small breaking changes in Cortex 1.5. #3198
* [CHANGE] Cassandra backend support is now GA (stable). #3180
* [CHANGE] Blocks storage is now GA (stable). The `-experimental` prefix has been removed from all CLI flags related to the blocks storage (no YAML config changes). #3180 #3201
  - `-experimental.blocks-storage.*` flags renamed to `-blocks-storage.*`
  - `-experimental.store-gateway.*` flags renamed to `-store-gateway.*`
  - `-experimental.querier.store-gateway-client.*` flags renamed to `-querier.store-gateway-client.*`
  - `-experimental.querier.store-gateway-addresses` flag renamed to `-querier.store-gateway-addresses`
  - `-store-gateway.replication-factor` flag renamed to `-store-gateway.sharding-ring.replication-factor`
  - `-store-gateway.tokens-file-path` flag renamed to `store-gateway.sharding-ring.tokens-file-path`
* [CHANGE] Ingester: Removed deprecated untyped record from chunks WAL. Only if you are running `v1.0` or below, it is recommended to first upgrade to `v1.1`/`v1.2`/`v1.3` and run it for a day before upgrading to `v1.4` to avoid data loss. #3115
* [CHANGE] Distributor API endpoints are no longer served unless target is set to `distributor` or `all`. #3112
* [CHANGE] Increase the default Cassandra client replication factor to 3. #3007
* [CHANGE] Blocks storage: removed the support to transfer blocks between ingesters on shutdown. When running the Cortex blocks storage, ingesters are expected to run with a persistent disk. The following metrics have been removed: #2996
  * `cortex_ingester_sent_files`
  * `cortex_ingester_received_files`
  * `cortex_ingester_received_bytes_total`
  * `cortex_ingester_sent_bytes_total`
* [CHANGE] The buckets for the `cortex_chunk_store_index_lookups_per_query` metric have been changed to 1, 2, 4, 8, 16. #3021
* [CHANGE] Blocks storage: the `operation` label value `getrange` has changed into `get_range` for the metrics `thanos_store_bucket_cache_operation_requests_total` and `thanos_store_bucket_cache_operation_hits_total`. #3000
* [CHANGE] Experimental Delete Series: `/api/v1/admin/tsdb/delete_series` and `/api/v1/admin/tsdb/cancel_delete_request` purger APIs to return status code `204` instead of `200` for success. #2946
* [CHANGE] Histogram `cortex_memcache_request_duration_seconds` `method` label value changes from `Memcached.Get` to `Memcached.GetBatched` for batched lookups, and is not reported for non-batched lookups (label value `Memcached.GetMulti` remains, and had exactly the same value as `Get` in nonbatched lookups).  The same change applies to tracing spans. #3046
* [CHANGE] TLS server validation is now enabled by default, a new parameter `tls_insecure_skip_verify` can be set to true to skip validation optionally. #3030
* [CHANGE] `cortex_ruler_config_update_failures_total` has been removed in favor of `cortex_ruler_config_last_reload_successful`. #3056
* [CHANGE] `ruler.evaluation_delay_duration` field in YAML config has been moved and renamed to `limits.ruler_evaluation_delay_duration`. #3098
* [CHANGE] Removed obsolete `results_cache.max_freshness` from YAML config (deprecated since Cortex 1.2). #3145
* [CHANGE] Removed obsolete `-promql.lookback-delta` option (deprecated since Cortex 1.2, replaced with `-querier.lookback-delta`). #3144
* [CHANGE] Cache: added support for Redis Cluster and Redis Sentinel. #2961
  - The following changes have been made in Redis configuration:
   - `-redis.master_name` added
   - `-redis.db` added
   - `-redis.max-active-conns` changed to `-redis.pool-size`
   - `-redis.max-conn-lifetime` changed to `-redis.max-connection-age`
   - `-redis.max-idle-conns` removed
   - `-redis.wait-on-pool-exhaustion` removed
* [CHANGE] TLS configuration for gRPC, HTTP and etcd clients is now marked as experimental. These features are not yet fully baked, and we expect possible small breaking changes in Cortex 1.5. #3198
* [CHANGE] Fixed store-gateway CLI flags inconsistencies. #3201
  - `-store-gateway.replication-factor` flag renamed to `-store-gateway.sharding-ring.replication-factor`
  - `-store-gateway.tokens-file-path` flag renamed to `store-gateway.sharding-ring.tokens-file-path`
* [FEATURE] Logging of the source IP passed along by a reverse proxy is now supported by setting the `-server.log-source-ips-enabled`. For non standard headers the settings `-server.log-source-ips-header` and `-server.log-source-ips-regex` can be used. #2985
* [FEATURE] Blocks storage: added shuffle sharding support to store-gateway blocks sharding. Added the following additional metrics to store-gateway: #3069
  * `cortex_bucket_stores_tenants_discovered`
  * `cortex_bucket_stores_tenants_synced`
* [FEATURE] Experimental blocksconvert: introduce an experimental tool `blocksconvert` to migrate long-term storage chunks to blocks. #3092 #3122 #3127 #3162
* [ENHANCEMENT] Improve the Alertmanager logging when serving requests from its API / UI. #3397
* [ENHANCEMENT] Add support for azure storage in China, German and US Government environments. #2988
* [ENHANCEMENT] Query-tee: added a small tolerance to floating point sample values comparison. #2994
* [ENHANCEMENT] Query-tee: add support for doing a passthrough of requests to preferred backend for unregistered routes #3018
* [ENHANCEMENT] Expose `storage.aws.dynamodb.backoff_config` configuration file field. #3026
* [ENHANCEMENT] Added `cortex_request_message_bytes` and `cortex_response_message_bytes` histograms to track received and sent gRPC message and HTTP request/response sizes. Added `cortex_inflight_requests` gauge to track number of inflight gRPC and HTTP requests. #3064
* [ENHANCEMENT] Publish ruler's ring metrics. #3074
* [ENHANCEMENT] Add config validation to the experimental Alertmanager API. Invalid configs are no longer accepted. #3053
* [ENHANCEMENT] Add "integration" as a label for `cortex_alertmanager_notifications_total` and `cortex_alertmanager_notifications_failed_total` metrics. #3056
* [ENHANCEMENT] Add `cortex_ruler_config_last_reload_successful` and `cortex_ruler_config_last_reload_successful_seconds` to check status of users rule manager. #3056
* [ENHANCEMENT] The configuration validation now fails if an empty YAML node has been set for a root YAML config property. #3080
* [ENHANCEMENT] Memcached dial() calls now have a circuit-breaker to avoid hammering a broken cache. #3051, #3189
* [ENHANCEMENT] `-ruler.evaluation-delay-duration` is now overridable as a per-tenant limit, `ruler_evaluation_delay_duration`. #3098
* [ENHANCEMENT] Add TLS support to etcd client. #3102
* [ENHANCEMENT] When a tenant accesses the Alertmanager UI or its API, if we have valid `-alertmanager.configs.fallback` we'll use that to start the manager and avoid failing the request. #3073
* [ENHANCEMENT] Add `DELETE api/v1/rules/{namespace}` to the Ruler. It allows all the rule groups of a namespace to be deleted. #3120
* [ENHANCEMENT] Experimental Delete Series: Retry processing of Delete requests during failures. #2926
* [ENHANCEMENT] Improve performance of QueryStream() in ingesters. #3177
* [ENHANCEMENT] Modules included in "All" target are now visible in output of `-modules` CLI flag. #3155
* [ENHANCEMENT] Added `/debug/fgprof` endpoint to debug running Cortex process using `fgprof`. This adds up to the existing `/debug/...` endpoints. #3131
* [ENHANCEMENT] Blocks storage: optimised `/api/v1/series` for blocks storage. (#2976)
* [BUGFIX] Ruler: when loading rules from "local" storage, check for directory after resolving symlink. #3137
* [BUGFIX] Query-frontend: Fixed rounding for incoming query timestamps, to be 100% Prometheus compatible. #2990
* [BUGFIX] Querier: Merge results from chunks and blocks ingesters when using streaming of results. #3013
* [BUGFIX] Querier: query /series from ingesters regardless the `-querier.query-ingesters-within` setting. #3035
* [BUGFIX] Blocks storage: Ingester is less likely to hit gRPC message size limit when streaming data to queriers. #3015
* [BUGFIX] Blocks storage: fixed memberlist support for the store-gateways and compactors ring used when blocks sharding is enabled. #3058 #3095
* [BUGFIX] Fix configuration for TLS server validation, TLS skip verify was hardcoded to true for all TLS configurations and prevented validation of server certificates. #3030
* [BUGFIX] Fixes the Alertmanager panicking when no `-alertmanager.web.external-url` is provided. #3017
* [BUGFIX] Fixes the registration of the Alertmanager API metrics `cortex_alertmanager_alerts_received_total` and `cortex_alertmanager_alerts_invalid_total`. #3065
* [BUGFIX] Fixes `flag needs an argument: -config.expand-env` error. #3087
* [BUGFIX] An index optimisation actually slows things down when using caching. Moved it to the right location. #2973
* [BUGFIX] Ingester: If push request contained both valid and invalid samples, valid samples were ingested but not stored to WAL of the chunks storage. This has been fixed. #3067
* [BUGFIX] Cassandra: fixed consistency setting in the CQL session when creating the keyspace. #3105
* [BUGFIX] Ruler: Config API would return both the `record` and `alert` in `YAML` response keys even when one of them must be empty. #3120
* [BUGFIX] Index page now uses configured HTTP path prefix when creating links. #3126
* [BUGFIX] Purger: fixed deadlock when reloading of tombstones failed. #3182
* [BUGFIX] Fixed panic in flusher job, when error writing chunks to the store would cause "idle" chunks to be flushed, which triggered panic. #3140
* [BUGFIX] Index page no longer shows links that are not valid for running Cortex instance. #3133
* [BUGFIX] Configs: prevent validation of templates to fail when using template functions. #3157
* [BUGFIX] Configuring the S3 URL with an `@` but without username and password doesn't enable the AWS static credentials anymore. #3170
* [BUGFIX] Limit errors on ranged queries (`api/v1/query_range`) no longer return a status code `500` but `422` instead. #3167
* [BUGFIX] Handle hash-collisions in the query path. Before this fix, Cortex could occasionally mix up two different series in a query, leading to invalid results, when `-querier.ingester-streaming` was used. #3192

## Cortex 1.3.0 / 2020-08-21

* [CHANGE] Replace the metric `cortex_alertmanager_configs` with `cortex_alertmanager_config_invalid` exposed by Alertmanager. #2960
* [CHANGE] Experimental Delete Series: Change target flag for purger from `data-purger` to `purger`. #2777
* [CHANGE] Experimental blocks storage: The max concurrent queries against the long-term storage, configured via `-experimental.blocks-storage.bucket-store.max-concurrent`, is now a limit shared across all tenants and not a per-tenant limit anymore. The default value has changed from `20` to `100` and the following new metrics have been added: #2797
  * `cortex_bucket_stores_gate_queries_concurrent_max`
  * `cortex_bucket_stores_gate_queries_in_flight`
  * `cortex_bucket_stores_gate_duration_seconds`
* [CHANGE] Metric `cortex_ingester_flush_reasons` has been renamed to `cortex_ingester_flushing_enqueued_series_total`, and new metric `cortex_ingester_flushing_dequeued_series_total` with `outcome` label (superset of reason) has been added. #2802 #2818 #2998
* [CHANGE] Experimental Delete Series: Metric `cortex_purger_oldest_pending_delete_request_age_seconds` would track age of delete requests since they are over their cancellation period instead of their creation time. #2806
* [CHANGE] Experimental blocks storage: the store-gateway service is required in a Cortex cluster running with the experimental blocks storage. Removed the `-experimental.tsdb.store-gateway-enabled` CLI flag and `store_gateway_enabled` YAML config option. The store-gateway is now always enabled when the storage engine is `blocks`. #2822
* [CHANGE] Experimental blocks storage: removed support for `-experimental.blocks-storage.bucket-store.max-sample-count` flag because the implementation was flawed. To limit the number of samples/chunks processed by a single query you can set `-store.query-chunk-limit`, which is now supported by the blocks storage too. #2852
* [CHANGE] Ingester: Chunks flushed via /flush stay in memory until retention period is reached. This affects `cortex_ingester_memory_chunks` metric. #2778
* [CHANGE] Querier: the error message returned when the query time range exceeds `-store.max-query-length` has changed from `invalid query, length > limit (X > Y)` to `the query time range exceeds the limit (query length: X, limit: Y)`. #2826
* [CHANGE] Add `component` label to metrics exposed by chunk, delete and index store clients. #2774
* [CHANGE] Querier: when `-querier.query-ingesters-within` is configured, the time range of the query sent to ingesters is now manipulated to ensure the query start time is not older than 'now - query-ingesters-within'. #2904
* [CHANGE] KV: The `role` label which was a label of `multi` KV store client only has been added to metrics of every KV store client. If KV store client is not `multi`, then the value of `role` label is `primary`. #2837
* [CHANGE] Added the `engine` label to the metrics exposed by the Prometheus query engine, to distinguish between `ruler` and `querier` metrics. #2854
* [CHANGE] Added ruler to the single binary when started with `-target=all` (default). #2854
* [CHANGE] Experimental blocks storage: compact head when opening TSDB. This should only affect ingester startup after it was unable to compact head in previous run. #2870
* [CHANGE] Metric `cortex_overrides_last_reload_successful` has been renamed to `cortex_runtime_config_last_reload_successful`. #2874
* [CHANGE] HipChat support has been removed from the alertmanager (because removed from the Prometheus upstream too). #2902
* [CHANGE] Add constant label `name` to metric `cortex_cache_request_duration_seconds`. #2903
* [CHANGE] Add `user` label to metric `cortex_query_frontend_queue_length`. #2939
* [CHANGE] Experimental blocks storage: cleaned up the config and renamed "TSDB" to "blocks storage". #2937
  - The storage engine setting value has been changed from `tsdb` to `blocks`; this affects `-store.engine` CLI flag and its respective YAML option.
  - The root level YAML config has changed from `tsdb` to `blocks_storage`
  - The prefix of all CLI flags has changed from `-experimental.tsdb.` to `-experimental.blocks-storage.`
  - The following settings have been grouped under `tsdb` property in the YAML config and their CLI flags changed:
    - `-experimental.tsdb.dir` changed to `-experimental.blocks-storage.tsdb.dir`
    - `-experimental.tsdb.block-ranges-period` changed to `-experimental.blocks-storage.tsdb.block-ranges-period`
    - `-experimental.tsdb.retention-period` changed to `-experimental.blocks-storage.tsdb.retention-period`
    - `-experimental.tsdb.ship-interval` changed to `-experimental.blocks-storage.tsdb.ship-interval`
    - `-experimental.tsdb.ship-concurrency` changed to `-experimental.blocks-storage.tsdb.ship-concurrency`
    - `-experimental.tsdb.max-tsdb-opening-concurrency-on-startup` changed to `-experimental.blocks-storage.tsdb.max-tsdb-opening-concurrency-on-startup`
    - `-experimental.tsdb.head-compaction-interval` changed to `-experimental.blocks-storage.tsdb.head-compaction-interval`
    - `-experimental.tsdb.head-compaction-concurrency` changed to `-experimental.blocks-storage.tsdb.head-compaction-concurrency`
    - `-experimental.tsdb.head-compaction-idle-timeout` changed to `-experimental.blocks-storage.tsdb.head-compaction-idle-timeout`
    - `-experimental.tsdb.stripe-size` changed to `-experimental.blocks-storage.tsdb.stripe-size`
    - `-experimental.tsdb.wal-compression-enabled` changed to `-experimental.blocks-storage.tsdb.wal-compression-enabled`
    - `-experimental.tsdb.flush-blocks-on-shutdown` changed to `-experimental.blocks-storage.tsdb.flush-blocks-on-shutdown`
* [CHANGE] Flags `-bigtable.grpc-use-gzip-compression`, `-ingester.client.grpc-use-gzip-compression`, `-querier.frontend-client.grpc-use-gzip-compression` are now deprecated. #2940
* [CHANGE] Limit errors reported by ingester during query-time now return HTTP status code 422. #2941
* [FEATURE] Introduced `ruler.for-outage-tolerance`, Max time to tolerate outage for restoring "for" state of alert. #2783
* [FEATURE] Introduced `ruler.for-grace-period`, Minimum duration between alert and restored "for" state. This is maintained only for alerts with configured "for" time greater than grace period. #2783
* [FEATURE] Introduced `ruler.resend-delay`, Minimum amount of time to wait before resending an alert to Alertmanager. #2783
* [FEATURE] Ruler: added `local` filesystem support to store rules (read-only). #2854
* [ENHANCEMENT] Upgraded Docker base images to `alpine:3.12`. #2862
* [ENHANCEMENT] Experimental: Querier can now optionally query secondary store. This is specified by using `-querier.second-store-engine` option, with values `chunks` or `blocks`. Standard configuration options for this store are used. Additionally, this querying can be configured to happen only for queries that need data older than `-querier.use-second-store-before-time`. Default value of zero will always query secondary store. #2747
* [ENHANCEMENT] Query-tee: increased the `cortex_querytee_request_duration_seconds` metric buckets granularity. #2799
* [ENHANCEMENT] Query-tee: fail to start if the configured `-backend.preferred` is unknown. #2799
* [ENHANCEMENT] Ruler: Added the following metrics: #2786
  * `cortex_prometheus_notifications_latency_seconds`
  * `cortex_prometheus_notifications_errors_total`
  * `cortex_prometheus_notifications_sent_total`
  * `cortex_prometheus_notifications_dropped_total`
  * `cortex_prometheus_notifications_queue_length`
  * `cortex_prometheus_notifications_queue_capacity`
  * `cortex_prometheus_notifications_alertmanagers_discovered`
* [ENHANCEMENT] The behavior of the `/ready` was changed for the query frontend to indicate when it was ready to accept queries. This is intended for use by a read path load balancer that would want to wait for the frontend to have attached queriers before including it in the backend. #2733
* [ENHANCEMENT] Experimental Delete Series: Add support for deletion of chunks for remaining stores. #2801
* [ENHANCEMENT] Add `-modules` command line flag to list possible values for `-target`. Also, log warning if given target is internal component. #2752
* [ENHANCEMENT] Added `-ingester.flush-on-shutdown-with-wal-enabled` option to enable chunks flushing even when WAL is enabled. #2780
* [ENHANCEMENT] Query-tee: Support for custom API prefix by using `-server.path-prefix` option. #2814
* [ENHANCEMENT] Query-tee: Forward `X-Scope-OrgId` header to backend, if present in the request. #2815
* [ENHANCEMENT] Experimental blocks storage: Added `-experimental.blocks-storage.tsdb.head-compaction-idle-timeout` option to force compaction of data in memory into a block. #2803
* [ENHANCEMENT] Experimental blocks storage: Added support for flushing blocks via `/flush`, `/shutdown` (previously these only worked for chunks storage) and by using `-experimental.blocks-storage.tsdb.flush-blocks-on-shutdown` option. #2794
* [ENHANCEMENT] Experimental blocks storage: Added support to enforce max query time range length via `-store.max-query-length`. #2826
* [ENHANCEMENT] Experimental blocks storage: Added support to limit the max number of chunks that can be fetched from the long-term storage while executing a query. The limit is enforced both in the querier and store-gateway, and is configurable via `-store.query-chunk-limit`. #2852 #2922
* [ENHANCEMENT] Ingester: Added new metric `cortex_ingester_flush_series_in_progress` that reports number of ongoing flush-series operations. Useful when calling `/flush` handler: if `cortex_ingester_flush_queue_length + cortex_ingester_flush_series_in_progress` is 0, all flushes are finished. #2778
* [ENHANCEMENT] Memberlist members can join cluster via SRV records. #2788
* [ENHANCEMENT] Added configuration options for chunks s3 client. #2831
  * `s3.endpoint`
  * `s3.region`
  * `s3.access-key-id`
  * `s3.secret-access-key`
  * `s3.insecure`
  * `s3.sse-encryption`
  * `s3.http.idle-conn-timeout`
  * `s3.http.response-header-timeout`
  * `s3.http.insecure-skip-verify`
* [ENHANCEMENT] Prometheus upgraded. #2798 #2849 #2867 #2902 #2918
  * Optimized labels regex matchers for patterns containing literals (eg. `foo.*`, `.*foo`, `.*foo.*`)
* [ENHANCEMENT] Add metric `cortex_ruler_config_update_failures_total` to Ruler to track failures of loading rules files. #2857
* [ENHANCEMENT] Experimental Alertmanager: Alertmanager configuration persisted to object storage using an experimental API that accepts and returns YAML-based Alertmanager configuration. #2768
* [ENHANCEMENT] Ruler: `-ruler.alertmanager-url` now supports multiple URLs. Each URL is treated as a separate Alertmanager group. Support for multiple Alertmanagers in a group can be achieved by using DNS service discovery. #2851
* [ENHANCEMENT] Experimental blocks storage: Cortex Flusher now works with blocks engine. Flusher needs to be provided with blocks-engine configuration, existing Flusher flags are not used (they are only relevant for chunks engine). Note that flush errors are only reported via log. #2877
* [ENHANCEMENT] Flusher: Added `-flusher.exit-after-flush` option (defaults to true) to control whether Cortex should stop completely after Flusher has finished its work. #2877
* [ENHANCEMENT] Added metrics `cortex_config_hash` and `cortex_runtime_config_hash` to expose hash of the currently active config file. #2874
* [ENHANCEMENT] Logger: added JSON logging support, configured via the `-log.format=json` CLI flag or its respective YAML config option. #2386
* [ENHANCEMENT] Added new flags `-bigtable.grpc-compression`, `-ingester.client.grpc-compression`, `-querier.frontend-client.grpc-compression` to configure compression used by gRPC. Valid values are `gzip`, `snappy`, or empty string (no compression, default). #2940
* [ENHANCEMENT] Clarify limitations of the `/api/v1/series`, `/api/v1/labels` and `/api/v1/label/{name}/values` endpoints. #2953
* [ENHANCEMENT] Ingester: added `Dropped` outcome to metric `cortex_ingester_flushing_dequeued_series_total`. #2998
* [BUGFIX] Fixed a bug with `api/v1/query_range` where no responses would return null values for `result` and empty values for `resultType`. #2962
* [BUGFIX] Fixed a bug in the index intersect code causing storage to return more chunks/series than required. #2796
* [BUGFIX] Fixed the number of reported keys in the background cache queue. #2764
* [BUGFIX] Fix race in processing of headers in sharded queries. #2762
* [BUGFIX] Query Frontend: Do not re-split sharded requests around ingester boundaries. #2766
* [BUGFIX] Experimental Delete Series: Fixed a problem with cache generation numbers prefixed to cache keys. #2800
* [BUGFIX] Ingester: Flushing chunks via `/flush` endpoint could previously lead to panic, if chunks were already flushed before and then removed from memory during the flush caused by `/flush` handler. Immediate flush now doesn't cause chunks to be flushed again. Samples received during flush triggered via `/flush` handler are no longer discarded. #2778
* [BUGFIX] Prometheus upgraded. #2849
  * Fixed unknown symbol error during head compaction
* [BUGFIX] Fix panic when using cassandra as store for both index and delete requests. #2774
* [BUGFIX] Experimental Delete Series: Fixed a data race in Purger. #2817
* [BUGFIX] KV: Fixed a bug that triggered a panic due to metrics being registered with the same name but different labels when using a `multi` configured KV client. #2837
* [BUGFIX] Query-frontend: Fix passing HTTP `Host` header if `-frontend.downstream-url` is configured. #2880
* [BUGFIX] Ingester: Improve time-series distribution when `-experimental.distributor.user-subring-size` is enabled. #2887
* [BUGFIX] Set content type to `application/x-protobuf` for remote_read responses. #2915
* [BUGFIX] Fixed ruler and store-gateway instance registration in the ring (when sharding is enabled) when a new instance replaces abruptly terminated one, and the only difference between the two instances is the address. #2954
* [BUGFIX] Fixed `Missing chunks and index config causing silent failure` Absence of chunks and index from schema config is not validated. #2732
* [BUGFIX] Fix panic caused by KVs from boltdb being used beyond their life. #2971
* [BUGFIX] Experimental blocks storage: `/api/v1/series`, `/api/v1/labels` and `/api/v1/label/{name}/values` only query the TSDB head regardless of the configured `-experimental.blocks-storage.tsdb.retention-period`. #2974
* [BUGFIX] Ingester: Avoid indefinite checkpointing in case of surge in number of series. #2955
* [BUGFIX] Querier: query /series from ingesters regardless the `-querier.query-ingesters-within` setting. #3035
* [BUGFIX] Ruler: fixed an unintentional breaking change introduced in the ruler's `alertmanager_url` YAML config option, which changed the value from a string to a list of strings. #2989

## Cortex 1.2.0 / 2020-07-01

* [CHANGE] Metric `cortex_kv_request_duration_seconds` now includes `name` label to denote which client is being used as well as the `backend` label to denote the KV backend implementation in use. #2648
* [CHANGE] Experimental Ruler: Rule groups persisted to object storage using the experimental API have an updated object key encoding to better handle special characters. Rule groups previously-stored using object storage must be renamed to the new format. #2646
* [CHANGE] Query Frontend now uses Round Robin to choose a tenant queue to service next. #2553
* [CHANGE] `-promql.lookback-delta` is now deprecated and has been replaced by `-querier.lookback-delta` along with `lookback_delta` entry under `querier` in the config file. `-promql.lookback-delta` will be removed in v1.4.0. #2604
* [CHANGE] Experimental TSDB: removed `-experimental.tsdb.bucket-store.binary-index-header-enabled` flag. Now the binary index-header is always enabled.
* [CHANGE] Experimental TSDB: Renamed index-cache metrics to use original metric names from Thanos, as Cortex is not aggregating them in any way: #2627
  * `cortex_<service>_blocks_index_cache_items_evicted_total` => `thanos_store_index_cache_items_evicted_total{name="index-cache"}`
  * `cortex_<service>_blocks_index_cache_items_added_total` => `thanos_store_index_cache_items_added_total{name="index-cache"}`
  * `cortex_<service>_blocks_index_cache_requests_total` => `thanos_store_index_cache_requests_total{name="index-cache"}`
  * `cortex_<service>_blocks_index_cache_items_overflowed_total` => `thanos_store_index_cache_items_overflowed_total{name="index-cache"}`
  * `cortex_<service>_blocks_index_cache_hits_total` => `thanos_store_index_cache_hits_total{name="index-cache"}`
  * `cortex_<service>_blocks_index_cache_items` => `thanos_store_index_cache_items{name="index-cache"}`
  * `cortex_<service>_blocks_index_cache_items_size_bytes` => `thanos_store_index_cache_items_size_bytes{name="index-cache"}`
  * `cortex_<service>_blocks_index_cache_total_size_bytes` => `thanos_store_index_cache_total_size_bytes{name="index-cache"}`
  * `cortex_<service>_blocks_index_cache_memcached_operations_total` =>  `thanos_memcached_operations_total{name="index-cache"}`
  * `cortex_<service>_blocks_index_cache_memcached_operation_failures_total` =>  `thanos_memcached_operation_failures_total{name="index-cache"}`
  * `cortex_<service>_blocks_index_cache_memcached_operation_duration_seconds` =>  `thanos_memcached_operation_duration_seconds{name="index-cache"}`
  * `cortex_<service>_blocks_index_cache_memcached_operation_skipped_total` =>  `thanos_memcached_operation_skipped_total{name="index-cache"}`
* [CHANGE] Experimental TSDB: Renamed metrics in bucket stores: #2627
  * `cortex_<service>_blocks_meta_syncs_total` => `cortex_blocks_meta_syncs_total{component="<service>"}`
  * `cortex_<service>_blocks_meta_sync_failures_total` => `cortex_blocks_meta_sync_failures_total{component="<service>"}`
  * `cortex_<service>_blocks_meta_sync_duration_seconds` => `cortex_blocks_meta_sync_duration_seconds{component="<service>"}`
  * `cortex_<service>_blocks_meta_sync_consistency_delay_seconds` => `cortex_blocks_meta_sync_consistency_delay_seconds{component="<service>"}`
  * `cortex_<service>_blocks_meta_synced` => `cortex_blocks_meta_synced{component="<service>"}`
  * `cortex_<service>_bucket_store_block_loads_total` => `cortex_bucket_store_block_loads_total{component="<service>"}`
  * `cortex_<service>_bucket_store_block_load_failures_total` => `cortex_bucket_store_block_load_failures_total{component="<service>"}`
  * `cortex_<service>_bucket_store_block_drops_total` => `cortex_bucket_store_block_drops_total{component="<service>"}`
  * `cortex_<service>_bucket_store_block_drop_failures_total` => `cortex_bucket_store_block_drop_failures_total{component="<service>"}`
  * `cortex_<service>_bucket_store_blocks_loaded` => `cortex_bucket_store_blocks_loaded{component="<service>"}`
  * `cortex_<service>_bucket_store_series_data_touched` => `cortex_bucket_store_series_data_touched{component="<service>"}`
  * `cortex_<service>_bucket_store_series_data_fetched` => `cortex_bucket_store_series_data_fetched{component="<service>"}`
  * `cortex_<service>_bucket_store_series_data_size_touched_bytes` => `cortex_bucket_store_series_data_size_touched_bytes{component="<service>"}`
  * `cortex_<service>_bucket_store_series_data_size_fetched_bytes` => `cortex_bucket_store_series_data_size_fetched_bytes{component="<service>"}`
  * `cortex_<service>_bucket_store_series_blocks_queried` => `cortex_bucket_store_series_blocks_queried{component="<service>"}`
  * `cortex_<service>_bucket_store_series_get_all_duration_seconds` => `cortex_bucket_store_series_get_all_duration_seconds{component="<service>"}`
  * `cortex_<service>_bucket_store_series_merge_duration_seconds` => `cortex_bucket_store_series_merge_duration_seconds{component="<service>"}`
  * `cortex_<service>_bucket_store_series_refetches_total` => `cortex_bucket_store_series_refetches_total{component="<service>"}`
  * `cortex_<service>_bucket_store_series_result_series` => `cortex_bucket_store_series_result_series{component="<service>"}`
  * `cortex_<service>_bucket_store_cached_postings_compressions_total` => `cortex_bucket_store_cached_postings_compressions_total{component="<service>"}`
  * `cortex_<service>_bucket_store_cached_postings_compression_errors_total` => `cortex_bucket_store_cached_postings_compression_errors_total{component="<service>"}`
  * `cortex_<service>_bucket_store_cached_postings_compression_time_seconds` => `cortex_bucket_store_cached_postings_compression_time_seconds{component="<service>"}`
  * `cortex_<service>_bucket_store_cached_postings_original_size_bytes_total` => `cortex_bucket_store_cached_postings_original_size_bytes_total{component="<service>"}`
  * `cortex_<service>_bucket_store_cached_postings_compressed_size_bytes_total` => `cortex_bucket_store_cached_postings_compressed_size_bytes_total{component="<service>"}`
  * `cortex_<service>_blocks_sync_seconds` => `cortex_bucket_stores_blocks_sync_seconds{component="<service>"}`
  * `cortex_<service>_blocks_last_successful_sync_timestamp_seconds` => `cortex_bucket_stores_blocks_last_successful_sync_timestamp_seconds{component="<service>"}`
* [CHANGE] Available command-line flags are printed to stdout, and only when requested via `-help`. Using invalid flag no longer causes printing of all available flags. #2691
* [CHANGE] Experimental Memberlist ring: randomize gossip node names to avoid conflicts when running multiple clients on the same host, or reusing host names (eg. pods in statefulset). Node name randomization can be disabled by using `-memberlist.randomize-node-name=false`. #2715
* [CHANGE] Memberlist KV client is no longer considered experimental. #2725
* [CHANGE] Experimental Delete Series: Make delete request cancellation duration configurable. #2760
* [CHANGE] Removed `-store.fullsize-chunks` option which was undocumented and unused (it broke ingester hand-overs). #2656
* [CHANGE] Query with no metric name that has previously resulted in HTTP status code 500 now returns status code 422 instead. #2571
* [FEATURE] TLS config options added for GRPC clients in Querier (Query-frontend client & Ingester client), Ruler, Store Gateway, as well as HTTP client in Config store client. #2502
* [FEATURE] The flag `-frontend.max-cache-freshness` is now supported within the limits overrides, to specify per-tenant max cache freshness values. The corresponding YAML config parameter has been changed from `results_cache.max_freshness` to `limits_config.max_cache_freshness`. The legacy YAML config parameter (`results_cache.max_freshness`) will continue to be supported till Cortex release `v1.4.0`. #2609
* [FEATURE] Experimental gRPC Store: Added support to 3rd parties index and chunk stores using gRPC client/server plugin mechanism. #2220
* [FEATURE] Add `-cassandra.table-options` flag to customize table options of Cassandra when creating the index or chunk table. #2575
* [ENHANCEMENT] Propagate GOPROXY value when building `build-image`. This is to help the builders building the code in a Network where default Go proxy is not accessible (e.g. when behind some corporate VPN). #2741
* [ENHANCEMENT] Querier: Added metric `cortex_querier_request_duration_seconds` for all requests to the querier. #2708
* [ENHANCEMENT] Cortex is now built with Go 1.14. #2480 #2749 #2753
* [ENHANCEMENT] Experimental TSDB: added the following metrics to the ingester: #2580 #2583 #2589 #2654
  * `cortex_ingester_tsdb_appender_add_duration_seconds`
  * `cortex_ingester_tsdb_appender_commit_duration_seconds`
  * `cortex_ingester_tsdb_refcache_purge_duration_seconds`
  * `cortex_ingester_tsdb_compactions_total`
  * `cortex_ingester_tsdb_compaction_duration_seconds`
  * `cortex_ingester_tsdb_wal_fsync_duration_seconds`
  * `cortex_ingester_tsdb_wal_page_flushes_total`
  * `cortex_ingester_tsdb_wal_completed_pages_total`
  * `cortex_ingester_tsdb_wal_truncations_failed_total`
  * `cortex_ingester_tsdb_wal_truncations_total`
  * `cortex_ingester_tsdb_wal_writes_failed_total`
  * `cortex_ingester_tsdb_checkpoint_deletions_failed_total`
  * `cortex_ingester_tsdb_checkpoint_deletions_total`
  * `cortex_ingester_tsdb_checkpoint_creations_failed_total`
  * `cortex_ingester_tsdb_checkpoint_creations_total`
  * `cortex_ingester_tsdb_wal_truncate_duration_seconds`
  * `cortex_ingester_tsdb_head_active_appenders`
  * `cortex_ingester_tsdb_head_series_not_found_total`
  * `cortex_ingester_tsdb_head_chunks`
  * `cortex_ingester_tsdb_mmap_chunk_corruptions_total`
  * `cortex_ingester_tsdb_head_chunks_created_total`
  * `cortex_ingester_tsdb_head_chunks_removed_total`
* [ENHANCEMENT] Experimental TSDB: added metrics useful to alert on critical conditions of the blocks storage: #2573
  * `cortex_compactor_last_successful_run_timestamp_seconds`
  * `cortex_querier_blocks_last_successful_sync_timestamp_seconds` (when store-gateway is disabled)
  * `cortex_querier_blocks_last_successful_scan_timestamp_seconds` (when store-gateway is enabled)
  * `cortex_storegateway_blocks_last_successful_sync_timestamp_seconds`
* [ENHANCEMENT] Experimental TSDB: added the flag `-experimental.tsdb.wal-compression-enabled` to allow to enable TSDB WAL compression. #2585
* [ENHANCEMENT] Experimental TSDB: Querier and store-gateway components can now use so-called "caching bucket", which can currently cache fetched chunks into shared memcached server. #2572
* [ENHANCEMENT] Ruler: Automatically remove unhealthy rulers from the ring. #2587
* [ENHANCEMENT] Query-tee: added support to `/metadata`, `/alerts`, and `/rules` endpoints #2600
* [ENHANCEMENT] Query-tee: added support to query results comparison between two different backends. The comparison is disabled by default and can be enabled via `-proxy.compare-responses=true`. #2611
* [ENHANCEMENT] Query-tee: improved the query-tee to not wait all backend responses before sending back the response to the client. The query-tee now sends back to the client first successful response, while honoring the `-backend.preferred` option. #2702
* [ENHANCEMENT] Thanos and Prometheus upgraded. #2602 #2604 #2634 #2659 #2686 #2756
  * TSDB now holds less WAL files after Head Truncation.
  * TSDB now does memory-mapping of Head chunks and reduces memory usage.
* [ENHANCEMENT] Experimental TSDB: decoupled blocks deletion from blocks compaction in the compactor, so that blocks deletion is not blocked by a busy compactor. The following metrics have been added: #2623
  * `cortex_compactor_block_cleanup_started_total`
  * `cortex_compactor_block_cleanup_completed_total`
  * `cortex_compactor_block_cleanup_failed_total`
  * `cortex_compactor_block_cleanup_last_successful_run_timestamp_seconds`
* [ENHANCEMENT] Experimental TSDB: Use shared cache for metadata. This is especially useful when running multiple querier and store-gateway components to reduce number of object store API calls. #2626 #2640
* [ENHANCEMENT] Experimental TSDB: when `-querier.query-store-after` is configured and running the experimental blocks storage, the time range of the query sent to the store is now manipulated to ensure the query end time is not more recent than 'now - query-store-after'. #2642
* [ENHANCEMENT] Experimental TSDB: small performance improvement in concurrent usage of RefCache, used during samples ingestion. #2651
* [ENHANCEMENT] The following endpoints now respond appropriately to an `Accept` header with the value `application/json` #2673
  * `/distributor/all_user_stats`
  * `/distributor/ha_tracker`
  * `/ingester/ring`
  * `/store-gateway/ring`
  * `/compactor/ring`
  * `/ruler/ring`
  * `/services`
* [ENHANCEMENT] Experimental Cassandra backend: Add `-cassandra.num-connections` to allow increasing the number of TCP connections to each Cassandra server. #2666
* [ENHANCEMENT] Experimental Cassandra backend: Use separate Cassandra clients and connections for reads and writes. #2666
* [ENHANCEMENT] Experimental Cassandra backend: Add `-cassandra.reconnect-interval` to allow specifying the reconnect interval to a Cassandra server that has been marked `DOWN` by the gocql driver. Also change the default value of the reconnect interval from `60s` to `1s`. #2687
* [ENHANCEMENT] Experimental Cassandra backend: Add option `-cassandra.convict-hosts-on-failure=false` to not convict host of being down when a request fails. #2684
* [ENHANCEMENT] Experimental TSDB: Applied a jitter to the period bucket scans in order to better distribute bucket operations over the time and increase the probability of hitting the shared cache (if configured). #2693
* [ENHANCEMENT] Experimental TSDB: Series limit per user and per metric now work in TSDB blocks. #2676
* [ENHANCEMENT] Experimental Memberlist: Added ability to periodically rejoin the memberlist cluster. #2724
* [ENHANCEMENT] Experimental Delete Series: Added the following metrics for monitoring processing of delete requests: #2730
  - `cortex_purger_load_pending_requests_attempts_total`: Number of attempts that were made to load pending requests with status.
  - `cortex_purger_oldest_pending_delete_request_age_seconds`: Age of oldest pending delete request in seconds.
  - `cortex_purger_pending_delete_requests_count`: Count of requests which are in process or are ready to be processed.
* [ENHANCEMENT] Experimental TSDB: Improved compactor to hard-delete also partial blocks with an deletion mark (even if the deletion mark threshold has not been reached). #2751
* [ENHANCEMENT] Experimental TSDB: Introduced a consistency check done by the querier to ensure all expected blocks have been queried via the store-gateway. If a block is missing on a store-gateway, the querier retries fetching series from missing blocks up to 3 times. If the consistency check fails once all retries have been exhausted, the query execution fails. The following metrics have been added: #2593 #2630 #2689 #2695
  * `cortex_querier_blocks_consistency_checks_total`
  * `cortex_querier_blocks_consistency_checks_failed_total`
  * `cortex_querier_storegateway_refetches_per_query`
* [ENHANCEMENT] Delete requests can now be canceled #2555
* [ENHANCEMENT] Table manager can now provision tables for delete store #2546
* [BUGFIX] Ruler: Ensure temporary rule files with special characters are properly mapped and cleaned up. #2506
* [BUGFIX] Fixes #2411, Ensure requests are properly routed to the prometheus api embedded in the query if `-server.path-prefix` is set. #2372
* [BUGFIX] Experimental TSDB: fixed chunk data corruption when querying back series using the experimental blocks storage. #2400
* [BUGFIX] Fixed collection of tracing spans from Thanos components used internally. #2655
* [BUGFIX] Experimental TSDB: fixed memory leak in ingesters. #2586
* [BUGFIX] QueryFrontend: fixed a situation where HTTP error is ignored and an incorrect status code is set. #2590
* [BUGFIX] Ingester: Fix an ingester starting up in the JOINING state and staying there forever. #2565
* [BUGFIX] QueryFrontend: fixed a panic (`integer divide by zero`) in the query-frontend. The query-frontend now requires the `-querier.default-evaluation-interval` config to be set to the same value of the querier. #2614
* [BUGFIX] Experimental TSDB: when the querier receives a `/series` request with a time range older than the data stored in the ingester, it now ignores the requested time range and returns known series anyway instead of returning an empty response. This aligns the behaviour with the chunks storage. #2617
* [BUGFIX] Cassandra: fixed an edge case leading to an invalid CQL query when querying the index on a Cassandra store. #2639
* [BUGFIX] Ingester: increment series per metric when recovering from WAL or transfer. #2674
* [BUGFIX] Fixed `wrong number of arguments for 'mget' command` Redis error when a query has no chunks to lookup from storage. #2700 #2796
* [BUGFIX] Ingester: Automatically remove old tmp checkpoints, fixing a potential disk space leak after an ingester crashes. #2726

## Cortex 1.1.0 / 2020-05-21

This release brings the usual mix of bugfixes and improvements. The biggest change is that WAL support for chunks is now considered to be production-ready!

Please make sure to review renamed metrics, and update your dashboards and alerts accordingly.

* [CHANGE] Added v1 API routes documented in #2327. #2372
  * Added `-http.alertmanager-http-prefix` flag which allows the configuration of the path where the Alertmanager API and UI can be reached. The default is set to `/alertmanager`.
  * Added `-http.prometheus-http-prefix` flag which allows the configuration of the path where the Prometheus API and UI can be reached. The default is set to `/prometheus`.
  * Updated the index hosted at the root prefix to point to the updated routes.
  * Legacy routes hardcoded with the `/api/prom` prefix now respect the `-http.prefix` flag.
* [CHANGE] The metrics `cortex_distributor_ingester_appends_total` and `distributor_ingester_append_failures_total` now include a `type` label to differentiate between `samples` and `metadata`. #2336
* [CHANGE] The metrics for number of chunks and bytes flushed to the chunk store are renamed. Note that previous metrics were counted pre-deduplication, while new metrics are counted after deduplication. #2463
  * `cortex_ingester_chunks_stored_total` > `cortex_chunk_store_stored_chunks_total`
  * `cortex_ingester_chunk_stored_bytes_total` > `cortex_chunk_store_stored_chunk_bytes_total`
* [CHANGE] Experimental TSDB: renamed blocks meta fetcher metrics: #2375
  * `cortex_querier_bucket_store_blocks_meta_syncs_total` > `cortex_querier_blocks_meta_syncs_total`
  * `cortex_querier_bucket_store_blocks_meta_sync_failures_total` > `cortex_querier_blocks_meta_sync_failures_total`
  * `cortex_querier_bucket_store_blocks_meta_sync_duration_seconds` > `cortex_querier_blocks_meta_sync_duration_seconds`
  * `cortex_querier_bucket_store_blocks_meta_sync_consistency_delay_seconds` > `cortex_querier_blocks_meta_sync_consistency_delay_seconds`
* [CHANGE] Experimental TSDB: Modified default values for `compactor.deletion-delay` option from 48h to 12h and `-experimental.tsdb.bucket-store.ignore-deletion-marks-delay` from 24h to 6h. #2414
* [CHANGE] WAL: Default value of `-ingester.checkpoint-enabled` changed to `true`. #2416
* [CHANGE] `trace_id` field in log files has been renamed to `traceID`. #2518
* [CHANGE] Slow query log has a different output now. Previously used `url` field has been replaced with `host` and `path`, and query parameters are logged as individual log fields with `qs_` prefix. #2520
* [CHANGE] WAL: WAL and checkpoint compression is now disabled. #2436
* [CHANGE] Update in dependency `go-kit/kit` from `v0.9.0` to `v0.10.0`. HTML escaping disabled in JSON Logger. #2535
* [CHANGE] Experimental TSDB: Removed `cortex_<service>_` prefix from Thanos objstore metrics and added `component` label to distinguish which Cortex component is doing API calls to the object storage when running in single-binary mode: #2568
  - `cortex_<service>_thanos_objstore_bucket_operations_total` renamed to `thanos_objstore_bucket_operations_total{component="<name>"}`
  - `cortex_<service>_thanos_objstore_bucket_operation_failures_total` renamed to `thanos_objstore_bucket_operation_failures_total{component="<name>"}`
  - `cortex_<service>_thanos_objstore_bucket_operation_duration_seconds` renamed to `thanos_objstore_bucket_operation_duration_seconds{component="<name>"}`
  - `cortex_<service>_thanos_objstore_bucket_last_successful_upload_time` renamed to `thanos_objstore_bucket_last_successful_upload_time{component="<name>"}`
* [CHANGE] FIFO cache: The `-<prefix>.fifocache.size` CLI flag has been renamed to `-<prefix>.fifocache.max-size-items` as well as its YAML config option `size` renamed to `max_size_items`. #2319
* [FEATURE] Ruler: The `-ruler.evaluation-delay` flag was added to allow users to configure a default evaluation delay for all rules in cortex. The default value is 0 which is the current behavior. #2423
* [FEATURE] Experimental: Added a new object storage client for OpenStack Swift. #2440
* [FEATURE] TLS config options added to the Server. #2535
* [FEATURE] Experimental: Added support for `/api/v1/metadata` Prometheus-based endpoint. #2549
* [FEATURE] Add ability to limit concurrent queries to Cassandra with `-cassandra.query-concurrency` flag. #2562
* [FEATURE] Experimental TSDB: Introduced store-gateway service used by the experimental blocks storage to load and query blocks. The store-gateway optionally supports blocks sharding and replication via a dedicated hash ring, configurable via `-experimental.store-gateway.sharding-enabled` and `-experimental.store-gateway.sharding-ring.*` flags. The following metrics have been added: #2433 #2458 #2469 #2523
  * `cortex_querier_storegateway_instances_hit_per_query`
* [ENHANCEMENT] Experimental TSDB: sample ingestion errors are now reported via existing `cortex_discarded_samples_total` metric. #2370
* [ENHANCEMENT] Failures on samples at distributors and ingesters return the first validation error as opposed to the last. #2383
* [ENHANCEMENT] Experimental TSDB: Added `cortex_querier_blocks_meta_synced`, which reflects current state of synced blocks over all tenants. #2392
* [ENHANCEMENT] Added `cortex_distributor_latest_seen_sample_timestamp_seconds` metric to see how far behind Prometheus servers are in sending data. #2371
* [ENHANCEMENT] FIFO cache to support eviction based on memory usage. Added `-<prefix>.fifocache.max-size-bytes` CLI flag and YAML config option `max_size_bytes` to specify memory limit of the cache. #2319, #2527
* [ENHANCEMENT] Added `-querier.worker-match-max-concurrent`. Force worker concurrency to match the `-querier.max-concurrent` option.  Overrides `-querier.worker-parallelism`.  #2456
* [ENHANCEMENT] Added the following metrics for monitoring delete requests: #2445
  - `cortex_purger_delete_requests_received_total`: Number of delete requests received per user.
  - `cortex_purger_delete_requests_processed_total`: Number of delete requests processed per user.
  - `cortex_purger_delete_requests_chunks_selected_total`: Number of chunks selected while building delete plans per user.
  - `cortex_purger_delete_requests_processing_failures_total`: Number of delete requests processing failures per user.
* [ENHANCEMENT] Single Binary: Added query-frontend to the single binary.  Single binary users will now benefit from various query-frontend features.  Primarily: sharding, parallelization, load shedding, additional caching (if configured), and query retries. #2437
* [ENHANCEMENT] Allow 1w (where w denotes week) and 1y (where y denotes year) when setting `-store.cache-lookups-older-than` and `-store.max-look-back-period`. #2454
* [ENHANCEMENT] Optimize index queries for matchers using "a|b|c"-type regex. #2446 #2475
* [ENHANCEMENT] Added per tenant metrics for queries and chunks and bytes read from chunk store: #2463
  * `cortex_chunk_store_fetched_chunks_total` and `cortex_chunk_store_fetched_chunk_bytes_total`
  * `cortex_query_frontend_queries_total` (per tenant queries counted by the frontend)
* [ENHANCEMENT] WAL: New metrics `cortex_ingester_wal_logged_bytes_total` and `cortex_ingester_checkpoint_logged_bytes_total` added to track total bytes logged to disk for WAL and checkpoints. #2497
* [ENHANCEMENT] Add de-duplicated chunks counter `cortex_chunk_store_deduped_chunks_total` which counts every chunk not sent to the store because it was already sent by another replica. #2485
* [ENHANCEMENT] Query-frontend now also logs the POST data of long queries. #2481
* [ENHANCEMENT] WAL: Ingester WAL records now have type header and the custom WAL records have been replaced by Prometheus TSDB's WAL records. Old records will not be supported from 1.3 onwards. Note: once this is deployed, you cannot downgrade without data loss. #2436
* [ENHANCEMENT] Redis Cache: Added `idle_timeout`, `wait_on_pool_exhaustion` and `max_conn_lifetime` options to redis cache configuration. #2550
* [ENHANCEMENT] WAL: the experimental tag has been removed on the WAL in ingesters. #2560
* [ENHANCEMENT] Use newer AWS API for paginated queries - removes 'Deprecated' message from logfiles. #2452
* [ENHANCEMENT] Experimental memberlist: Add retry with backoff on memberlist join other members. #2705
* [ENHANCEMENT] Experimental TSDB: when the store-gateway sharding is enabled, unhealthy store-gateway instances are automatically removed from the ring after 10 consecutive `-experimental.store-gateway.sharding-ring.heartbeat-timeout` periods. #2526
* [BUGFIX] Ruler: Ensure temporary rule files with special characters are properly mapped and cleaned up. #2506
* [BUGFIX] Ensure requests are properly routed to the prometheus api embedded in the query if `-server.path-prefix` is set. Fixes #2411. #2372
* [BUGFIX] Experimental TSDB: Fixed chunk data corruption when querying back series using the experimental blocks storage. #2400
* [BUGFIX] Cassandra Storage: Fix endpoint TLS host verification. #2109
* [BUGFIX] Experimental TSDB: Fixed response status code from `422` to `500` when an error occurs while iterating chunks with the experimental blocks storage. #2402
* [BUGFIX] Ring: Fixed a situation where upgrading from pre-1.0 cortex with a rolling strategy caused new 1.0 ingesters to lose their zone value in the ring until manually forced to re-register. #2404
* [BUGFIX] Distributor: `/all_user_stats` now show API and Rule Ingest Rate correctly. #2457
* [BUGFIX] Fixed `version`, `revision` and `branch` labels exported by the `cortex_build_info` metric. #2468
* [BUGFIX] QueryFrontend: fixed a situation where span context missed when downstream_url is used. #2539
* [BUGFIX] Querier: Fixed a situation where querier would crash because of an unresponsive frontend instance. #2569

## Cortex 1.0.1 / 2020-04-23

* [BUGFIX] Fix gaps when querying ingesters with replication factor = 3 and 2 ingesters in the cluster. #2503

## Cortex 1.0.0 / 2020-04-02

This is the first major release of Cortex. We made a lot of **breaking changes** in this release which have been detailed below. Please also see the stability guarantees we provide as part of a major release: https://cortexmetrics.io/docs/configuration/v1guarantees/

* [CHANGE] Remove the following deprecated flags: #2339
  - `-metrics.error-rate-query` (use `-metrics.write-throttle-query` instead).
  - `-store.cardinality-cache-size` (use `-store.index-cache-read.enable-fifocache` and `-store.index-cache-read.fifocache.size` instead).
  - `-store.cardinality-cache-validity` (use `-store.index-cache-read.enable-fifocache` and `-store.index-cache-read.fifocache.duration` instead).
  - `-distributor.limiter-reload-period` (flag unused)
  - `-ingester.claim-on-rollout` (flag unused)
  - `-ingester.normalise-tokens` (flag unused)
* [CHANGE] Renamed YAML file options to be more consistent. See [full config file changes below](#config-file-breaking-changes). #2273
* [CHANGE] AWS based autoscaling has been removed. You can only use metrics based autoscaling now. `-applicationautoscaling.url` has been removed. See https://cortexmetrics.io/docs/production/aws/#dynamodb-capacity-provisioning on how to migrate. #2328
* [CHANGE] Renamed the `memcache.write-back-goroutines` and `memcache.write-back-buffer` flags to `background.write-back-concurrency` and `background.write-back-buffer`. This affects the following flags: #2241
  - `-frontend.memcache.write-back-buffer` --> `-frontend.background.write-back-buffer`
  - `-frontend.memcache.write-back-goroutines` --> `-frontend.background.write-back-concurrency`
  - `-store.index-cache-read.memcache.write-back-buffer` --> `-store.index-cache-read.background.write-back-buffer`
  - `-store.index-cache-read.memcache.write-back-goroutines` --> `-store.index-cache-read.background.write-back-concurrency`
  - `-store.index-cache-write.memcache.write-back-buffer` --> `-store.index-cache-write.background.write-back-buffer`
  - `-store.index-cache-write.memcache.write-back-goroutines` --> `-store.index-cache-write.background.write-back-concurrency`
  - `-memcache.write-back-buffer` --> `-store.chunks-cache.background.write-back-buffer`. Note the next change log for the difference.
  - `-memcache.write-back-goroutines` --> `-store.chunks-cache.background.write-back-concurrency`. Note the next change log for the difference.

* [CHANGE] Renamed the chunk cache flags to have `store.chunks-cache.` as prefix. This means the following flags have been changed: #2241
  - `-cache.enable-fifocache` --> `-store.chunks-cache.cache.enable-fifocache`
  - `-default-validity` --> `-store.chunks-cache.default-validity`
  - `-fifocache.duration` --> `-store.chunks-cache.fifocache.duration`
  - `-fifocache.size` --> `-store.chunks-cache.fifocache.size`
  - `-memcache.write-back-buffer` --> `-store.chunks-cache.background.write-back-buffer`. Note the previous change log for the difference.
  - `-memcache.write-back-goroutines` --> `-store.chunks-cache.background.write-back-concurrency`. Note the previous change log for the difference.
  - `-memcached.batchsize` --> `-store.chunks-cache.memcached.batchsize`
  - `-memcached.consistent-hash` --> `-store.chunks-cache.memcached.consistent-hash`
  - `-memcached.expiration` --> `-store.chunks-cache.memcached.expiration`
  - `-memcached.hostname` --> `-store.chunks-cache.memcached.hostname`
  - `-memcached.max-idle-conns` --> `-store.chunks-cache.memcached.max-idle-conns`
  - `-memcached.parallelism` --> `-store.chunks-cache.memcached.parallelism`
  - `-memcached.service` --> `-store.chunks-cache.memcached.service`
  - `-memcached.timeout` --> `-store.chunks-cache.memcached.timeout`
  - `-memcached.update-interval` --> `-store.chunks-cache.memcached.update-interval`
  - `-redis.enable-tls` --> `-store.chunks-cache.redis.enable-tls`
  - `-redis.endpoint` --> `-store.chunks-cache.redis.endpoint`
  - `-redis.expiration` --> `-store.chunks-cache.redis.expiration`
  - `-redis.max-active-conns` --> `-store.chunks-cache.redis.max-active-conns`
  - `-redis.max-idle-conns` --> `-store.chunks-cache.redis.max-idle-conns`
  - `-redis.password` --> `-store.chunks-cache.redis.password`
  - `-redis.timeout` --> `-store.chunks-cache.redis.timeout`
* [CHANGE] Rename the `-store.chunk-cache-stubs` to `-store.chunks-cache.cache-stubs` to be more inline with above. #2241
* [CHANGE] Change prefix of flags `-dynamodb.periodic-table.*` to `-table-manager.index-table.*`. #2359
* [CHANGE] Change prefix of flags `-dynamodb.chunk-table.*` to `-table-manager.chunk-table.*`. #2359
* [CHANGE] Change the following flags: #2359
  - `-dynamodb.poll-interval` --> `-table-manager.poll-interval`
  - `-dynamodb.periodic-table.grace-period` --> `-table-manager.periodic-table.grace-period`
* [CHANGE] Renamed the following flags: #2273
  - `-dynamodb.chunk.gang.size` --> `-dynamodb.chunk-gang-size`
  - `-dynamodb.chunk.get.max.parallelism` --> `-dynamodb.chunk-get-max-parallelism`
* [CHANGE] Don't support mixed time units anymore for duration. For example, 168h5m0s doesn't work anymore, please use just one unit (s|m|h|d|w|y). #2252
* [CHANGE] Utilize separate protos for rule state and storage. Experimental ruler API will not be functional until the rollout is complete. #2226
* [CHANGE] Frontend worker in querier now starts after all Querier module dependencies are started. This fixes issue where frontend worker started to send queries to querier before it was ready to serve them (mostly visible when using experimental blocks storage). #2246
* [CHANGE] Lifecycler component now enters Failed state on errors, and doesn't exit the process. (Important if you're vendoring Cortex and use Lifecycler) #2251
* [CHANGE] `/ready` handler now returns 200 instead of 204. #2330
* [CHANGE] Better defaults for the following options: #2344
  - `-<prefix>.consul.consistent-reads`: Old default: `true`, new default: `false`. This reduces the load on Consul.
  - `-<prefix>.consul.watch-rate-limit`: Old default: 0, new default: 1. This rate limits the reads to 1 per second. Which is good enough for ring watches.
  - `-distributor.health-check-ingesters`: Old default: `false`, new default: `true`.
  - `-ingester.max-stale-chunk-idle`: Old default: 0, new default: 2m. This lets us expire series that we know are stale early.
  - `-ingester.spread-flushes`: Old default: false, new default: true. This allows to better de-duplicate data and use less space.
  - `-ingester.chunk-age-jitter`: Old default: 20mins, new default: 0. This is to enable the `-ingester.spread-flushes` to true.
  - `-<prefix>.memcached.batchsize`: Old default: 0, new default: 1024. This allows batching of requests and keeps the concurrent requests low.
  - `-<prefix>.memcached.consistent-hash`: Old default: false, new default: true. This allows for better cache hits when the memcaches are scaled up and down.
  - `-querier.batch-iterators`: Old default: false, new default: true.
  - `-querier.ingester-streaming`: Old default: false, new default: true.
* [CHANGE] Experimental TSDB: Added `-experimental.tsdb.bucket-store.postings-cache-compression-enabled` to enable postings compression when storing to cache. #2335
* [CHANGE] Experimental TSDB: Added `-compactor.deletion-delay`, which is time before a block marked for deletion is deleted from bucket. If not 0, blocks will be marked for deletion and compactor component will delete blocks marked for deletion from the bucket. If delete-delay is 0, blocks will be deleted straight away. Note that deleting blocks immediately can cause query failures, if store gateway / querier still has the block loaded, or compactor is ignoring the deletion because it's compacting the block at the same time. Default value is 48h. #2335
* [CHANGE] Experimental TSDB: Added `-experimental.tsdb.bucket-store.index-cache.postings-compression-enabled`, to set duration after which the blocks marked for deletion will be filtered out while fetching blocks used for querying. This option allows querier to ignore blocks that are marked for deletion with some delay. This ensures store can still serve blocks that are meant to be deleted but do not have a replacement yet. Default is 24h, half of the default value for `-compactor.deletion-delay`. #2335
* [CHANGE] Experimental TSDB: Added `-experimental.tsdb.bucket-store.index-cache.memcached.max-item-size` to control maximum size of item that is stored to memcached. Defaults to 1 MiB. #2335
* [FEATURE] Added experimental storage API to the ruler service that is enabled when the `-experimental.ruler.enable-api` is set to true #2269
  * `-ruler.storage.type` flag now allows `s3`,`gcs`, and `azure` values
  * `-ruler.storage.(s3|gcs|azure)` flags exist to allow the configuration of object clients set for rule storage
* [CHANGE] Renamed table manager metrics. #2307 #2359
  * `cortex_dynamo_sync_tables_seconds` -> `cortex_table_manager_sync_duration_seconds`
  * `cortex_dynamo_table_capacity_units` -> `cortex_table_capacity_units`
* [FEATURE] Flusher target to flush the WAL. #2075
  * `-flusher.wal-dir` for the WAL directory to recover from.
  * `-flusher.concurrent-flushes` for number of concurrent flushes.
  * `-flusher.flush-op-timeout` is duration after which a flush should timeout.
* [FEATURE] Ingesters can now have an optional availability zone set, to ensure metric replication is distributed across zones. This is set via the `-ingester.availability-zone` flag or the `availability_zone` field in the config file. #2317
* [ENHANCEMENT] Better re-use of connections to DynamoDB and S3. #2268
* [ENHANCEMENT] Reduce number of goroutines used while executing a single index query. #2280
* [ENHANCEMENT] Experimental TSDB: Add support for local `filesystem` backend. #2245
* [ENHANCEMENT] Experimental TSDB: Added memcached support for the TSDB index cache. #2290
* [ENHANCEMENT] Experimental TSDB: Removed gRPC server to communicate between querier and BucketStore. #2324
* [ENHANCEMENT] Allow 1w (where w denotes week) and 1y (where y denotes year) when setting table period and retention. #2252
* [ENHANCEMENT] Added FIFO cache metrics for current number of entries and memory usage. #2270
* [ENHANCEMENT] Output all config fields to /config API, including those with empty value. #2209
* [ENHANCEMENT] Add "missing_metric_name" and "metric_name_invalid" reasons to cortex_discarded_samples_total metric. #2346
* [ENHANCEMENT] Experimental TSDB: sample ingestion errors are now reported via existing `cortex_discarded_samples_total` metric. #2370
* [BUGFIX] Ensure user state metrics are updated if a transfer fails. #2338
* [BUGFIX] Fixed etcd client keepalive settings. #2278
* [BUGFIX] Register the metrics of the WAL. #2295
* [BUXFIX] Experimental TSDB: fixed error handling when ingesting out of bound samples. #2342

### Known issues

- This experimental blocks storage in Cortex `1.0.0` has a bug which may lead to the error `cannot iterate chunk for series` when running queries. This bug has been fixed in #2400. If you're running the experimental blocks storage, please build Cortex from `master`.

### Config file breaking changes

In this section you can find a config file diff showing the breaking changes introduced in Cortex. You can also find the [full configuration file reference doc](https://cortexmetrics.io/docs/configuration/configuration-file/) in the website.

```diff
### ingester_config

 # Period with which to attempt to flush chunks.
 # CLI flag: -ingester.flush-period
-[flushcheckperiod: <duration> | default = 1m0s]
+[flush_period: <duration> | default = 1m0s]

 # Period chunks will remain in memory after flushing.
 # CLI flag: -ingester.retain-period
-[retainperiod: <duration> | default = 5m0s]
+[retain_period: <duration> | default = 5m0s]

 # Maximum chunk idle time before flushing.
 # CLI flag: -ingester.max-chunk-idle
-[maxchunkidle: <duration> | default = 5m0s]
+[max_chunk_idle_time: <duration> | default = 5m0s]

 # Maximum chunk idle time for chunks terminating in stale markers before
 # flushing. 0 disables it and a stale series is not flushed until the
 # max-chunk-idle timeout is reached.
 # CLI flag: -ingester.max-stale-chunk-idle
-[maxstalechunkidle: <duration> | default = 0s]
+[max_stale_chunk_idle_time: <duration> | default = 2m0s]

 # Timeout for individual flush operations.
 # CLI flag: -ingester.flush-op-timeout
-[flushoptimeout: <duration> | default = 1m0s]
+[flush_op_timeout: <duration> | default = 1m0s]

 # Maximum chunk age before flushing.
 # CLI flag: -ingester.max-chunk-age
-[maxchunkage: <duration> | default = 12h0m0s]
+[max_chunk_age: <duration> | default = 12h0m0s]

-# Range of time to subtract from MaxChunkAge to spread out flushes
+# Range of time to subtract from -ingester.max-chunk-age to spread out flushes
 # CLI flag: -ingester.chunk-age-jitter
-[chunkagejitter: <duration> | default = 20m0s]
+[chunk_age_jitter: <duration> | default = 0]

 # Number of concurrent goroutines flushing to dynamodb.
 # CLI flag: -ingester.concurrent-flushes
-[concurrentflushes: <int> | default = 50]
+[concurrent_flushes: <int> | default = 50]

-# If true, spread series flushes across the whole period of MaxChunkAge
+# If true, spread series flushes across the whole period of
+# -ingester.max-chunk-age.
 # CLI flag: -ingester.spread-flushes
-[spreadflushes: <boolean> | default = false]
+[spread_flushes: <boolean> | default = true]

 # Period with which to update the per-user ingestion rates.
 # CLI flag: -ingester.rate-update-period
-[rateupdateperiod: <duration> | default = 15s]
+[rate_update_period: <duration> | default = 15s]


### querier_config

 # The maximum number of concurrent queries.
 # CLI flag: -querier.max-concurrent
-[maxconcurrent: <int> | default = 20]
+[max_concurrent: <int> | default = 20]

 # Use batch iterators to execute query, as opposed to fully materialising the
 # series in memory.  Takes precedent over the -querier.iterators flag.
 # CLI flag: -querier.batch-iterators
-[batchiterators: <boolean> | default = false]
+[batch_iterators: <boolean> | default = true]

 # Use streaming RPCs to query ingester.
 # CLI flag: -querier.ingester-streaming
-[ingesterstreaming: <boolean> | default = false]
+[ingester_streaming: <boolean> | default = true]

 # Maximum number of samples a single query can load into memory.
 # CLI flag: -querier.max-samples
-[maxsamples: <int> | default = 50000000]
+[max_samples: <int> | default = 50000000]

 # The default evaluation interval or step size for subqueries.
 # CLI flag: -querier.default-evaluation-interval
-[defaultevaluationinterval: <duration> | default = 1m0s]
+[default_evaluation_interval: <duration> | default = 1m0s]

### query_frontend_config

 # URL of downstream Prometheus.
 # CLI flag: -frontend.downstream-url
-[downstream: <string> | default = ""]
+[downstream_url: <string> | default = ""]


### ruler_config

 # URL of alerts return path.
 # CLI flag: -ruler.external.url
-[externalurl: <url> | default = ]
+[external_url: <url> | default = ]

 # How frequently to evaluate rules
 # CLI flag: -ruler.evaluation-interval
-[evaluationinterval: <duration> | default = 1m0s]
+[evaluation_interval: <duration> | default = 1m0s]

 # How frequently to poll for rule changes
 # CLI flag: -ruler.poll-interval
-[pollinterval: <duration> | default = 1m0s]
+[poll_interval: <duration> | default = 1m0s]

-storeconfig:
+storage:

 # file path to store temporary rule files for the prometheus rule managers
 # CLI flag: -ruler.rule-path
-[rulepath: <string> | default = "/rules"]
+[rule_path: <string> | default = "/rules"]

 # URL of the Alertmanager to send notifications to.
 # CLI flag: -ruler.alertmanager-url
-[alertmanagerurl: <url> | default = ]
+[alertmanager_url: <url> | default = ]

 # Use DNS SRV records to discover alertmanager hosts.
 # CLI flag: -ruler.alertmanager-discovery
-[alertmanagerdiscovery: <boolean> | default = false]
+[enable_alertmanager_discovery: <boolean> | default = false]

 # How long to wait between refreshing alertmanager hosts.
 # CLI flag: -ruler.alertmanager-refresh-interval
-[alertmanagerrefreshinterval: <duration> | default = 1m0s]
+[alertmanager_refresh_interval: <duration> | default = 1m0s]

 # If enabled requests to alertmanager will utilize the V2 API.
 # CLI flag: -ruler.alertmanager-use-v2
-[alertmanangerenablev2api: <boolean> | default = false]
+[enable_alertmanager_v2: <boolean> | default = false]

 # Capacity of the queue for notifications to be sent to the Alertmanager.
 # CLI flag: -ruler.notification-queue-capacity
-[notificationqueuecapacity: <int> | default = 10000]
+[notification_queue_capacity: <int> | default = 10000]

 # HTTP timeout duration when sending notifications to the Alertmanager.
 # CLI flag: -ruler.notification-timeout
-[notificationtimeout: <duration> | default = 10s]
+[notification_timeout: <duration> | default = 10s]

 # Distribute rule evaluation using ring backend
 # CLI flag: -ruler.enable-sharding
-[enablesharding: <boolean> | default = false]
+[enable_sharding: <boolean> | default = false]

 # Time to spend searching for a pending ruler when shutting down.
 # CLI flag: -ruler.search-pending-for
-[searchpendingfor: <duration> | default = 5m0s]
+[search_pending_for: <duration> | default = 5m0s]

 # Period with which to attempt to flush rule groups.
 # CLI flag: -ruler.flush-period
-[flushcheckperiod: <duration> | default = 1m0s]
+[flush_period: <duration> | default = 1m0s]

### alertmanager_config

 # Base path for data storage.
 # CLI flag: -alertmanager.storage.path
-[datadir: <string> | default = "data/"]
+[data_dir: <string> | default = "data/"]

 # will be used to prefix all HTTP endpoints served by Alertmanager. If omitted,
 # relevant URL components will be derived automatically.
 # CLI flag: -alertmanager.web.external-url
-[externalurl: <url> | default = ]
+[external_url: <url> | default = ]

 # How frequently to poll Cortex configs
 # CLI flag: -alertmanager.configs.poll-interval
-[pollinterval: <duration> | default = 15s]
+[poll_interval: <duration> | default = 15s]

 # Listen address for cluster.
 # CLI flag: -cluster.listen-address
-[clusterbindaddr: <string> | default = "0.0.0.0:9094"]
+[cluster_bind_address: <string> | default = "0.0.0.0:9094"]

 # Explicit address to advertise in cluster.
 # CLI flag: -cluster.advertise-address
-[clusteradvertiseaddr: <string> | default = ""]
+[cluster_advertise_address: <string> | default = ""]

 # Time to wait between peers to send notifications.
 # CLI flag: -cluster.peer-timeout
-[peertimeout: <duration> | default = 15s]
+[peer_timeout: <duration> | default = 15s]

 # Filename of fallback config to use if none specified for instance.
 # CLI flag: -alertmanager.configs.fallback
-[fallbackconfigfile: <string> | default = ""]
+[fallback_config_file: <string> | default = ""]

 # Root of URL to generate if config is http://internal.monitor
 # CLI flag: -alertmanager.configs.auto-webhook-root
-[autowebhookroot: <string> | default = ""]
+[auto_webhook_root: <string> | default = ""]

### table_manager_config

-store:
+storage:

-# How frequently to poll DynamoDB to learn our capacity.
-# CLI flag: -dynamodb.poll-interval
-[dynamodb_poll_interval: <duration> | default = 2m0s]
+# How frequently to poll backend to learn our capacity.
+# CLI flag: -table-manager.poll-interval
+[poll_interval: <duration> | default = 2m0s]

-# DynamoDB periodic tables grace period (duration which table will be
-# created/deleted before/after it's needed).
-# CLI flag: -dynamodb.periodic-table.grace-period
+# Periodic tables grace period (duration which table will be created/deleted
+# before/after it's needed).
+# CLI flag: -table-manager.periodic-table.grace-period
 [creation_grace_period: <duration> | default = 10m0s]

 index_tables_provisioning:
   # Enables on demand throughput provisioning for the storage provider (if
-  # supported). Applies only to tables which are not autoscaled
-  # CLI flag: -dynamodb.periodic-table.enable-ondemand-throughput-mode
-  [provisioned_throughput_on_demand_mode: <boolean> | default = false]
+  # supported). Applies only to tables which are not autoscaled. Supported by
+  # DynamoDB
+  # CLI flag: -table-manager.index-table.enable-ondemand-throughput-mode
+  [enable_ondemand_throughput_mode: <boolean> | default = false]


   # Enables on demand throughput provisioning for the storage provider (if
-  # supported). Applies only to tables which are not autoscaled
-  # CLI flag: -dynamodb.periodic-table.inactive-enable-ondemand-throughput-mode
-  [inactive_throughput_on_demand_mode: <boolean> | default = false]
+  # supported). Applies only to tables which are not autoscaled. Supported by
+  # DynamoDB
+  # CLI flag: -table-manager.index-table.inactive-enable-ondemand-throughput-mode
+  [enable_inactive_throughput_on_demand_mode: <boolean> | default = false]


 chunk_tables_provisioning:
   # Enables on demand throughput provisioning for the storage provider (if
-  # supported). Applies only to tables which are not autoscaled
-  # CLI flag: -dynamodb.chunk-table.enable-ondemand-throughput-mode
-  [provisioned_throughput_on_demand_mode: <boolean> | default = false]
+  # supported). Applies only to tables which are not autoscaled. Supported by
+  # DynamoDB
+  # CLI flag: -table-manager.chunk-table.enable-ondemand-throughput-mode
+  [enable_ondemand_throughput_mode: <boolean> | default = false]

### storage_config

 aws:
-  dynamodbconfig:
+  dynamodb:
     # DynamoDB endpoint URL with escaped Key and Secret encoded. If only region
     # is specified as a host, proper endpoint will be deduced. Use
     # inmemory:///<table-name> to use a mock in-memory implementation.
     # CLI flag: -dynamodb.url
-    [dynamodb: <url> | default = ]
+    [dynamodb_url: <url> | default = ]

     # DynamoDB table management requests per second limit.
     # CLI flag: -dynamodb.api-limit
-    [apilimit: <float> | default = 2]
+    [api_limit: <float> | default = 2]

     # DynamoDB rate cap to back off when throttled.
     # CLI flag: -dynamodb.throttle-limit
-    [throttlelimit: <float> | default = 10]
+    [throttle_limit: <float> | default = 10]
-
-    # ApplicationAutoscaling endpoint URL with escaped Key and Secret encoded.
-    # CLI flag: -applicationautoscaling.url
-    [applicationautoscaling: <url> | default = ]


       # Queue length above which we will scale up capacity
       # CLI flag: -metrics.target-queue-length
-      [targetqueuelen: <int> | default = 100000]
+      [target_queue_length: <int> | default = 100000]

       # Scale up capacity by this multiple
       # CLI flag: -metrics.scale-up-factor
-      [scaleupfactor: <float> | default = 1.3]
+      [scale_up_factor: <float> | default = 1.3]

       # Ignore throttling below this level (rate per second)
       # CLI flag: -metrics.ignore-throttle-below
-      [minthrottling: <float> | default = 1]
+      [ignore_throttle_below: <float> | default = 1]

       # query to fetch ingester queue length
       # CLI flag: -metrics.queue-length-query
-      [queuelengthquery: <string> | default = "sum(avg_over_time(cortex_ingester_flush_queue_length{job=\"cortex/ingester\"}[2m]))"]
+      [queue_length_query: <string> | default = "sum(avg_over_time(cortex_ingester_flush_queue_length{job=\"cortex/ingester\"}[2m]))"]

       # query to fetch throttle rates per table
       # CLI flag: -metrics.write-throttle-query
-      [throttlequery: <string> | default = "sum(rate(cortex_dynamo_throttled_total{operation=\"DynamoDB.BatchWriteItem\"}[1m])) by (table) > 0"]
+      [write_throttle_query: <string> | default = "sum(rate(cortex_dynamo_throttled_total{operation=\"DynamoDB.BatchWriteItem\"}[1m])) by (table) > 0"]

       # query to fetch write capacity usage per table
       # CLI flag: -metrics.usage-query
-      [usagequery: <string> | default = "sum(rate(cortex_dynamo_consumed_capacity_total{operation=\"DynamoDB.BatchWriteItem\"}[15m])) by (table) > 0"]
+      [write_usage_query: <string> | default = "sum(rate(cortex_dynamo_consumed_capacity_total{operation=\"DynamoDB.BatchWriteItem\"}[15m])) by (table) > 0"]

       # query to fetch read capacity usage per table
       # CLI flag: -metrics.read-usage-query
-      [readusagequery: <string> | default = "sum(rate(cortex_dynamo_consumed_capacity_total{operation=\"DynamoDB.QueryPages\"}[1h])) by (table) > 0"]
+      [read_usage_query: <string> | default = "sum(rate(cortex_dynamo_consumed_capacity_total{operation=\"DynamoDB.QueryPages\"}[1h])) by (table) > 0"]

       # query to fetch read errors per table
       # CLI flag: -metrics.read-error-query
-      [readerrorquery: <string> | default = "sum(increase(cortex_dynamo_failures_total{operation=\"DynamoDB.QueryPages\",error=\"ProvisionedThroughputExceededException\"}[1m])) by (table) > 0"]
+      [read_error_query: <string> | default = "sum(increase(cortex_dynamo_failures_total{operation=\"DynamoDB.QueryPages\",error=\"ProvisionedThroughputExceededException\"}[1m])) by (table) > 0"]

     # Number of chunks to group together to parallelise fetches (zero to
     # disable)
-    # CLI flag: -dynamodb.chunk.gang.size
-    [chunkgangsize: <int> | default = 10]
+    # CLI flag: -dynamodb.chunk-gang-size
+    [chunk_gang_size: <int> | default = 10]

     # Max number of chunk-get operations to start in parallel
-    # CLI flag: -dynamodb.chunk.get.max.parallelism
-    [chunkgetmaxparallelism: <int> | default = 32]
+    # CLI flag: -dynamodb.chunk.get-max-parallelism
+    [chunk_get_max_parallelism: <int> | default = 32]

     backoff_config:
       # Minimum delay when backing off.
       # CLI flag: -bigtable.backoff-min-period
-      [minbackoff: <duration> | default = 100ms]
+      [min_period: <duration> | default = 100ms]

       # Maximum delay when backing off.
       # CLI flag: -bigtable.backoff-max-period
-      [maxbackoff: <duration> | default = 10s]
+      [max_period: <duration> | default = 10s]

       # Number of times to backoff and retry before failing.
       # CLI flag: -bigtable.backoff-retries
-      [maxretries: <int> | default = 10]
+      [max_retries: <int> | default = 10]

   # If enabled, once a tables info is fetched, it is cached.
   # CLI flag: -bigtable.table-cache.enabled
-  [tablecacheenabled: <boolean> | default = true]
+  [table_cache_enabled: <boolean> | default = true]

   # Duration to cache tables before checking again.
   # CLI flag: -bigtable.table-cache.expiration
-  [tablecacheexpiration: <duration> | default = 30m0s]
+  [table_cache_expiration: <duration> | default = 30m0s]

 # Cache validity for active index entries. Should be no higher than
 # -ingester.max-chunk-idle.
 # CLI flag: -store.index-cache-validity
-[indexcachevalidity: <duration> | default = 5m0s]
+[index_cache_validity: <duration> | default = 5m0s]

### ingester_client_config

 grpc_client_config:
   backoff_config:
     # Minimum delay when backing off.
     # CLI flag: -ingester.client.backoff-min-period
-    [minbackoff: <duration> | default = 100ms]
+    [min_period: <duration> | default = 100ms]

     # Maximum delay when backing off.
     # CLI flag: -ingester.client.backoff-max-period
-    [maxbackoff: <duration> | default = 10s]
+    [max_period: <duration> | default = 10s]

     # Number of times to backoff and retry before failing.
     # CLI flag: -ingester.client.backoff-retries
-    [maxretries: <int> | default = 10]
+    [max_retries: <int> | default = 10]

### frontend_worker_config

-# Address of query frontend service.
+# Address of query frontend service, in host:port format.
 # CLI flag: -querier.frontend-address
-[address: <string> | default = ""]
+[frontend_address: <string> | default = ""]

 # How often to query DNS.
 # CLI flag: -querier.dns-lookup-period
-[dnslookupduration: <duration> | default = 10s]
+[dns_lookup_duration: <duration> | default = 10s]

 grpc_client_config:
   backoff_config:
     # Minimum delay when backing off.
     # CLI flag: -querier.frontend-client.backoff-min-period
-    [minbackoff: <duration> | default = 100ms]
+    [min_period: <duration> | default = 100ms]

     # Maximum delay when backing off.
     # CLI flag: -querier.frontend-client.backoff-max-period
-    [maxbackoff: <duration> | default = 10s]
+    [max_period: <duration> | default = 10s]

     # Number of times to backoff and retry before failing.
     # CLI flag: -querier.frontend-client.backoff-retries
-    [maxretries: <int> | default = 10]
+    [max_retries: <int> | default = 10]

### consul_config

 # ACL Token used to interact with Consul.
-# CLI flag: -<prefix>.consul.acltoken
-[acltoken: <string> | default = ""]
+# CLI flag: -<prefix>.consul.acl-token
+[acl_token: <string> | default = ""]

 # HTTP timeout when talking to Consul
 # CLI flag: -<prefix>.consul.client-timeout
-[httpclienttimeout: <duration> | default = 20s]
+[http_client_timeout: <duration> | default = 20s]

 # Enable consistent reads to Consul.
 # CLI flag: -<prefix>.consul.consistent-reads
-[consistentreads: <boolean> | default = true]
+[consistent_reads: <boolean> | default = false]

 # Rate limit when watching key or prefix in Consul, in requests per second. 0
 # disables the rate limit.
 # CLI flag: -<prefix>.consul.watch-rate-limit
-[watchkeyratelimit: <float> | default = 0]
+[watch_rate_limit: <float> | default = 1]

 # Burst size used in rate limit. Values less than 1 are treated as 1.
 # CLI flag: -<prefix>.consul.watch-burst-size
-[watchkeyburstsize: <int> | default = 1]
+[watch_burst_size: <int> | default = 1]


### configstore_config
 # URL of configs API server.
 # CLI flag: -<prefix>.configs.url
-[configsapiurl: <url> | default = ]
+[configs_api_url: <url> | default = ]

 # Timeout for requests to Weave Cloud configs service.
 # CLI flag: -<prefix>.configs.client-timeout
-[clienttimeout: <duration> | default = 5s]
+[client_timeout: <duration> | default = 5s]
```

## Cortex 0.7.0 / 2020-03-16

Cortex `0.7.0` is a major step forward the upcoming `1.0` release. In this release, we've got 164 contributions from 26 authors. Thanks to all contributors! ❤️

Please be aware that Cortex `0.7.0` introduces some **breaking changes**. You're encouraged to read all the `[CHANGE]` entries below before upgrading your Cortex cluster. In particular:

- Cleaned up some configuration options in preparation for the Cortex `1.0.0` release (see also the [annotated config file breaking changes](#annotated-config-file-breaking-changes) below):
  - Removed CLI flags support to configure the schema (see [how to migrate from flags to schema file](https://cortexmetrics.io/docs/configuration/schema-configuration/#migrating-from-flags-to-schema-file))
  - Renamed CLI flag `-config-yaml` to `-schema-config-file`
  - Removed CLI flag `-store.min-chunk-age` in favor of `-querier.query-store-after`. The corresponding YAML config option `ingestermaxquerylookback` has been renamed to [`query_ingesters_within`](https://cortexmetrics.io/docs/configuration/configuration-file/#querier-config)
  - Deprecated CLI flag `-frontend.cache-split-interval` in favor of `-querier.split-queries-by-interval`
  - Renamed the YAML config option `defaul_validity` to `default_validity`
  - Removed the YAML config option `config_store` (in the [`alertmanager YAML config`](https://cortexmetrics.io/docs/configuration/configuration-file/#alertmanager-config)) in favor of `store`
  - Removed the YAML config root block `configdb` in favor of [`configs`](https://cortexmetrics.io/docs/configuration/configuration-file/#configs-config). This change is also reflected in the following CLI flags renaming:
      * `-database.*` -> `-configs.database.*`
      * `-database.migrations` -> `-configs.database.migrations-dir`
  - Removed the fluentd-based billing infrastructure including the CLI flags:
      * `-distributor.enable-billing`
      * `-billing.max-buffered-events`
      * `-billing.retry-delay`
      * `-billing.ingester`
- Removed support for using denormalised tokens in the ring. Before upgrading, make sure your Cortex cluster is already running `v0.6.0` or an earlier version with `-ingester.normalise-tokens=true`

### Full changelog

* [CHANGE] Removed support for flags to configure schema. Further, the flag for specifying the config file (`-config-yaml`) has been deprecated. Please use `-schema-config-file`. See the [Schema Configuration documentation](https://cortexmetrics.io/docs/configuration/schema-configuration/) for more details on how to configure the schema using the YAML file. #2221
* [CHANGE] In the config file, the root level `config_store` config option has been moved to `alertmanager` > `store` > `configdb`. #2125
* [CHANGE] Removed unnecessary `frontend.cache-split-interval` in favor of `querier.split-queries-by-interval` both to reduce configuration complexity and guarantee alignment of these two configs. Starting from now, `-querier.cache-results` may only be enabled in conjunction with `-querier.split-queries-by-interval` (previously the cache interval default was `24h` so if you want to preserve the same behaviour you should set `-querier.split-queries-by-interval=24h`). #2040
* [CHANGE] Renamed Configs configuration options. #2187
  * configuration options
    * `-database.*` -> `-configs.database.*`
    * `-database.migrations` -> `-configs.database.migrations-dir`
  * config file
    * `configdb.uri:` -> `configs.database.uri:`
    * `configdb.migrationsdir:` -> `configs.database.migrations_dir:`
    * `configdb.passwordfile:` -> `configs.database.password_file:`
* [CHANGE] Moved `-store.min-chunk-age` to the Querier config as `-querier.query-store-after`, allowing the store to be skipped during query time if the metrics wouldn't be found. The YAML config option `ingestermaxquerylookback` has been renamed to `query_ingesters_within` to match its CLI flag. #1893
* [CHANGE] Renamed the cache configuration setting `defaul_validity` to `default_validity`. #2140
* [CHANGE] Remove fluentd-based billing infrastructure and flags such as `-distributor.enable-billing`. #1491
* [CHANGE] Removed remaining support for using denormalised tokens in the ring. If you're still running ingesters with denormalised tokens (Cortex 0.4 or earlier, with `-ingester.normalise-tokens=false`), such ingesters will now be completely invisible to distributors and need to be either switched to Cortex 0.6.0 or later, or be configured to use normalised tokens. #2034
* [CHANGE] The frontend http server will now send 502 in case of deadline exceeded and 499 if the user requested cancellation. #2156
* [CHANGE] We now enforce queries to be up to `-querier.max-query-into-future` into the future (defaults to 10m). #1929
  * `-store.min-chunk-age` has been removed
  * `-querier.query-store-after` has been added in it's place.
* [CHANGE] Removed unused `/validate_expr endpoint`. #2152
* [CHANGE] Updated Prometheus dependency to v2.16.0. This Prometheus version uses Active Query Tracker to limit concurrent queries. In order to keep `-querier.max-concurrent` working, Active Query Tracker is enabled by default, and is configured to store its data to `active-query-tracker` directory (relative to current directory when Cortex started). This can be changed by using `-querier.active-query-tracker-dir` option. Purpose of Active Query Tracker is to log queries that were running when Cortex crashes. This logging happens on next Cortex start. #2088
* [CHANGE] Default to BigChunk encoding; may result in slightly higher disk usage if many timeseries have a constant value, but should generally result in fewer, bigger chunks. #2207
* [CHANGE] WAL replays are now done while the rest of Cortex is starting, and more specifically, when HTTP server is running. This makes it possible to scrape metrics during WAL replays. Applies to both chunks and experimental blocks storage. #2222
* [CHANGE] Cortex now has `/ready` probe for all services, not just ingester and querier as before. In single-binary mode, /ready reports 204 only if all components are running properly. #2166
* [CHANGE] If you are vendoring Cortex and use its components in your project, be aware that many Cortex components no longer start automatically when they are created. You may want to review PR and attached document. #2166
* [CHANGE] Experimental TSDB: the querier in-memory index cache used by the experimental blocks storage shifted from per-tenant to per-querier. The `-experimental.tsdb.bucket-store.index-cache-size-bytes` now configures the per-querier index cache max size instead of a per-tenant cache and its default has been increased to 1GB. #2189
* [CHANGE] Experimental TSDB: TSDB head compaction interval and concurrency is now configurable (defaults to 1 min interval and 5 concurrent head compactions). New options: `-experimental.tsdb.head-compaction-interval` and `-experimental.tsdb.head-compaction-concurrency`. #2172
* [CHANGE] Experimental TSDB: switched the blocks storage index header to the binary format. This change is expected to have no visible impact, except lower startup times and memory usage in the queriers. It's possible to switch back to the old JSON format via the flag `-experimental.tsdb.bucket-store.binary-index-header-enabled=false`. #2223
* [CHANGE] Experimental Memberlist KV store can now be used in single-binary Cortex. Attempts to use it previously would fail with panic. This change also breaks existing binary protocol used to exchange gossip messages, so this version will not be able to understand gossiped Ring when used in combination with the previous version of Cortex. Easiest way to upgrade is to shutdown old Cortex installation, and restart it with new version. Incremental rollout works too, but with reduced functionality until all components run the same version. #2016
* [FEATURE] Added a read-only local alertmanager config store using files named corresponding to their tenant id. #2125
* [FEATURE] Added flag `-experimental.ruler.enable-api` to enable the ruler api which implements the Prometheus API `/api/v1/rules` and `/api/v1/alerts` endpoints under the configured `-http.prefix`. #1999
* [FEATURE] Added sharding support to compactor when using the experimental TSDB blocks storage. #2113
* [FEATURE] Added ability to override YAML config file settings using environment variables. #2147
  * `-config.expand-env`
* [FEATURE] Added flags to disable Alertmanager notifications methods. #2187
  * `-configs.notifications.disable-email`
  * `-configs.notifications.disable-webhook`
* [FEATURE] Add /config HTTP endpoint which exposes the current Cortex configuration as YAML. #2165
* [FEATURE] Allow Prometheus remote write directly to ingesters. #1491
* [FEATURE] Introduced new standalone service `query-tee` that can be used for testing purposes to send the same Prometheus query to multiple backends (ie. two Cortex clusters ingesting the same metrics) and compare the performances. #2203
* [FEATURE] Fan out parallelizable queries to backend queriers concurrently. #1878
  * `querier.parallelise-shardable-queries` (bool)
  * Requires a shard-compatible schema (v10+)
  * This causes the number of traces to increase accordingly.
  * The query-frontend now requires a schema config to determine how/when to shard queries, either from a file or from flags (i.e. by the `config-yaml` CLI flag). This is the same schema config the queriers consume. The schema is only required to use this option.
  * It's also advised to increase downstream concurrency controls as well:
    * `querier.max-outstanding-requests-per-tenant`
    * `querier.max-query-parallelism`
    * `querier.max-concurrent`
    * `server.grpc-max-concurrent-streams` (for both query-frontends and queriers)
* [FEATURE] Added user sub rings to distribute users to a subset of ingesters. #1947
  * `-experimental.distributor.user-subring-size`
* [FEATURE] Add flag `-experimental.tsdb.stripe-size` to expose TSDB stripe size option. #2185
* [FEATURE] Experimental Delete Series: Added support for Deleting Series with Prometheus style API. Needs to be enabled first by setting `-purger.enable` to `true`. Deletion only supported when using `boltdb` and `filesystem` as index and object store respectively. Support for other stores to follow in separate PRs #2103
* [ENHANCEMENT] Alertmanager: Expose Per-tenant alertmanager metrics #2124
* [ENHANCEMENT] Add `status` label to `cortex_alertmanager_configs` metric to gauge the number of valid and invalid configs. #2125
* [ENHANCEMENT] Cassandra Authentication: added the `custom_authenticators` config option that allows users to authenticate with cassandra clusters using password authenticators that are not approved by default in [gocql](https://github.com/gocql/gocql/blob/81b8263d9fe526782a588ef94d3fa5c6148e5d67/conn.go#L27) #2093
* [ENHANCEMENT] Cassandra Storage: added `max_retries`, `retry_min_backoff` and `retry_max_backoff` configuration options to enable retrying recoverable errors. #2054
* [ENHANCEMENT] Allow to configure HTTP and gRPC server listen address, maximum number of simultaneous connections and connection keepalive settings.
  * `-server.http-listen-address`
  * `-server.http-conn-limit`
  * `-server.grpc-listen-address`
  * `-server.grpc-conn-limit`
  * `-server.grpc.keepalive.max-connection-idle`
  * `-server.grpc.keepalive.max-connection-age`
  * `-server.grpc.keepalive.max-connection-age-grace`
  * `-server.grpc.keepalive.time`
  * `-server.grpc.keepalive.timeout`
* [ENHANCEMENT] PostgreSQL: Bump up `github.com/lib/pq` from `v1.0.0` to `v1.3.0` to support PostgreSQL SCRAM-SHA-256 authentication. #2097
* [ENHANCEMENT] Cassandra Storage: User no longer need `CREATE` privilege on `<all keyspaces>` if given keyspace exists. #2032
* [ENHANCEMENT] Cassandra Storage: added `password_file` configuration options to enable reading Cassandra password from file. #2096
* [ENHANCEMENT] Configs API: Allow GET/POST configs in YAML format. #2181
* [ENHANCEMENT] Background cache writes are batched to improve parallelism and observability. #2135
* [ENHANCEMENT] Add automatic repair for checkpoint and WAL. #2105
* [ENHANCEMENT] Support `lastEvaluation` and `evaluationTime` in `/api/v1/rules` endpoints and make order of groups stable. #2196
* [ENHANCEMENT] Skip expired requests in query-frontend scheduling. #2082
* [ENHANCEMENT] Add ability to configure gRPC keepalive settings. #2066
* [ENHANCEMENT] Experimental TSDB: Export TSDB Syncer metrics from Compactor component, they are prefixed with `cortex_compactor_`. #2023
* [ENHANCEMENT] Experimental TSDB: Added dedicated flag `-experimental.tsdb.bucket-store.tenant-sync-concurrency` to configure the maximum number of concurrent tenants for which blocks are synched. #2026
* [ENHANCEMENT] Experimental TSDB: Expose metrics for objstore operations (prefixed with `cortex_<component>_thanos_objstore_`, component being one of `ingester`, `querier` and `compactor`). #2027
* [ENHANCEMENT] Experimental TSDB: Added support for Azure Storage to be used for block storage, in addition to S3 and GCS. #2083
* [ENHANCEMENT] Experimental TSDB: Reduced memory allocations in the ingesters when using the experimental blocks storage. #2057
* [ENHANCEMENT] Experimental Memberlist KV: expose `-memberlist.gossip-to-dead-nodes-time` and `-memberlist.dead-node-reclaim-time` options to control how memberlist library handles dead nodes and name reuse. #2131
* [BUGFIX] Alertmanager: fixed panic upon applying a new config, caused by duplicate metrics registration in the `NewPipelineBuilder` function. #211
* [BUGFIX] Azure Blob ChunkStore: Fixed issue causing `invalid chunk checksum` errors. #2074
* [BUGFIX] The gauge `cortex_overrides_last_reload_successful` is now only exported by components that use a `RuntimeConfigManager`. Previously, for components that do not initialize a `RuntimeConfigManager` (such as the compactor) the gauge was initialized with 0 (indicating error state) and then never updated, resulting in a false-negative permanent error state. #2092
* [BUGFIX] Fixed WAL metric names, added the `cortex_` prefix.
* [BUGFIX] Restored histogram `cortex_configs_request_duration_seconds` #2138
* [BUGFIX] Fix wrong syntax for `url` in config-file-reference. #2148
* [BUGFIX] Fixed some 5xx status code returned by the query-frontend when they should actually be 4xx. #2122
* [BUGFIX] Fixed leaked goroutines in the querier. #2070
* [BUGFIX] Experimental TSDB: fixed `/all_user_stats` and `/api/prom/user_stats` endpoints when using the experimental TSDB blocks storage. #2042
* [BUGFIX] Experimental TSDB: fixed ruler to correctly work with the experimental TSDB blocks storage. #2101

### Changes to denormalised tokens in the ring

Cortex 0.4.0 is the last version that can *write* denormalised tokens. Cortex 0.5.0 and above always write normalised tokens.

Cortex 0.6.0 is the last version that can *read* denormalised tokens. Starting with Cortex 0.7.0 only normalised tokens are supported, and ingesters writing denormalised tokens to the ring (running Cortex 0.4.0 or earlier with `-ingester.normalise-tokens=false`) are ignored by distributors. Such ingesters should either switch to using normalised tokens, or be upgraded to Cortex 0.5.0 or later.

### Known issues

- The gRPC streaming for ingesters doesn't work when using the experimental TSDB blocks storage. Please do not enable `-querier.ingester-streaming` if you're using the TSDB blocks storage. If you want to enable it, you can build Cortex from `master` given the issue has been fixed after Cortex `0.7` branch has been cut and the fix wasn't included in the `0.7` because related to an experimental feature.

### Annotated config file breaking changes

In this section you can find a config file diff showing the breaking changes introduced in Cortex `0.7`. You can also find the [full configuration file reference doc](https://cortexmetrics.io/docs/configuration/configuration-file/) in the website.

 ```diff
### Root level config

 # "configdb" has been moved to "alertmanager > store > configdb".
-[configdb: <configdb_config>]

 # "config_store" has been renamed to "configs".
-[config_store: <configstore_config>]
+[configs: <configs_config>]


### `distributor_config`

 # The support to hook an external billing system has been removed.
-[enable_billing: <boolean> | default = false]
-billing:
-  [maxbufferedevents: <int> | default = 1024]
-  [retrydelay: <duration> | default = 500ms]
-  [ingesterhostport: <string> | default = "localhost:24225"]


### `querier_config`

 # "ingestermaxquerylookback" has been renamed to "query_ingesters_within".
-[ingestermaxquerylookback: <duration> | default = 0s]
+[query_ingesters_within: <duration> | default = 0s]


### `queryrange_config`

results_cache:
  cache:
     # "defaul_validity" has been renamed to "default_validity".
-    [defaul_validity: <duration> | default = 0s]
+    [default_validity: <duration> | default = 0s]

   # "cache_split_interval" has been deprecated in favor of "split_queries_by_interval".
-  [cache_split_interval: <duration> | default = 24h0m0s]


### `alertmanager_config`

# The "store" config block has been added. This includes "configdb" which previously
# was the "configdb" root level config block.
+store:
+  [type: <string> | default = "configdb"]
+  [configdb: <configstore_config>]
+  local:
+    [path: <string> | default = ""]


### `storage_config`

index_queries_cache_config:
   # "defaul_validity" has been renamed to "default_validity".
-  [defaul_validity: <duration> | default = 0s]
+  [default_validity: <duration> | default = 0s]


### `chunk_store_config`

chunk_cache_config:
   # "defaul_validity" has been renamed to "default_validity".
-  [defaul_validity: <duration> | default = 0s]
+  [default_validity: <duration> | default = 0s]

write_dedupe_cache_config:
   # "defaul_validity" has been renamed to "default_validity".
-  [defaul_validity: <duration> | default = 0s]
+  [default_validity: <duration> | default = 0s]

 # "min_chunk_age" has been removed in favor of "querier > query_store_after".
-[min_chunk_age: <duration> | default = 0s]


### `configs_config`

-# "uri" has been moved to "database > uri".
-[uri: <string> | default = "postgres://postgres@configs-db.weave.local/configs?sslmode=disable"]

-# "migrationsdir" has been moved to "database > migrations_dir".
-[migrationsdir: <string> | default = ""]

-# "passwordfile" has been moved to "database > password_file".
-[passwordfile: <string> | default = ""]

+database:
+  [uri: <string> | default = "postgres://postgres@configs-db.weave.local/configs?sslmode=disable"]
+  [migrations_dir: <string> | default = ""]
+  [password_file: <string> | default = ""]
```

## Cortex 0.6.1 / 2020-02-05

* [BUGFIX] Fixed parsing of the WAL configuration when specified in the YAML config file. #2071

## Cortex 0.6.0 / 2020-01-28

Note that the ruler flags need to be changed in this upgrade. You're moving from a single node ruler to something that might need to be sharded.
Further, if you're using the configs service, we've upgraded the migration library and this requires some manual intervention. See full instructions below to upgrade your PostgreSQL.

* [CHANGE] The frontend component now does not cache results if it finds a `Cache-Control` header and if one of its values is `no-store`. #1974
* [CHANGE] Flags changed with transition to upstream Prometheus rules manager:
  * `-ruler.client-timeout` is now `ruler.configs.client-timeout` in order to match `ruler.configs.url`.
  * `-ruler.group-timeout`has been removed.
  * `-ruler.num-workers` has been removed.
  * `-ruler.rule-path` has been added to specify where the prometheus rule manager will sync rule files.
  * `-ruler.storage.type` has beem added to specify the rule store backend type, currently only the configdb.
  * `-ruler.poll-interval` has been added to specify the interval in which to poll new rule groups.
  * `-ruler.evaluation-interval` default value has changed from `15s` to `1m` to match the default evaluation interval in Prometheus.
  * Ruler sharding requires a ring which can be configured via the ring flags prefixed by `ruler.ring.`. #1987
* [CHANGE] Use relative links from /ring page to make it work when used behind reverse proxy. #1896
* [CHANGE] Deprecated `-distributor.limiter-reload-period` flag. #1766
* [CHANGE] Ingesters now write only normalised tokens to the ring, although they can still read denormalised tokens used by other ingesters. `-ingester.normalise-tokens` is now deprecated, and ignored. If you want to switch back to using denormalised tokens, you need to downgrade to Cortex 0.4.0. Previous versions don't handle claiming tokens from normalised ingesters correctly. #1809
* [CHANGE] Overrides mechanism has been renamed to "runtime config", and is now separate from limits. Runtime config is simply a file that is reloaded by Cortex every couple of seconds. Limits and now also multi KV use this mechanism.<br />New arguments were introduced: `-runtime-config.file` (defaults to empty) and `-runtime-config.reload-period` (defaults to 10 seconds), which replace previously used `-limits.per-user-override-config` and `-limits.per-user-override-period` options. Old options are still used if `-runtime-config.file` is not specified. This change is also reflected in YAML configuration, where old `limits.per_tenant_override_config` and `limits.per_tenant_override_period` fields are replaced with `runtime_config.file` and `runtime_config.period` respectively. #1749
* [CHANGE] Cortex now rejects data with duplicate labels. Previously, such data was accepted, with duplicate labels removed with only one value left. #1964
* [CHANGE] Changed the default value for `-distributor.ha-tracker.prefix` from `collectors/` to `ha-tracker/` in order to not clash with other keys (ie. ring) stored in the same key-value store. #1940
* [FEATURE] Experimental: Write-Ahead-Log added in ingesters for more data reliability against ingester crashes. #1103
  * `--ingester.wal-enabled`: Setting this to `true` enables writing to WAL during ingestion.
  * `--ingester.wal-dir`: Directory where the WAL data should be stored and/or recovered from.
  * `--ingester.checkpoint-enabled`: Set this to `true` to enable checkpointing of in-memory chunks to disk.
  * `--ingester.checkpoint-duration`: This is the interval at which checkpoints should be created.
  * `--ingester.recover-from-wal`: Set this to `true` to recover data from an existing WAL.
  * For more information, please checkout the ["Ingesters with WAL" guide](https://cortexmetrics.io/docs/guides/ingesters-with-wal/).
* [FEATURE] The distributor can now drop labels from samples (similar to the removal of the replica label for HA ingestion) per user via the `distributor.drop-label` flag. #1726
* [FEATURE] Added flag `debug.mutex-profile-fraction` to enable mutex profiling #1969
* [FEATURE] Added `global` ingestion rate limiter strategy. Deprecated `-distributor.limiter-reload-period` flag. #1766
* [FEATURE] Added support for Microsoft Azure blob storage to be used for storing chunk data. #1913
* [FEATURE] Added readiness probe endpoint`/ready` to queriers. #1934
* [FEATURE] Added "multi" KV store that can interact with two other KV stores, primary one for all reads and writes, and secondary one, which only receives writes. Primary/secondary store can be modified in runtime via runtime-config mechanism (previously "overrides"). #1749
* [FEATURE] Added support to store ring tokens to a file and read it back on startup, instead of generating/fetching the tokens to/from the ring. This feature can be enabled with the flag `-ingester.tokens-file-path`. #1750
* [FEATURE] Experimental TSDB: Added `/series` API endpoint support with TSDB blocks storage. #1830
* [FEATURE] Experimental TSDB: Added TSDB blocks `compactor` component, which iterates over users blocks stored in the bucket and compact them according to the configured block ranges. #1942
* [ENHANCEMENT] metric `cortex_ingester_flush_reasons` gets a new `reason` value: `Spread`, when `-ingester.spread-flushes` option is enabled. #1978
* [ENHANCEMENT] Added `password` and `enable_tls` options to redis cache configuration. Enables usage of Microsoft Azure Cache for Redis service. #1923
* [ENHANCEMENT] Upgraded Kubernetes API version for deployments from `extensions/v1beta1` to `apps/v1`. #1941
* [ENHANCEMENT] Experimental TSDB: Open existing TSDB on startup to prevent ingester from becoming ready before it can accept writes. The max concurrency is set via `--experimental.tsdb.max-tsdb-opening-concurrency-on-startup`. #1917
* [ENHANCEMENT] Experimental TSDB: Querier now exports aggregate metrics from Thanos bucket store and in memory index cache (many metrics to list, but all have `cortex_querier_bucket_store_` or `cortex_querier_blocks_index_cache_` prefix). #1996
* [ENHANCEMENT] Experimental TSDB: Improved multi-tenant bucket store. #1991
  * Allowed to configure the blocks sync interval via `-experimental.tsdb.bucket-store.sync-interval` (0 disables the sync)
  * Limited the number of tenants concurrently synched by `-experimental.tsdb.bucket-store.block-sync-concurrency`
  * Renamed `cortex_querier_sync_seconds` metric to `cortex_querier_blocks_sync_seconds`
  * Track `cortex_querier_blocks_sync_seconds` metric for the initial sync too
* [BUGFIX] Fixed unnecessary CAS operations done by the HA tracker when the jitter is enabled. #1861
* [BUGFIX] Fixed ingesters getting stuck in a LEAVING state after coming up from an ungraceful exit. #1921
* [BUGFIX] Reduce memory usage when ingester Push() errors. #1922
* [BUGFIX] Table Manager: Fixed calculation of expected tables and creation of tables from next active schema considering grace period. #1976
* [BUGFIX] Experimental TSDB: Fixed ingesters consistency during hand-over when using experimental TSDB blocks storage. #1854 #1818
* [BUGFIX] Experimental TSDB: Fixed metrics when using experimental TSDB blocks storage. #1981 #1982 #1990 #1983
* [BUGFIX] Experimental memberlist: Use the advertised address when sending packets to other peers of the Gossip memberlist. #1857
* [BUGFIX] Experimental TSDB: Fixed incorrect query results introduced in #2604 caused by a buffer incorrectly reused while iterating samples. #2697

### Upgrading PostgreSQL (if you're using configs service)

Reference: <https://github.com/golang-migrate/migrate/tree/master/database/postgres#upgrading-from-v1>

1. Install the migrate package cli tool: <https://github.com/golang-migrate/migrate/tree/master/cmd/migrate#installation>
2. Drop the `schema_migrations` table: `DROP TABLE schema_migrations;`.
2. Run the migrate command:

```bash
migrate  -path <absolute_path_to_cortex>/cmd/cortex/migrations -database postgres://localhost:5432/database force 2
```

### Known issues

- The `cortex_prometheus_rule_group_last_evaluation_timestamp_seconds` metric, tracked by the ruler, is not unregistered for rule groups not being used anymore. This issue will be fixed in the next Cortex release (see [2033](https://github.com/cortexproject/cortex/issues/2033)).

- Write-Ahead-Log (WAL) does not have automatic repair of corrupt checkpoint or WAL segments, which is possible if ingester crashes abruptly or the underlying disk corrupts. Currently the only way to resolve this is to manually delete the affected checkpoint and/or WAL segments. Automatic repair will be added in the future releases.

## Cortex 0.4.0 / 2019-12-02

* [CHANGE] The frontend component has been refactored to be easier to re-use. When upgrading the frontend, cache entries will be discarded and re-created with the new protobuf schema. #1734
* [CHANGE] Removed direct DB/API access from the ruler. `-ruler.configs.url` has been now deprecated. #1579
* [CHANGE] Removed `Delta` encoding. Any old chunks with `Delta` encoding cannot be read anymore. If `ingester.chunk-encoding` is set to `Delta` the ingester will fail to start. #1706
* [CHANGE] Setting `-ingester.max-transfer-retries` to 0 now disables hand-over when ingester is shutting down. Previously, zero meant infinite number of attempts. #1771
* [CHANGE] `dynamo` has been removed as a valid storage name to make it consistent for all components. `aws` and `aws-dynamo` remain as valid storage names.
* [CHANGE/FEATURE] The frontend split and cache intervals can now be configured using the respective flag `--querier.split-queries-by-interval` and `--frontend.cache-split-interval`.
  * If `--querier.split-queries-by-interval` is not provided request splitting is disabled by default.
  * __`--querier.split-queries-by-day` is still accepted for backward compatibility but has been deprecated. You should now use `--querier.split-queries-by-interval`. We recommend a to use a multiple of 24 hours.__
* [FEATURE] Global limit on the max series per user and metric #1760
  * `-ingester.max-global-series-per-user`
  * `-ingester.max-global-series-per-metric`
  * Requires `-distributor.replication-factor` and `-distributor.shard-by-all-labels` set for the ingesters too
* [FEATURE] Flush chunks with stale markers early with `ingester.max-stale-chunk-idle`. #1759
* [FEATURE] EXPERIMENTAL: Added new KV Store backend based on memberlist library. Components can gossip about tokens and ingester states, instead of using Consul or Etcd. #1721
* [FEATURE] EXPERIMENTAL: Use TSDB in the ingesters & flush blocks to S3/GCS ala Thanos. This will let us use an Object Store more efficiently and reduce costs. #1695
* [FEATURE] Allow Query Frontend to log slow queries with `frontend.log-queries-longer-than`. #1744
* [FEATURE] Add HTTP handler to trigger ingester flush & shutdown - used when running as a stateful set with the WAL enabled.  #1746
* [FEATURE] EXPERIMENTAL: Added GCS support to TSDB blocks storage. #1772
* [ENHANCEMENT] Reduce memory allocations in the write path. #1706
* [ENHANCEMENT] Consul client now follows recommended practices for blocking queries wrt returned Index value. #1708
* [ENHANCEMENT] Consul client can optionally rate-limit itself during Watch (used e.g. by ring watchers) and WatchPrefix (used by HA feature) operations. Rate limiting is disabled by default. New flags added: `--consul.watch-rate-limit`, and `--consul.watch-burst-size`. #1708
* [ENHANCEMENT] Added jitter to HA deduping heartbeats, configure using `distributor.ha-tracker.update-timeout-jitter-max` #1534
* [ENHANCEMENT] Add ability to flush chunks with stale markers early. #1759
* [BUGFIX] Stop reporting successful actions as 500 errors in KV store metrics. #1798
* [BUGFIX] Fix bug where duplicate labels can be returned through metadata APIs. #1790
* [BUGFIX] Fix reading of old, v3 chunk data. #1779
* [BUGFIX] Now support IAM roles in service accounts in AWS EKS. #1803
* [BUGFIX] Fixed duplicated series returned when querying both ingesters and store with the experimental TSDB blocks storage. #1778

In this release we updated the following dependencies:

- gRPC v1.25.0  (resulted in a drop of 30% CPU usage when compression is on)
- jaeger-client v2.20.0
- aws-sdk-go to v1.25.22

## Cortex 0.3.0 / 2019-10-11

This release adds support for Redis as an alternative to Memcached, and also includes many optimisations which reduce CPU and memory usage.

* [CHANGE] Gauge metrics were renamed to drop the `_total` suffix. #1685
  * In Alertmanager, `alertmanager_configs_total` is now `alertmanager_configs`
  * In Ruler, `scheduler_configs_total` is now `scheduler_configs`
  * `scheduler_groups_total` is now `scheduler_groups`.
* [CHANGE] `--alertmanager.configs.auto-slack-root` flag was dropped as auto Slack root is not supported anymore. #1597
* [CHANGE] In table-manager, default DynamoDB capacity was reduced from 3,000 units to 1,000 units. We recommend you do not run with the defaults: find out what figures are needed for your environment and set that via `-dynamodb.periodic-table.write-throughput` and `-dynamodb.chunk-table.write-throughput`.
* [FEATURE] Add Redis support for caching #1612
* [FEATURE] Allow spreading chunk writes across multiple S3 buckets #1625
* [FEATURE] Added `/shutdown` endpoint for ingester to shutdown all operations of the ingester. #1746
* [ENHANCEMENT] Upgraded Prometheus to 2.12.0 and Alertmanager to 0.19.0. #1597
* [ENHANCEMENT] Cortex is now built with Go 1.13 #1675, #1676, #1679
* [ENHANCEMENT] Many optimisations, mostly impacting ingester and querier: #1574, #1624, #1638, #1644, #1649, #1654, #1702

Full list of changes: <https://github.com/cortexproject/cortex/compare/v0.2.0...v0.3.0>

## Cortex 0.2.0 / 2019-09-05

This release has several exciting features, the most notable of them being setting `-ingester.spread-flushes` to potentially reduce your storage space by upto 50%.

* [CHANGE] Flags changed due to changes upstream in Prometheus Alertmanager #929:
  * `alertmanager.mesh.listen-address` is now `cluster.listen-address`
  * `alertmanager.mesh.peer.host` and `alertmanager.mesh.peer.service` can be replaced by `cluster.peer`
  * `alertmanager.mesh.hardware-address`, `alertmanager.mesh.nickname`, `alertmanager.mesh.password`, and `alertmanager.mesh.peer.refresh-interval` all disappear.
* [CHANGE] --claim-on-rollout flag deprecated; feature is now always on #1566
* [CHANGE] Retention period must now be a multiple of periodic table duration #1564
* [CHANGE] The value for the name label for the chunks memcache in all `cortex_cache_` metrics is now `chunksmemcache` (before it was `memcache`) #1569
* [FEATURE] Makes the ingester flush each timeseries at a specific point in the max-chunk-age cycle with `-ingester.spread-flushes`. This means multiple replicas of a chunk are very likely to contain the same contents which cuts chunk storage space by up to 66%. #1578
* [FEATURE] Make minimum number of chunk samples configurable per user #1620
* [FEATURE] Honor HTTPS for custom S3 URLs #1603
* [FEATURE] You can now point the query-frontend at a normal Prometheus for parallelisation and caching #1441
* [FEATURE] You can now specify `http_config` on alert receivers #929
* [FEATURE] Add option to use jump hashing to load balance requests to memcached #1554
* [FEATURE] Add status page for HA tracker to distributors #1546
* [FEATURE] The distributor ring page is now easier to read with alternate rows grayed out #1621

## Cortex 0.1.0 / 2019-08-07

* [CHANGE] HA Tracker flags were renamed to provide more clarity #1465
  * `distributor.accept-ha-labels` is now `distributor.ha-tracker.enable`
  * `distributor.accept-ha-samples` is now `distributor.ha-tracker.enable-for-all-users`
  * `ha-tracker.replica` is now `distributor.ha-tracker.replica`
  * `ha-tracker.cluster` is now `distributor.ha-tracker.cluster`
* [FEATURE] You can specify "heap ballast" to reduce Go GC Churn #1489
* [BUGFIX] HA Tracker no longer always makes a request to Consul/Etcd when a request is not from the active replica #1516
* [BUGFIX] Queries are now correctly cancelled by the query-frontend #1508<|MERGE_RESOLUTION|>--- conflicted
+++ resolved
@@ -4,8 +4,6 @@
 
 ### Grafana Mimir
 
-<<<<<<< HEAD
-=======
 * [CHANGE] Distributor: if forwarding rules are used to forward samples, exemplars are now removed from the request. #2710 #2725
 * [CHANGE] Limits: change the default value of `max_global_series_per_metric` limit to `0` (disabled). Setting this limit by default does not provide much benefit because series are sharded by all labels. #2714
 * [CHANGE] Ingester: experimental `-blocks-storage.tsdb.new-chunk-disk-mapper` has been removed, new chunk disk mapper is now always used, and is no longer marked experimental. Default value of `-blocks-storage.tsdb.head-chunks-write-queue-size` has changed to 1000000, this enables async chunk queue by default, which leads to improved latency on the write path when new chunks are created in ingesters. #2762
@@ -27,7 +25,6 @@
 * [BUGFIX] Ruler: fix not restoring alerts' state at startup. #2648
 * [BUGFIX] Ingester: Fix disk filling up after restarting ingesters with out-of-order support disabled while it was enabled before. #2799
 
->>>>>>> 077dcd98
 ### Mixin
 
 * [CHANGE] Dashboards: remove the "Cache - Latency (old)" panel from the "Mimir / Queries" dashboard. #2796

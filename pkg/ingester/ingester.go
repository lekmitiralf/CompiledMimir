package ingester

import (
	"context"
	"flag"
	"fmt"
	"net/http"
	"sync"
	"time"

	// Needed for gRPC compatibility.
	old_ctx "golang.org/x/net/context"
	"google.golang.org/grpc/codes"
	"google.golang.org/grpc/health/grpc_health_v1"

	"github.com/go-kit/kit/log/level"
	"github.com/gogo/status"
	"github.com/prometheus/client_golang/prometheus"
	"github.com/prometheus/common/model"
	"github.com/prometheus/prometheus/pkg/labels"

	cortex_chunk "github.com/cortexproject/cortex/pkg/chunk"
	"github.com/cortexproject/cortex/pkg/ingester/client"
	"github.com/cortexproject/cortex/pkg/ring"
	"github.com/cortexproject/cortex/pkg/storage/tsdb"
	"github.com/cortexproject/cortex/pkg/util"
	"github.com/cortexproject/cortex/pkg/util/spanlogger"
	"github.com/cortexproject/cortex/pkg/util/validation"
	"github.com/weaveworks/common/httpgrpc"
	"github.com/weaveworks/common/user"
)

const (
	// Number of timeseries to return in each batch of a QueryStream.
	queryStreamBatchSize = 128
)

var (
	// This is initialised if the WAL is enabled and the records are fetched from this pool.
	recordPool sync.Pool
)

// Config for an Ingester.
type Config struct {
	WALConfig        WALConfig
	LifecyclerConfig ring.LifecyclerConfig `yaml:"lifecycler,omitempty"`

	// Config for transferring chunks. Zero or negative = no retries.
	MaxTransferRetries int `yaml:"max_transfer_retries,omitempty"`

	// Config for chunk flushing.
	FlushCheckPeriod  time.Duration
	RetainPeriod      time.Duration
	MaxChunkIdle      time.Duration
	MaxStaleChunkIdle time.Duration
	FlushOpTimeout    time.Duration
	MaxChunkAge       time.Duration
	ChunkAgeJitter    time.Duration
	ConcurrentFlushes int
	SpreadFlushes     bool

	RateUpdatePeriod time.Duration

	// Use tsdb block storage
	TSDBEnabled bool        `yaml:"-"`
	TSDBConfig  tsdb.Config `yaml:"-"`

	// Injected at runtime and read from the distributor config, required
	// to accurately apply global limits.
	ShardByAllLabels bool `yaml:"-"`

	// For testing, you can override the address and ID of this ingester.
	ingesterClientFactory func(addr string, cfg client.Config) (client.HealthAndIngesterClient, error)
}

// RegisterFlags adds the flags required to config this to the given FlagSet
func (cfg *Config) RegisterFlags(f *flag.FlagSet) {
	cfg.LifecyclerConfig.RegisterFlags(f)
	cfg.WALConfig.RegisterFlags(f)

	f.IntVar(&cfg.MaxTransferRetries, "ingester.max-transfer-retries", 10, "Number of times to try and transfer chunks before falling back to flushing. Negative value or zero disables hand-over.")
	f.DurationVar(&cfg.FlushCheckPeriod, "ingester.flush-period", 1*time.Minute, "Period with which to attempt to flush chunks.")
	f.DurationVar(&cfg.RetainPeriod, "ingester.retain-period", 5*time.Minute, "Period chunks will remain in memory after flushing.")
	f.DurationVar(&cfg.FlushOpTimeout, "ingester.flush-op-timeout", 1*time.Minute, "Timeout for individual flush operations.")
	f.DurationVar(&cfg.MaxChunkIdle, "ingester.max-chunk-idle", 5*time.Minute, "Maximum chunk idle time before flushing.")
	f.DurationVar(&cfg.MaxStaleChunkIdle, "ingester.max-stale-chunk-idle", 0, "Maximum chunk idle time for chunks terminating in stale markers before flushing. 0 disables it and a stale series is not flushed until the max-chunk-idle timeout is reached.")
	f.DurationVar(&cfg.MaxChunkAge, "ingester.max-chunk-age", 12*time.Hour, "Maximum chunk age before flushing.")
	f.DurationVar(&cfg.ChunkAgeJitter, "ingester.chunk-age-jitter", 20*time.Minute, "Range of time to subtract from MaxChunkAge to spread out flushes")
	f.BoolVar(&cfg.SpreadFlushes, "ingester.spread-flushes", false, "If true, spread series flushes across the whole period of MaxChunkAge")
	f.IntVar(&cfg.ConcurrentFlushes, "ingester.concurrent-flushes", 50, "Number of concurrent goroutines flushing to dynamodb.")
	f.DurationVar(&cfg.RateUpdatePeriod, "ingester.rate-update-period", 15*time.Second, "Period with which to update the per-user ingestion rates.")
}

// Ingester deals with "in flight" chunks.  Based on Prometheus 1.x
// MemorySeriesStorage.
type Ingester struct {
	cfg          Config
	clientConfig client.Config

	metrics *ingesterMetrics

	chunkStore ChunkStore
	lifecycler *ring.Lifecycler
	limits     *validation.Overrides
	limiter    *SeriesLimiter

	quit chan struct{}
	done sync.WaitGroup

	userStatesMtx sync.RWMutex // protects userStates and stopped
	userStates    *userStates
	stopped       bool // protected by userStatesMtx

	// One queue per flush thread.  Fingerprint is used to
	// pick a queue.
	flushQueues     []*util.PriorityQueue
	flushQueuesDone sync.WaitGroup

	// This should never be nil.
	wal WAL

	// Hook for injecting behaviour from tests.
	preFlushUserSeries func()

	// Prometheus block storage
	TSDBState TSDBState
}

// ChunkStore is the interface we need to store chunks
type ChunkStore interface {
	Put(ctx context.Context, chunks []cortex_chunk.Chunk) error
}

// New constructs a new Ingester.
func New(cfg Config, clientConfig client.Config, limits *validation.Overrides, chunkStore ChunkStore, registerer prometheus.Registerer) (*Ingester, error) {
	if cfg.ingesterClientFactory == nil {
		cfg.ingesterClientFactory = client.MakeIngesterClient
	}

	if cfg.TSDBEnabled {
		return NewV2(cfg, clientConfig, limits, registerer)
	}

	if cfg.WALConfig.walEnabled {
		// If WAL is enabled, we don't transfer out the data to any ingester.
		// Either the next ingester which takes it's place should recover from WAL
		// or the data has to be flushed during scaledown.
		cfg.MaxTransferRetries = 0

		recordPool = sync.Pool{
			New: func() interface{} {
				return &Record{}
			},
		}
	}

	i := &Ingester{
		cfg:          cfg,
		clientConfig: clientConfig,
		metrics:      newIngesterMetrics(registerer),
		limits:       limits,
		chunkStore:   chunkStore,
		quit:         make(chan struct{}),
		flushQueues:  make([]*util.PriorityQueue, cfg.ConcurrentFlushes, cfg.ConcurrentFlushes),
	}

	var err error
	// During WAL recovery, it will create new user states which requires the limiter.
	// Hence initialise the limiter before creating the WAL.
	// The '!cfg.WALConfig.walEnabled' argument says don't flush on shutdown if the WAL is enabled.
	i.lifecycler, err = ring.NewLifecycler(cfg.LifecyclerConfig, i, "ingester", ring.IngesterRingKey, !cfg.WALConfig.walEnabled)
	if err != nil {
		return nil, err
	}
	i.limiter = NewSeriesLimiter(limits, i.lifecycler, cfg.LifecyclerConfig.RingConfig.ReplicationFactor, cfg.ShardByAllLabels)

	if cfg.WALConfig.recover {
		level.Info(util.Logger).Log("msg", "recovering from WAL")
		start := time.Now()
		if err := recoverFromWAL(i); err != nil {
			level.Error(util.Logger).Log("msg", "failed to recover from WAL", "time", time.Since(start).String())
			return nil, err
		}
		elapsed := time.Since(start)
		level.Info(util.Logger).Log("msg", "recovery from WAL completed", "time", elapsed.String())
		i.metrics.walReplayDuration.Set(elapsed.Seconds())
	}

	// If the WAL recover happened, then the userStates would already be set.
	if i.userStates == nil {
		i.userStates = newUserStates(i.limiter, cfg, i.metrics)
	}

	i.wal, err = newWAL(cfg.WALConfig, i.userStates.cp)
	if err != nil {
		return nil, err
	}

	// Now that user states have been created, we can start the lifecycler
	i.lifecycler.Start()

	i.flushQueuesDone.Add(cfg.ConcurrentFlushes)
	for j := 0; j < cfg.ConcurrentFlushes; j++ {
		i.flushQueues[j] = util.NewPriorityQueue(i.metrics.flushQueueLength)
		go i.flushLoop(j)
	}

	i.done.Add(1)
	go i.loop()

	return i, nil
}

func (i *Ingester) loop() {
	defer i.done.Done()

	flushTicker := time.NewTicker(i.cfg.FlushCheckPeriod)
	defer flushTicker.Stop()

	rateUpdateTicker := time.NewTicker(i.cfg.RateUpdatePeriod)
	defer rateUpdateTicker.Stop()

	for {
		select {
		case <-flushTicker.C:
			i.sweepUsers(false)

		case <-rateUpdateTicker.C:
			i.userStates.updateRates()

		case <-i.quit:
			return
		}
	}
}

// Shutdown beings the process to stop this ingester.
func (i *Ingester) Shutdown() {
	select {
	case <-i.quit:
		// Ingester was already shutdown.
		return
	default:
		// First wait for our flush loop to stop.
		close(i.quit)
		i.done.Wait()

		i.wal.Stop()

		// Next initiate our graceful exit from the ring.
		i.lifecycler.Shutdown()
	}
}

// ShutdownHandler triggers the following set of operations in order:
//     * Change the state of ring to stop accepting writes.
//     * Flush all the chunks.
func (i *Ingester) ShutdownHandler(w http.ResponseWriter, r *http.Request) {
	originalState := i.lifecycler.FlushOnShutdown()
	// We want to flush the chunks if transfer fails irrespective of original flag.
	i.lifecycler.SetFlushOnShutdown(true)
	i.Shutdown()
	i.lifecycler.SetFlushOnShutdown(originalState)
	w.WriteHeader(http.StatusNoContent)
}

// StopIncomingRequests is called during the shutdown process.
func (i *Ingester) StopIncomingRequests() {
	i.userStatesMtx.Lock()
	defer i.userStatesMtx.Unlock()
	i.stopped = true
}

// Push implements client.IngesterServer
func (i *Ingester) Push(ctx old_ctx.Context, req *client.WriteRequest) (*client.WriteResponse, error) {
	if i.cfg.TSDBEnabled {
		return i.v2Push(ctx, req)
	}

	defer client.ReuseSlice(req.Timeseries)

	userID, err := user.ExtractOrgID(ctx)
	if err != nil {
		return nil, fmt.Errorf("no user id")
	}

	var lastPartialErr *validationError
	var record *Record
	if i.cfg.WALConfig.walEnabled {
		record = recordPool.Get().(*Record)
		record.UserId = userID
		// Assuming there is not much churn in most cases, there is no use
		// keeping the record.Labels slice hanging around.
		record.Labels = nil
		if cap(record.Samples) < len(req.Timeseries) {
			record.Samples = make([]Sample, 0, len(req.Timeseries))
		} else {
			record.Samples = record.Samples[:0]
		}
	}

	for _, ts := range req.Timeseries {
		for _, s := range ts.Samples {
			err := i.append(ctx, userID, ts.Labels, model.Time(s.TimestampMs), model.SampleValue(s.Value), req.Source, record)
			if err == nil {
				continue
			}

			i.metrics.ingestedSamplesFail.Inc()
			if ve, ok := err.(*validationError); ok {
				lastPartialErr = ve
				continue
			}

			return nil, wrapWithUser(err, userID)
		}
	}
<<<<<<< HEAD
	defer client.ReuseSlice(req.Timeseries)
=======
>>>>>>> 82d17870

	if lastPartialErr != nil {
		return &client.WriteResponse{}, lastPartialErr.WrapWithUser(userID).WrappedError()
	}

	if record != nil {
		// Log the record only if there was no error in ingestion.
		if err := i.wal.Log(record); err != nil {
			return nil, err
		}
		recordPool.Put(record)
	}

	return &client.WriteResponse{}, nil
}

func (i *Ingester) append(ctx context.Context, userID string, labels labelPairs, timestamp model.Time, value model.SampleValue, source client.WriteRequest_SourceEnum, record *Record) error {
	labels.removeBlanks()

	var (
		state *userState
		fp    model.Fingerprint
	)
	i.userStatesMtx.RLock()
	defer func() {
		i.userStatesMtx.RUnlock()
		if state != nil {
			state.fpLocker.Unlock(fp)
		}
	}()
	if i.stopped {
		return fmt.Errorf("ingester stopping")
	}

	state, fp, series, err := i.userStates.getOrCreateSeries(ctx, userID, labels, record)
	if err != nil {
		if ve, ok := err.(*validationError); ok {
			state.discardedSamples.WithLabelValues(ve.errorType).Inc()
		}

		// Reset the state so that the defer will not try to unlock the fpLocker
		// in case of error, because that lock has already been released on error.
		state = nil
		return err
	}

	prevNumChunks := len(series.chunkDescs)
	if i.cfg.SpreadFlushes && prevNumChunks > 0 {
		// Map from the fingerprint hash to a point in the cycle of period MaxChunkAge
		startOfCycle := timestamp.Add(-(timestamp.Sub(model.Time(0)) % i.cfg.MaxChunkAge))
		slot := startOfCycle.Add(time.Duration(uint64(fp) % uint64(i.cfg.MaxChunkAge)))
		// If adding this sample means the head chunk will span that point in time, close so it will get flushed
		if series.head().FirstTime < slot && timestamp >= slot {
			series.closeHead(reasonSpreadFlush)
		}
	}

	if err := series.add(model.SamplePair{
		Value:     value,
		Timestamp: timestamp,
	}); err != nil {
		if ve, ok := err.(*validationError); ok {
			state.discardedSamples.WithLabelValues(ve.errorType).Inc()
			if ve.noReport {
				return nil
			}
		}
		return err
	}

	if record != nil {
		record.Samples = append(record.Samples, Sample{
			Fingerprint: uint64(fp),
			Timestamp:   uint64(timestamp),
			Value:       float64(value),
		})
	}

	memoryChunks.Add(float64(len(series.chunkDescs) - prevNumChunks))
	i.metrics.ingestedSamples.Inc()
	switch source {
	case client.RULE:
		state.ingestedRuleSamples.inc()
	case client.API:
		fallthrough
	default:
		state.ingestedAPISamples.inc()
	}

	return err
}

// Query implements service.IngesterServer
func (i *Ingester) Query(ctx old_ctx.Context, req *client.QueryRequest) (*client.QueryResponse, error) {
	if i.cfg.TSDBEnabled {
		return i.v2Query(ctx, req)
	}

	userID, err := user.ExtractOrgID(ctx)
	if err != nil {
		return nil, err
	}

	from, through, matchers, err := client.FromQueryRequest(req)
	if err != nil {
		return nil, err
	}

	i.metrics.queries.Inc()

	i.userStatesMtx.RLock()
	state, ok, err := i.userStates.getViaContext(ctx)
	i.userStatesMtx.RUnlock()
	if err != nil {
		return nil, err
	} else if !ok {
		return &client.QueryResponse{}, nil
	}

	result := &client.QueryResponse{}
	numSeries, numSamples := 0, 0
	maxSamplesPerQuery := i.limits.MaxSamplesPerQuery(userID)
	err = state.forSeriesMatching(ctx, matchers, func(ctx context.Context, _ model.Fingerprint, series *memorySeries) error {
		values, err := series.samplesForRange(from, through)
		if err != nil {
			return err
		}
		if len(values) == 0 {
			return nil
		}
		numSeries++

		numSamples += len(values)
		if numSamples > maxSamplesPerQuery {
			return httpgrpc.Errorf(http.StatusRequestEntityTooLarge, "exceeded maximum number of samples in a query (%d)", maxSamplesPerQuery)
		}

		ts := client.TimeSeries{
			Labels:  client.FromLabelsToLabelAdapters(series.metric),
			Samples: make([]client.Sample, 0, len(values)),
		}
		for _, s := range values {
			ts.Samples = append(ts.Samples, client.Sample{
				Value:       float64(s.Value),
				TimestampMs: int64(s.Timestamp),
			})
		}
		result.Timeseries = append(result.Timeseries, ts)
		return nil
	}, nil, 0)
	i.metrics.queriedSeries.Observe(float64(numSeries))
	i.metrics.queriedSamples.Observe(float64(numSamples))
	return result, err
}

// QueryStream implements service.IngesterServer
func (i *Ingester) QueryStream(req *client.QueryRequest, stream client.Ingester_QueryStreamServer) error {
	if i.cfg.TSDBEnabled {
		return fmt.Errorf("Unimplemented for V2")
	}

	log, ctx := spanlogger.New(stream.Context(), "QueryStream")

	from, through, matchers, err := client.FromQueryRequest(req)
	if err != nil {
		return err
	}

	i.metrics.queries.Inc()

	i.userStatesMtx.RLock()
	state, ok, err := i.userStates.getViaContext(ctx)
	i.userStatesMtx.RUnlock()
	if err != nil {
		return err
	} else if !ok {
		return nil
	}

	numSeries, numChunks := 0, 0
	batch := make([]client.TimeSeriesChunk, 0, queryStreamBatchSize)
	// We'd really like to have series in label order, not FP order, so we
	// can iteratively merge them with entries coming from the chunk store.  But
	// that would involve locking all the series & sorting, so until we have
	// a better solution in the ingesters I'd rather take the hit in the queriers.
	err = state.forSeriesMatching(stream.Context(), matchers, func(ctx context.Context, _ model.Fingerprint, series *memorySeries) error {
		chunks := make([]*desc, 0, len(series.chunkDescs))
		for _, chunk := range series.chunkDescs {
			if !(chunk.FirstTime.After(through) || chunk.LastTime.Before(from)) {
				chunks = append(chunks, chunk.slice(from, through))
			}
		}

		if len(chunks) == 0 {
			return nil
		}

		numSeries++
		wireChunks, err := toWireChunks(chunks, nil)
		if err != nil {
			return err
		}

		numChunks += len(wireChunks)
		batch = append(batch, client.TimeSeriesChunk{
			Labels: client.FromLabelsToLabelAdapters(series.metric),
			Chunks: wireChunks,
		})

		return nil
	}, func(ctx context.Context) error {
		if len(batch) == 0 {
			return nil
		}
		err = stream.Send(&client.QueryStreamResponse{
			Timeseries: batch,
		})
		batch = batch[:0]
		return err
	}, queryStreamBatchSize)
	if err != nil {
		return err
	}

	i.metrics.queriedSeries.Observe(float64(numSeries))
	i.metrics.queriedChunks.Observe(float64(numChunks))
	level.Debug(log).Log("streams", numSeries)
	level.Debug(log).Log("chunks", numChunks)
	return err
}

// LabelValues returns all label values that are associated with a given label name.
func (i *Ingester) LabelValues(ctx old_ctx.Context, req *client.LabelValuesRequest) (*client.LabelValuesResponse, error) {
	if i.cfg.TSDBEnabled {
		return i.v2LabelValues(ctx, req)
	}

	i.userStatesMtx.RLock()
	defer i.userStatesMtx.RUnlock()
	state, ok, err := i.userStates.getViaContext(ctx)
	if err != nil {
		return nil, err
	} else if !ok {
		return &client.LabelValuesResponse{}, nil
	}

	resp := &client.LabelValuesResponse{}
	resp.LabelValues = append(resp.LabelValues, state.index.LabelValues(req.LabelName)...)

	return resp, nil
}

// LabelNames return all the label names.
func (i *Ingester) LabelNames(ctx old_ctx.Context, req *client.LabelNamesRequest) (*client.LabelNamesResponse, error) {
	if i.cfg.TSDBEnabled {
		return i.v2LabelNames(ctx, req)
	}

	i.userStatesMtx.RLock()
	defer i.userStatesMtx.RUnlock()
	state, ok, err := i.userStates.getViaContext(ctx)
	if err != nil {
		return nil, err
	} else if !ok {
		return &client.LabelNamesResponse{}, nil
	}

	resp := &client.LabelNamesResponse{}
	resp.LabelNames = append(resp.LabelNames, state.index.LabelNames()...)

	return resp, nil
}

// MetricsForLabelMatchers returns all the metrics which match a set of matchers.
func (i *Ingester) MetricsForLabelMatchers(ctx old_ctx.Context, req *client.MetricsForLabelMatchersRequest) (*client.MetricsForLabelMatchersResponse, error) {
	if i.cfg.TSDBEnabled {
		return i.v2MetricsForLabelMatchers(ctx, req)
	}

	i.userStatesMtx.RLock()
	defer i.userStatesMtx.RUnlock()
	state, ok, err := i.userStates.getViaContext(ctx)
	if err != nil {
		return nil, err
	} else if !ok {
		return &client.MetricsForLabelMatchersResponse{}, nil
	}

	// TODO Right now we ignore start and end.
	_, _, matchersSet, err := client.FromMetricsForLabelMatchersRequest(req)
	if err != nil {
		return nil, err
	}

	lss := map[model.Fingerprint]labels.Labels{}
	for _, matchers := range matchersSet {
		if err := state.forSeriesMatching(ctx, matchers, func(ctx context.Context, fp model.Fingerprint, series *memorySeries) error {
			if _, ok := lss[fp]; !ok {
				lss[fp] = series.metric
			}
			return nil
		}, nil, 0); err != nil {
			return nil, err
		}
	}

	result := &client.MetricsForLabelMatchersResponse{
		Metric: make([]*client.Metric, 0, len(lss)),
	}
	for _, ls := range lss {
		result.Metric = append(result.Metric, &client.Metric{Labels: client.FromLabelsToLabelAdapters(ls)})
	}

	return result, nil
}

// UserStats returns ingestion statistics for the current user.
func (i *Ingester) UserStats(ctx old_ctx.Context, req *client.UserStatsRequest) (*client.UserStatsResponse, error) {
	i.userStatesMtx.RLock()
	defer i.userStatesMtx.RUnlock()
	state, ok, err := i.userStates.getViaContext(ctx)
	if err != nil {
		return nil, err
	} else if !ok {
		return &client.UserStatsResponse{}, nil
	}

	apiRate := state.ingestedAPISamples.rate()
	ruleRate := state.ingestedRuleSamples.rate()
	return &client.UserStatsResponse{
		IngestionRate:     apiRate + ruleRate,
		ApiIngestionRate:  apiRate,
		RuleIngestionRate: ruleRate,
		NumSeries:         uint64(state.fpToSeries.length()),
	}, nil
}

// AllUserStats returns ingestion statistics for all users known to this ingester.
func (i *Ingester) AllUserStats(ctx old_ctx.Context, req *client.UserStatsRequest) (*client.UsersStatsResponse, error) {
	i.userStatesMtx.RLock()
	defer i.userStatesMtx.RUnlock()
	users := i.userStates.cp()

	response := &client.UsersStatsResponse{
		Stats: make([]*client.UserIDStatsResponse, 0, len(users)),
	}
	for userID, state := range users {
		apiRate := state.ingestedAPISamples.rate()
		ruleRate := state.ingestedRuleSamples.rate()
		response.Stats = append(response.Stats, &client.UserIDStatsResponse{
			UserId: userID,
			Data: &client.UserStatsResponse{
				IngestionRate:     apiRate + ruleRate,
				ApiIngestionRate:  apiRate,
				RuleIngestionRate: ruleRate,
				NumSeries:         uint64(state.fpToSeries.length()),
			},
		})
	}
	return response, nil
}

// Check implements the grpc healthcheck
func (i *Ingester) Check(ctx old_ctx.Context, req *grpc_health_v1.HealthCheckRequest) (*grpc_health_v1.HealthCheckResponse, error) {
	return &grpc_health_v1.HealthCheckResponse{Status: grpc_health_v1.HealthCheckResponse_SERVING}, nil
}

// Watch implements the grpc healthcheck.
func (i *Ingester) Watch(in *grpc_health_v1.HealthCheckRequest, stream grpc_health_v1.Health_WatchServer) error {
	return status.Error(codes.Unimplemented, "Watching is not supported")
}

// ReadinessHandler is used to indicate to k8s when the ingesters are ready for
// the addition removal of another ingester. Returns 204 when the ingester is
// ready, 500 otherwise.
func (i *Ingester) ReadinessHandler(w http.ResponseWriter, r *http.Request) {
	if err := i.lifecycler.CheckReady(r.Context()); err == nil {
		w.WriteHeader(http.StatusNoContent)
	} else {
		http.Error(w, "Not ready: "+err.Error(), http.StatusServiceUnavailable)
	}
}<|MERGE_RESOLUTION|>--- conflicted
+++ resolved
@@ -315,10 +315,6 @@
 			return nil, wrapWithUser(err, userID)
 		}
 	}
-<<<<<<< HEAD
-	defer client.ReuseSlice(req.Timeseries)
-=======
->>>>>>> 82d17870
 
 	if lastPartialErr != nil {
 		return &client.WriteResponse{}, lastPartialErr.WrapWithUser(userID).WrappedError()

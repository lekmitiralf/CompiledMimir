--- conflicted
+++ resolved
@@ -28,7 +28,6 @@
 
 ## main / unreleased
 
-<<<<<<< HEAD
 * [CHANGE] Do not render resource blocks for `initContainers`, `nodeSelector`, `affinity` and `tolerations` if they are empty.
 * [CHANGE] Rollout-operator: remove default CPU limit. #7125
 * [CHANGE] Ring: relaxed the hash ring heartbeat period and timeout for distributor, ingester, store-gateway and compactor: #6860
@@ -62,10 +61,9 @@
 * [BUGFIX] Metamonitoring: update dashboards to drop unsupported `step` parameter in targets. #7157
 * [BUGFIX] Recording rules: drop rules for metrics removed in 2.0: `cortex_memcache_request_duration_seconds` and `cortex_cache_request_duration_seconds`. #7514
 * [BUGFIX] Store-gateway: setting "resources.requests.memory" with a quantity that used power-of-ten SI suffix, caused an error. #7506
-=======
+
 ## 5.2.3
 
->>>>>>> 317f59b0
 * [BUGFIX] admin-cache: set max connections to fix failure to start #7632
 
 ## 5.2.2

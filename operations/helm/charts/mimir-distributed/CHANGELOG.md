--- conflicted
+++ resolved
@@ -29,15 +29,11 @@
 
 ## main / unreleased
 
-<<<<<<< HEAD
 * [BUGFIX] Memcached: Use `dnssrvnoa+` address prefix instead of `dns+` which results in DNS `SRV` record lookups instead of `A` or `AAAA`. This results in fewer cache evictions when the members of the Memcached cluster change. #11041
 * [BUGFIX] Helm: Fix extra spaces in the extra-manifest helm chart.
 * [BUGFIX] Helm: Work around [Helm PR 12879](https://github.com/helm/helm/pull/12879) not clearing fields with `null`, instead setting them to `null`. #11140
 
-## 5.7.0-rc.1
-=======
 ## 5.7.0
->>>>>>> 4eb287cc
 
 * [CHANGE] KEDA Autoscaling: Changed toPromQLLabelSelector from object to list of strings, adding support for all PromQL operators. #10945
 * [CHANGE] Tokengen: Added k8s secret storage for the admin token. #5237
